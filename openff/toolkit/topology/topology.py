--- conflicted
+++ resolved
@@ -34,12 +34,10 @@
     from simtk.openmm.app import Aromatic, Double, Single, Triple
 
 from openff.toolkit.typing.chemistry import ChemicalEnvironment
-<<<<<<< HEAD
 from openff.toolkit.topology import Molecule
 from openff.toolkit.utils import (MessageException,
                                   quantity_to_string,
                                   string_to_quantity)
-=======
 from openff.toolkit.utils.exceptions import (
     DuplicateUniqueMoleculeError,
     InvalidBoxVectorsError,
@@ -47,7 +45,6 @@
     MissingUniqueMoleculesError,
     NotBondedError,
 )
->>>>>>> 118c652e
 from openff.toolkit.utils.serialization import Serializable
 from openff.toolkit.utils.toolkits import (
     ALLOWED_AROMATICITY_MODELS,
@@ -57,7 +54,6 @@
     GLOBAL_TOOLKIT_REGISTRY,
 )
 
-<<<<<<< HEAD
 # =============================================================================================
 # Exceptions
 # =============================================================================================
@@ -104,8 +100,6 @@
 def _TOPOLOGY_DEPRECATION_WARNING(old_method, new_method):
     warnings.warn(f'Topology.{old_method} is deprecated. Use Topology.{new_method} instead.',
                   DeprecationWarning)
-=======
->>>>>>> 118c652e
 
 class _TransformedDict(MutableMapping):
     """A dictionary that transform and sort keys.
@@ -2197,15 +2191,10 @@
             # Find all atomsets that match this definition in the reference molecule
             # This will automatically attempt to match chemically identical atoms in
             # a canonical order within the Topology
-<<<<<<< HEAD
-            mol_matches = molecule.chemical_environment_matches(
-                smarts, toolkit_registry=toolkit_registry
-=======
             ref_mol_matches = ref_mol.chemical_environment_matches(
                 smarts,
                 unique=unique,
                 toolkit_registry=toolkit_registry,
->>>>>>> 118c652e
             )
 
             if len(mol_matches) == 0:
