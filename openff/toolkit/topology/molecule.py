#!/usr/bin/env python

# =============================================================================================
# MODULE DOCSTRING
# =============================================================================================
"""
Molecular chemical entity representation and routines to interface with cheminformatics toolkits

.. todo::

   * Our main philosophy here is to keep the object contents of topology objects easily serializable/deserializable

   * Have ``Molecule`` raise an exception if loading/creating molecules with unspecified stereochemistry?
   * Create ``FrozenMolecule`` to represent immutable molecule
   * Make ``Atom`` and ``Bond`` an inner class of Molecule?
   * Add ``Molecule.from_smarts()`` or ``.from_tagged_smiles()`` to allow a tagged SMARTS string
     (where tags are zero-indexed atom indices) to be used to create a molecule with the given atom numbering.
   * How can we make the ``Molecule`` API more useful to codes like perses that modify molecules on the fly?
   * Use `attrs <http://www.attrs.org/>`_ for convenient class initialization?
   * JSON/BSON representations of objects?
   * Generalize Molecule infrastructure to provide "plug-in" support for cheminformatics toolkits
   * Do we need a way to write a bunch of molecules to a file, or serialize a set of molecules to a file?
     We currently don't have a way to do that through the ``Molecule`` API, even though there is a way to
     read multiple molecules via ``Molecules.from_file()``.
   * Should we allow the removal of atoms too?
   * Should invalidation of cached properties be handled via something like a tracked list?
   * Refactor toolkit encapsulation to generalize and provide only a few major toolkit methods and toolkit objects that can be queried for features
   * Speed up overall import time by putting non-global imports only where they are needed

"""
import json
import operator
import warnings
from abc import abstractmethod
from collections import OrderedDict, UserDict
from copy import deepcopy
from typing import TYPE_CHECKING, List, Optional, Union

import mendeleev
import networkx as nx
import numpy as np
<<<<<<< HEAD
=======
from mendeleev import element
from mendeleev.fetch import fetch_table
>>>>>>> 0beef754
from openff.units import unit
from openff.units.elements import MASSES, SYMBOLS
from openff.units.openmm import to_openmm

if TYPE_CHECKING:
    import networkx as nx

from cached_property import cached_property
from packaging import version

import openff.toolkit
from openff.toolkit.utils import get_data_file_path, requires_package
from openff.toolkit.utils.exceptions import (
    HierarchySchemeNotFoundException,
    HierarchySchemeWithIteratorNameAlreadyRegisteredException,
    IncompatibleUnitError,
    InvalidAtomMetadataError,
    InvalidConformerError,
    NotAttachedToMoleculeError,
    SmilesParsingError,
)
from openff.toolkit.utils.serialization import Serializable
from openff.toolkit.utils.toolkits import (
    DEFAULT_AROMATICITY_MODEL,
    GLOBAL_TOOLKIT_REGISTRY,
    InvalidToolkitRegistryError,
    OpenEyeToolkitWrapper,
    RDKitToolkitWrapper,
    ToolkitRegistry,
    ToolkitWrapper,
    UndefinedStereochemistryError,
)
from openff.toolkit.utils.utils import (
    MissingDependencyError,
    dict_to_quantity,
    quantity_to_dict,
    requires_package,
)

# =============================================================================================
# GLOBAL PARAMETERS
# =============================================================================================

# TODO: Can we have the `ALLOWED_*_MODELS` list automatically appear in the docstrings below?
# TODO: Should `ALLOWED_*_MODELS` be objects instead of strings?
# TODO: Should these be imported from `openff.toolkit.cheminformatics.aromaticity_models` and `.bondorder_models`?

# TODO: Allow all OpenEye aromaticity models to be used with OpenEye names?
#       Only support OEAroModel_MDL in RDKit version?

# =============================================================================================
# PRIVATE SUBROUTINES
# =============================================================================================

# =============================================================================================
# Particle
# =============================================================================================


class Particle(Serializable):
    """
    Base class for all particles in a molecule.

    A particle object could be an ``Atom`` or a ``VirtualSite``.

    .. warning :: This API is experimental and subject to change.
    """

    @property
    def molecule(self):
        """
        The ``Molecule`` this particle is part of.

        .. todo::

            * Should we have a single unique ``Molecule`` for each molecule
              type in the system, or if we have multiple copies of the same
              molecule, should we have multiple ``Molecule``\ s?

        """
        return self._molecule

    @molecule.setter
    def molecule(self, molecule):
        """
        Set the particle's molecule pointer. Note that this will only work if the particle currently
        doesn't have a molecule
        """
        err = f"{type(self).__name__} already has an associated molecule"
        assert self._molecule is None, err
        self._molecule = molecule

    @property
    def molecule_particle_index(self):
        """
        Returns the index of this particle in its molecule
        """
        return self._molecule.particles.index(self)

    @property
    def name(self):
        """
        The name of the particle
        """
        return self._name

    def to_dict(self):
        """Convert to dictionary representation."""
        # Implement abstract method Serializable.to_dict()
        raise NotImplementedError()  # TODO

    @classmethod
    def from_dict(cls, d):
        """Static constructor from dictionary representation."""
        # Implement abstract method Serializable.to_dict()
        raise NotImplementedError()  # TODO


# =============================================================================================
# Atom
# =============================================================================================


class AtomMetadataDict(UserDict):
    def __init__(self, *args, **kwargs):
        self.data = {}
        self.update(dict(*args, **kwargs))

    def __setitem__(self, key, value):
        if not isinstance(key, str):
            raise InvalidAtomMetadataError(
                f"Attempted to set atom metadata with a non-string key. (key: {key}"
            )
        if not isinstance(value, (str, int)):
            raise InvalidAtomMetadataError(
                f"Attempted to set atom metadata with a non-string or integer "
                f"value. (value: {value})"
            )
        super().__setitem__(key, value)


class Atom(Particle):
    """
    A particle representing a chemical atom.

    Note that non-chemical virtual sites are represented by the ``VirtualSite`` object.

    .. todo::

       * Should ``Atom`` objects be immutable or mutable?
       * Do we want to support the addition of arbitrary additional properties,
         such as floating point quantities (e.g. ``charge``), integral quantities (such as ``id`` or ``serial`` index in a PDB file),
         or string labels (such as Lennard-Jones types)?

    .. todo :: Allow atoms to have associated properties.

    .. warning :: This API is experimental and subject to change.
    """

    def __init__(
        self,
        atomic_number,
        formal_charge,
        is_aromatic,
        name=None,
        molecule=None,
        stereochemistry=None,
        metadata=None,
    ):
        """
        Create an immutable Atom object.

        Object is serializable and immutable.

        .. todo :: Use attrs to validate?

        .. todo :: We can add setters if we need to.

        Parameters
        ----------
        atomic_number : int
            Atomic number of the atom
        formal_charge : int or openff.units.unit.Quantity-wrapped int with dimension "charge"
            Formal charge of the atom
        is_aromatic : bool
            If True, atom is aromatic; if False, not aromatic
        stereochemistry : str, optional, default=None
            Either 'R' or 'S' for specified stereochemistry, or None for ambiguous stereochemistry
        name : str, optional, default=None
            An optional name to be associated with the atom
        metadata : dict[str: (int, str)], default=None
            An optional dictionary where keys are strings and values are strings or ints. This is intended
            to record atom-level information used to inform hierarchy definition and iteration, such as
            grouping atom by residue and chain.

        Examples
        --------

        Create a non-aromatic carbon atom

        >>> atom = Atom(6, 0, False)

        Create a chiral carbon atom

        >>> atom = Atom(6, 0, False, stereochemistry='R', name='CT')

        """
        self._atomic_number = atomic_number
        # Use the setter here, since it will handle either ints or Quantities
        if hasattr(formal_charge, "units"):
            if formal_charge.units == unit.dimensionless:
                raise Exception
        self.formal_charge = formal_charge
        self._is_aromatic = is_aromatic
        self._stereochemistry = stereochemistry
        if name is None:
            name = ""
        self._name = name
        self._molecule = molecule
        ## From Jeff: I'm going to assume that this is implicit in the parent Molecule's ordering of atoms
        # self._molecule_atom_index = molecule_atom_index
        self._bonds = list()
        self._virtual_sites = list()
        if metadata is None:
            self._metadata = AtomMetadataDict()
        else:
            self._metadata = AtomMetadataDict(metadata)

    # TODO: We can probably avoid an explicit call and determine this dynamically
    #   from self._molecule (maybe caching the result) to get rid of some bookkeeping.
    def add_bond(self, bond):
        """Adds a bond that this atom is involved in
        .. todo :: Is this how we want to keep records?

        Parameters
        ----------
        bond: an openff.toolkit.topology.molecule.Bond
            A bond involving this atom
        """

        self._bonds.append(bond)
        # self._stereochemistry = None

    def add_virtual_site(self, vsite):
        """Adds a bond that this atom is involved in
        .. todo :: Is this how we want to keep records?

        Parameters
        ----------
        bond: an openff.toolkit.topology.molecule.Bond
            A bond involving this atom
        """

        self._virtual_sites.append(vsite)

    def to_dict(self):
        """Return a dict representation of the atom."""
        # TODO
        atom_dict = OrderedDict()
        atom_dict["atomic_number"] = self._atomic_number
        atom_dict["formal_charge"] = self._formal_charge.m_as(unit.elementary_charge)
        atom_dict["is_aromatic"] = self._is_aromatic
        atom_dict["stereochemistry"] = self._stereochemistry
        # TODO: Should we let atoms have names?
        atom_dict["name"] = self._name
        atom_dict["metadata"] = dict(self._metadata)
        # TODO: Should this be implicit in the atom ordering when saved?
        # atom_dict['molecule_atom_index'] = self._molecule_atom_index
        return atom_dict

    @classmethod
    def from_dict(cls, atom_dict):
        """Create an Atom from a dict representation."""
        return cls(**atom_dict)

    @property
    def metadata(self):
        """
        The atom's metadata dictionary
        """
        return self._metadata

    @property
    def formal_charge(self):
        """
        The atom's formal charge
        """
        return self._formal_charge

    @formal_charge.setter
    def formal_charge(self, other):
        """
        Set the atom's formal charge. Accepts either ints or openmm.unit.Quantity-wrapped ints with units of charge.
        """
        if isinstance(other, int):
            self._formal_charge = other * unit.elementary_charge
        elif isinstance(other, unit.Quantity):
            if other.units in unit.elementary_charge.compatible_units():
                self._formal_charge = other
            else:
                raise IncompatibleUnitError(
                    f"Cannot set formal charge with a quantity with units {other.units}"
                )
        elif hasattr(other, "unit"):
            from openmm import unit as openmm_unit

            if not isinstance(other, openmm_unit.Quantity):
                raise IncompatibleUnitError(
                    "Unsupported type passed to formal_charge setter. "
                    "Found object of type {type(other)}."
                )

            from openff.units.openmm import from_openmm

            converted = from_openmm(other)
            if converted.units in unit.elementary_charge.compatible_units():
                self._formal_charge = converted
            else:
                raise IncompatibleUnitError(
                    f"Cannot set formal charge with a quantity with units {converted.units}"
                )
        else:
            raise ValueError

    @property
    def partial_charge(self):
        """
        The partial charge of the atom, if any.

        Returns
        -------
        openmm.unit.Quantity with dimension of atomic charge, or None if no charge has been specified
        """
        if self._molecule._partial_charges is None:
            return None
        else:
            index = self.molecule_atom_index
            return self._molecule._partial_charges[index]

    @property
    def is_aromatic(self):
        """
        The atom's is_aromatic flag
        """
        return self._is_aromatic

    @property
    def stereochemistry(self):
        """
        The atom's stereochemistry (if defined, otherwise None)
        """
        return self._stereochemistry

    @stereochemistry.setter
    def stereochemistry(self, value):
        """Set the atoms stereochemistry
        Parameters
        ----------
        value : str
            The stereochemistry around this atom, allowed values are "CW", "CCW", or None,
        """

        # if (value != 'CW') and (value != 'CCW') and not(value is None):
        #    raise Exception("Atom stereochemistry setter expected 'CW', 'CCW', or None. Received {} (type {})".format(value, type(value)))
        self._stereochemistry = value

    @property
    def atomic_number(self) -> int:
        """
        The integer atomic number of the atom.

        """
        return self._atomic_number

    @property
    def symbol(self) -> str:
        """
        Return the symbol implied by the atomic number of this atom

        """
        return SYMBOLS[self.atomic_number]

    @property
    def mass(self):
        """
        The standard atomic weight (abundance-weighted isotopic mass) of the atomic site.

        .. todo :: Should we discriminate between standard atomic weight and most abundant isotopic mass?

        TODO (from jeff): Are there atoms that have different chemical properties based on their isotopes?

        """
        return MASSES[self.atomic_number]

    @property
    def name(self):
        """
        The name of this atom, if any
        """
        return self._name

    @name.setter
    def name(self, other):
        """

        Parameters
        ----------
        other : string
            The new name for this atom
        """
        if not (type(other) is str):
            raise Exception(
                "In setting atom name. Expected str, received {} (type {})".format(
                    other, type(other)
                )
            )
        self._name = other

    # TODO: How are we keeping track of bonds, angles, etc?

    @property
    def bonds(self):
        """
        The list of ``Bond`` objects this atom is involved in.

        """
        return self._bonds
        # for bond in self._bonds:
        #    yield bond

    @property
    # def bonded_to(self):
    def bonded_atoms(self):
        """
        The list of ``Atom`` objects this atom is involved in bonds with

        """
        for bond in self._bonds:
            for atom in bond.atoms:
                if not (atom == self):
                    # TODO: This seems dangerous. Ask John for a better way
                    yield atom

    def is_bonded_to(self, atom2):
        """
        Determine whether this atom is bound to another atom

        Parameters
        ----------
        atom2: openff.toolkit.topology.molecule.Atom
            a different atom in the same molecule

        Returns
        -------
        bool
            Whether this atom is bound to atom2
        """
        # TODO: Sanity check (check for same molecule?)
        assert self != atom2
        for bond in self._bonds:
            for bonded_atom in bond.atoms:
                if atom2 == bonded_atom:
                    return True
        return False

    @property
    def is_in_ring(self):
        """
        Return whether or not this atom is in a ring(s) (of any size)

        """
        if self._molecule is None:
            raise NotAttachedToMoleculeError(
                "This Atom does not belong to a Molecule object"
            )

        return any([self.molecule_atom_index in ring for ring in self._molecule.rings])

    @property
    def virtual_sites(self):
        """
        The list of ``VirtualSite`` objects this atom is involved in.

        """
        return self._virtual_sites
        # for vsite in self._vsites:
        #    yield vsite

    def virtual_site(self, index: int):
        """
        Get virtual_site with a specified index.

        Parameters
        ----------
        index : int

        Returns
        -------
        virtual_site : openff.toolkit.topology.VirtualSite
        """
        return self._virtual_sites[index]

    @property
    def molecule_atom_index(self):
        """
        The index of this Atom within the the list of atoms in the parent ``Molecule``.
        Note that this can be different from ``molecule_particle_index``.
        """
        if self._molecule is None:
            raise ValueError("This Atom does not belong to a Molecule object")
        if "_molecule_atom_index" in self.__dict__:
            return self._molecule_atom_index
        self._molecule_atom_index = self._molecule.atoms.index(self)
        return self._molecule_atom_index

    @property
    def molecule_particle_index(self):
        """
        The index of this Particle within the the list of particles in the parent ``Molecule``.
        Note that this can be different from ``molecule_atom_index``.

        """
        if self._molecule is None:
            raise ValueError("This Atom does not belong to a Molecule object")
        return self._molecule.particles.index(self)

    # ## From Jeff: Not sure if we actually need this
    # @property
    # def topology_atom_index(self):
    #     """
    #     The index of this Atom within the the list of atoms in ``Topology``.
    #     Note that this can be different from ``particle_index``.
    #
    #     """
    #     if self._topology is None:
    #         raise ValueError('This Atom does not belong to a Topology object')
    #     # TODO: This will be slow; can we cache this and update it only when needed?
    #     #       Deleting atoms/molecules in the Topology would have to invalidate the cached index.
    #     return self._topology.atoms.index(self)

    def __repr__(self):
        # TODO: Also include particle_index and which molecule this atom belongs to?
        return "Atom(name={}, atomic number={})".format(self._name, self._atomic_number)

    def __str__(self):
        # TODO: Also include particle_index and which molecule this atom belongs to?
        return "<Atom name='{}' atomic number='{}'>".format(
            self._name, self._atomic_number
        )


# =============================================================================================
# VirtualParticle
# =============================================================================================


class VirtualParticle(Particle):
    """
    A single particle owned by a VirtualSite

    .. warning :: This API is experimental and subject to change.
    """

    def __init__(self, vsite, orientation, name=None):
        """
        A single particle owned by a VirtualSite

        Parameters
        ----------
        vsite : openff.toolkit.topology.VirtualSite
            The parent VirtualSite of this VirtualParticle
        orientation : tuple of int
            Molecule atom indices of parent atoms
        name : str, optional
            The name of the particle

        """
        self._virtual_site = vsite
        self._molecule = vsite.molecule
        self._orientation = orientation
        self._name = name

    @property
    def virtual_site(self):
        return self._virtual_site

    @property
    def orientation(self):
        return self._orientation

    @property
    def virtual_site_particle_index(self):
        """
        The index of the particle relative to its owning virtual site. Normally
        this should either be 0 or 1.
        """
        return self.virtual_site.orientations.index(self.orientation)

    def _position(self, atom_positions):
        """
        Calculations the position of a virtual particle, as defined by the OpenMM
        :class:`openmm.openmm.openmm.LocalCoordinatesSite` definition.

        The frame is first constructed using the input atoms, where the weights defined
        by each virtual site are used. The virtual particle positions are then
        determined by setting the displacements, also determined uniquely by each
        virtual site definition.

        Note that, following the definition of the OpenMM LocalCoordinatesSite, the
        frame is forced to be orthogonal. This is first enforced by only allowing the
        x- and y-axis to be defined, since the z-axis must be normal to this plane.
        Then, y is then reset to be normal to the zx plane. This should ensure that the
        frame is orthonormal (after normalization).

        Note that this returns a 1D flat list as it is meant to be appended into a
        (M, 3) array via the public interface.

        Parameters
        ----------
        atom_positions: iterable of int
            The indices of the atoms, relative to the indices defined by the owning
            molecule. This is necessary since this particle has a certain orientation,
            so the input atoms must be in the original input ordering which was used to
            define the orientation.

        Returns
        -------
        :class:`openmm.unit.Quantity` of dimension [Length] in unit Angstrom wrapping an
        numpy.ndarray
        """

        # Although the above docstring claims that we fully implement
        # the OpenMM behavior, it has not been compared to OpenMM
        # at the source code level. If positions seem to be inconsistent,
        # please submit a bug report! We have tests to make sure our
        # implemented types are correct, so we are interested in cases
        # where custom virtual sites cause breakage.

        atom_positions_unit = atom_positions.units

        originwt, xdir, ydir = self.virtual_site.local_frame_weights
        disp = self.virtual_site.local_frame_position
        x, y, z = disp.m

        # this pulls the correct ordering of the atoms
        pos = []
        for atom in self._orientation:
            pos.append(atom_positions[atom])

        atom_positions = pos

        originwt = np.atleast_2d(originwt)
        atom_positions = np.atleast_2d(atom_positions)

        origin = np.dot(originwt, atom_positions).sum(axis=0)

        xaxis, yaxis = np.dot(np.vstack((xdir, ydir)), atom_positions)

        zaxis = np.cross(xaxis, yaxis)
        yaxis = np.cross(zaxis, xaxis)

        def _normalize(axis):
            L = np.linalg.norm(axis)
            if L > 0.0:
                axis /= L
            return axis

        xaxis, yaxis, zaxis = map(_normalize, (xaxis, yaxis, zaxis))

        position = origin + x * xaxis + y * yaxis + z * zaxis

        return unit.Quantity(position, units=atom_positions_unit)

    def _extract_position_from_conformer(self, conformation):

        indices = [atom.molecule_atom_index for atom in self.virtual_site.atoms]

        atom_positions = [conformation[i] for i in indices]

        return atom_positions

    def _get_conformer(self, conformer_idx):

        assert self.molecule
        assert len(self.molecule.conformers) > 0

        conformer = self.molecule.conformers[conformer_idx]

        return conformer

    def compute_position_from_conformer(self, conformer_idx):
        """
        Compute the position of this virtual particle given an existing
        conformer owned by the parent molecule/virtual site.

        Parameters
        ----------
        conformer_idx : int
            The index of the conformer in the owning molecule.

        Returns
        -------
        :class:`openmm.unit.Quantity` of dimension [Length] in unit Angstroms wrapping a
        numpy.ndarray
            The positions of the virtual particles belonging to this virtual site.
            The array is the size (M, 3) where M is the number of virtual particles
            belonging to this virtual site.

        """

        atom_positions = self._get_conformer(conformer_idx)

        return self.compute_position_from_atom_positions(atom_positions)

    def compute_position_from_atom_positions(self, atom_positions):
        """
        Compute the position of this virtual site particle given a set of coordinates.

        Parameters
        ----------
        atom_positions : :class:`openmm.unit.Quantity` of dimension [Length] wrapping a
        numpy.ndarray
            The positions of all atoms in the molecule. The array is the size (N, 3)
            where N is the number of atoms in the molecule.

        Returns
        -------
        :class:`openmm.unit.Quantity` of dimension [Length] in unit Angstroms wrapping a
        numpy.ndarray
            The positions of the virtual particles belonging to this virtual site.
            The array is the size (M, 3) where M is the number of virtual particles
            belonging to this virtual site.

        """

        return self._position(atom_positions)


# =============================================================================================
# VirtualSite
# =============================================================================================


class VirtualSite(Particle):
    """
    A container representing one or more virtual particles whose positions are
    defined in terms of ``Atom`` positions. This container enables the coupling
    of particles that are symmetric about some axis/plane of the underlying
    atoms. For example, a single virtual site can represent two lone pairs of a
    water molecule, where the angle and distance parameters are expected to stay
    coupled, and are reflections across the plane of symmetry.

    Note that chemical atoms are represented by the ``Atom``.


    .. warning :: This API is experimental and subject to change.

    .. todo::

       * Should a virtual site be able to belong to more than one Topology?
       * Should virtual sites be immutable or mutable?

    """

    def __init__(
        self,
        atoms,
        charge_increments=None,
        epsilon=None,
        sigma=None,
        rmin_half=None,
        name=None,
        orientations=None,
    ):
        """
        Base class for VirtualSites

        .. todo ::

           * change sigma/epsilon/rmin_half to have units

        Parameters
        ----------
        atoms : list of Atom of shape [N]
            atoms[index] is the corresponding Atom
        charge_increments : list of floats of shape [N], optional, default=None
            The amount of charge to remove from the VirtualSite's atoms and put in the VirtualSite. Indexing in this list should match the ordering in the atoms list. Default is None.
        sigma : float, default=None
            Sigma term for VdW properties of virtual site. Default is None.
        epsilon : float
            Epsilon term for VdW properties of virtual site. Default is None.
        rmin_half : float
            Rmin_half term for VdW properties of virtual site. Default is None.
        name : string or None, default=None
            The name of this virtual site. Default is None.

        virtual_site_type : str
            Virtual site type.
        name : str or None, default=None
            The name of this virtual site. Default is None
        orientation : list of int tuples or None, default=None
            The ordering of the atoms used to define the frame of the virtual site.
        """

        # Ensure we have as many charge_increments as we do atoms
        if not (charge_increments is None):
            if not (len(charge_increments) == len(atoms)):
                raise Exception(
                    "VirtualSite definition must have same number of charge_increments ({}) and atoms({})".format(
                        len(charge_increments), len(atoms)
                    )
                )
        else:
            charge_increments = ([0.0] * len(atoms)) * unit.elementary_charge

        # set sane defaults for OpenMM
        if epsilon is None and rmin_half is None:
            epsilon = 0.0 * unit.kilocalorie / unit.mole
        if sigma is None and rmin_half is None:
            sigma = 0.0 * unit.angstrom

        # VdW parameters can either be epsilon+rmin_half or epsilon+sigma, but not both
        if not (epsilon is None):
            if (rmin_half is not None) and (sigma is not None):
                raise Exception(
                    "VirtualSite constructor given epsilon (value : {}), rmin_half (value : {}), and sigma (value : {}). If epsilon is nonzero, it should receive either rmin_half OR sigma".format(
                        epsilon, rmin_half, sigma
                    )
                )
            if (rmin_half is None) and (sigma is None):
                raise Exception(
                    "VirtualSite constructor given epsilon (value : {}) but not given rmin_half (value : {}) or sigma (value : {})".format(
                        epsilon, rmin_half, sigma
                    )
                )
            if sigma is None:
                # TODO: Save the 6th root of 2 if this starts being slow.
                sigma = (2.0 * rmin_half) / (2.0 ** (1.0 / 6))

        elif epsilon is None:
            if (rmin_half is not None) or (sigma is not None):
                raise Exception(
                    "VirtualSite constructor given rmin_half (value : {}) or sigma (value : {}), but not epsilon (value : {})".format(
                        rmin_half, sigma, epsilon
                    )
                )

        # Perform type-checking
        # for atom in atoms:
        #     assert isinstance(atom, Atom)
        # for atom_index in range(len(atoms) - 1):
        #     assert atoms[atom_index].molecule is atoms[atom_index + 1].molecule
        # assert isinstance(atoms[1].molecule, FrozenMolecule)

        if sigma is None:
            self._sigma = None
        else:
            assert hasattr(sigma, "units")
            assert sigma.units in unit.angstrom.compatible_units()
            self._sigma = sigma.to(unit.angstrom)

        if epsilon is None:
            self._epsilon = None
        else:
            assert hasattr(epsilon, "units")
            kj_mol = unit.kilojoule / unit.mole
            assert epsilon.units.is_compatible_with(kj_mol)
            self._epsilon = epsilon.to(kj_mol)

        if charge_increments is None:
            self._charge_increments = None
        else:
            for ci in charge_increments:
                assert hasattr(ci, "units")
                assert ci.units in unit.elementary_charges.compatible_units()
            self._charge_increments = [
                ci.m_as(unit.elementary_charges) for ci in charge_increments
            ] * unit.elementary_charge

        self._atoms = list()

        for atom in atoms:
            atom.add_virtual_site(self)
            self._atoms.append(atom)
        self._molecule = atoms[0].molecule

        self._name = name

        if orientations is None:
            ornt = [tuple(atom.molecule_atom_index for atom in atoms)]
            self._orientations = ornt
            self._particles = {ornt[0]: VirtualParticle(self, ornt[0])}
        else:
            ornt = None
            if type(orientations[0]) is int:
                ornt = [tuple(orientations)]
            else:
                ornt = [tuple(x) for x in orientations]
            self._orientations = ornt
            self._particles = dict(
                {order: VirtualParticle(self, order) for order in ornt}
            )

        # Subclassing makes _type unnecessary
        # self._type = None
        # TODO: Validate site types against allowed values

        # self._weights = np.array(weights) # make a copy and convert to array internally

    def __eq__(self, other):
        if not issubclass(type(other), VirtualSite):
            return False
        if self.type != other.type:
            return False
        same_name = self.name == other.name
        same_indices = self.atoms == other.atoms
        same_mol = self.molecule is other.molecule
        same_vsite = same_name and same_indices and same_mol
        return same_vsite

    def to_dict(self):
        """
        Return a dict representation of the virtual site.

        """
        # Each subclass should have its own to_dict
        vsite_dict = OrderedDict()
        vsite_dict["name"] = self._name
        vsite_dict["atoms"] = tuple([i.molecule_atom_index for i in self.atoms])
        vsite_dict["charge_increments"] = quantity_to_dict(self._charge_increments)

        vsite_dict["epsilon"] = quantity_to_dict(self._epsilon)

        vsite_dict["sigma"] = quantity_to_dict(self._sigma)
        vsite_dict["orientations"] = self._orientations

        # skip packing the particles; they are created dynamically

        return vsite_dict

    @classmethod
    def from_dict(cls, vsite_dict):
        """Create a virtual site from a dict representation."""
        # Each subclass needs to have its own from_dict

        # Make a copy of the vsite_dict, where we'll unit-wrap the appropriate values
        vsite_dict_units = deepcopy(vsite_dict)

        # Attach units to epsilon term
        vsite_dict_units["epsilon"] = dict_to_quantity(vsite_dict["epsilon"])
        vsite_dict_units["sigma"] = dict_to_quantity(vsite_dict["sigma"])
        vsite_dict_units["charge_increments"] = dict_to_quantity(
            vsite_dict["charge_increments"]
        )

        vsite_dict_units["orientations"] = cls._orientation

        return VirtualSite(**vsite_dict_units)

    def index_of_orientation(self, virtual_particle):
        """
        Return the orientation used by the given virtual particle.

        Parameters
        ----------
        virtual_particle : VirtualParticle
            The virtual particle contained in this virual site

        Returns
        -------
        A tuple of atom indices
        """

        for i, vp in enumerate(self.particles):
            if vp.orientation == virtual_particle.orientation:
                return i
        assert ValueError(
            "The given virtual particle was not found in this Virtual Site"
        )

    @property
    def orientations(self):
        """
        The orientations used by the virtual site particles.

        Orientations are an implementation to allow generation and coupling of multiple
        particles using the same physical definition. We can do this by allowing each
        particle to use a specific ordering of bases when calculating the positions.
        This is similar to improper torsion angles: the angle you find depends on the
        atom ordering used in the calculation.

        Before the positions are constructed, the parent atoms are reordered according
        to the particle's orientation. Each virtual particle has exactly one
        orientation. Since the frame of the virtual site is defined by a static list of
        weights and masks, we are able to influence how the local frame is constructed
        by crafting specific ordering the parent atoms.

        As a concrete example, we could define a TIP5 water by using one virtual site,
        and the particles have orientations (0, 1, 2) and (2, 1, 0). This means that,
        given that we are using a right-handed coordinate system, the z-axis will
        point in opposite directions for each particle. Using the same
        ``out_of_plane_angle`` and ``distance`` will therefore result in two unique
        particle positions.

        Using the toolkit API allows arbitrary selection of orientations. The SMIRNOFF
        specification, via the offxml file format, the orientations are controlled
        bondtype the "match" attribute. In this case, only the keywords "once" and
        "all_permuations" are allowed, meaning only the first orientation or all
        possible orientations are generated.

        The virtual site adders via :class:`Molecule` simplify this by optionally using
        a ``symmetric`` kwarg, which is the equivalent to the XML ``match`` keyword
        described above. However, the symmetric kwarg is not available for sites
        which symmetry is not possible, e.g. :class:`TrivalentLonePairVirtualSite`,
        provided a layer of sanity checking.  For the TIP5 example above, setting
        ``symmetric=True`` (the default) should automatically produce both particles.

        Parameters
        ----------

        Returns
        -------
        List of tuples of ints specifying the ordering of the parent atoms.
        """
        return self._orientations

    @property
    def particles(self):
        """
        Particles owned by this VirtualSite
        """
        for vp in self._particles.values():
            yield vp

    @property
    def n_particles(self):
        """
        The number of particles that the virtual site represents
        """
        # Virtual sites can represent multiple particles in a system
        # Assume a 1 to 1 mapping of orientations to particles for now
        # This means a virtualsite can only represent a single physical set
        # of parameters (distance, angle, etc)
        return len(self._particles)

    @property
    def molecule_virtual_site_index(self):
        """
        The index of this VirtualSite within the list of virtual sites within ``Molecule``
        Note that this can be different from ``particle_index``.
        """
        # if self._topology is None:
        #    raise ValueError('This VirtualSite does not belong to a Topology object')
        # TODO: This will be slow; can we cache this and update it only when needed?
        #       Deleting atoms/molecules in the Topology would have to invalidate the cached index.
        return self._molecule.virtual_sites.index(self)

    # @property
    # def molecule_particle_index(self):
    #     """
    #     The index of this VirtualSite within the the list of particles in the parent ``Molecule``.
    #     Note that this can be different from ``molecule_virtual_site_index``.

    #     """
    #     if self._molecule is None:
    #         raise ValueError(
    #             'This VirtualSite does not belong to a Molecule object')
    #     return self._molecule.particles.index(self)

    @property
    def atoms(self):
        """
        Atoms on whose position this VirtualSite depends.
        """
        return self._atoms
        # for atom in self._atoms:
        #    yield atom

    @property
    def charge_increments(self):
        """
        Charges taken from this VirtualSite's atoms and given to the VirtualSite
        """
        return self._charge_increments

    @property
    def epsilon(self):
        """
        The VdW epsilon term of this VirtualSite
        """
        return self._epsilon

    @property
    def sigma(self):
        """
        The VdW sigma term of this VirtualSite
        """
        return self._sigma

    @property
    def rmin_half(self):
        """
        The VdW rmin_half term of this VirtualSite
        """
        rmin = 2.0 ** (1.0 / 6) * self._sigma
        rmin_half = rmin / 2
        return rmin_half

    @property
    def name(self):
        """
        The name of this VirtualSite
        """
        return self._name

    @property
    def type(self):
        """The type of this VirtualSite (returns the class name as string)"""
        return self.__class__.__name__

    @property
    @abstractmethod
    def local_frame_weights(self):
        """
        The per-atom weights used to define the virtual site frame.

        The SMIRNOFF virtual sites use the definition of
        :class:`openmm.LocalCoordinatesSite` implemented by OpenMM.
        As such, the weights are used to determine the origin and the x and y axes of
        the local frame. Since the frame is an orthogonal bases, the z axis is not
        specified as it is assumed to be the cross of the x and y axes (using a
        right-handed coordinates).

        The weights defined refer to the weights of each atom's positions. For the
        origin, the weights must sum to 1. For the x and y axes, the weights much each
        sum to 0. For example, for a custom bond charge virtual site with two atoms:

        - Origin: [.5, .5] The origin of the frame is always in between atom 1 and
          atom 2. The calculation is 0.5 * atom1.xyz + 0.5 * atom2.xyz
        - X-Axis: [-1, 1] The x-axis points from atom 1 to atom 2. Positive
          displacements of this axis are closer to atom 2.
        - Y-Axis: [0, 0] This axis must be defined, so here we set it to the null
          space. Any displacements along y are sent to 0. Because of this, the z-axis
          will also be 0.

        The displacements along the axes defined here are defined/returned by
        :attr:`VirtualSite.local_frame_position`.

        To implement a new virtual site type (using a LocalCoordinatesSite
        definition), override this function.

        Parameters
        ----------

        Returns
        -------
        Tuple of list of weights used to define the origin, x-axis, and y-axis
        """

    @property
    @abstractmethod
    def local_frame_position(self):
        """
        The displacements of the virtual site relative to the local frame.

        The SMIRNOFF virtual sites use the definition of
        :class:`openmm.LocalCoordinatesSite` as implemented by OpenMM.
        As such, the frame positions refer to positions as defined by the frame, or the
        local axes defined by the owning atoms (see
        :attr:`VirtualSite.local_frame_weights`).

        To implement a new virtual site type (using a LocalCoordinatesSite
        definition), override this function.

        Parameters
        ----------

        Returns
        -------
        :class:`openmm.unit.Quantity` of dimension [Length] wrapping a list of
        displacements in the local frame for the x, y, and z directions.
        """

    def __repr__(self):
        # TODO: Also include particle_index, which molecule this atom belongs to?
        return "VirtualSite(name={}, type={}, atoms={})".format(
            self.name, self.type, self.atoms
        )

    def __str__(self):
        # TODO: Also include particle_index, which molecule this atom belongs to?
        return "<VirtualSite name={} type={} atoms={} particles={}>".format(
            self.name, self.type, self.atoms, self.n_particles
        )

    @requires_package("openmm")
    def _openmm_virtual_site(self, atoms):
        from openmm import LocalCoordinatesSite

        originwt, xdir, ydir = self.local_frame_weights
        pos = self.local_frame_position

        return LocalCoordinatesSite(atoms, originwt, xdir, ydir, to_openmm(pos))

    def compute_positions_from_conformer(self, conformer_idx):
        """
        Compute the position of the virtual site particles given an existing conformer
        owned by the parent molecule.

        Parameters
        ----------
        conformer_idx : int
            The index of the conformer in the owning molecule.

        Returns
        -------
        :class:`openmm.unit.Quantity` of dimension [Length] in unit Angstroms wrapping a
        numpy.ndarray
            The positions of the virtual particles belonging to this virtual site.
            The array is the size (M, 3) where M is the number of virtual particles
            belonging to this virtual site.
        """

        positions = []
        for vp in self.particles:
            vp_pos = vp.compute_position_from_conformer(conformer_idx)
            positions.append(vp_pos.m_as(unit.angstrom))

        return unit.Quantity(np.array(positions).reshape(-1, 3), units=unit.angstrom)

    def compute_positions_from_atom_positions(self, atom_positions):
        """
        Compute the positions of the virtual site particles given a set of coordinates.

        Parameters
        ----------
        atom_positions : :class:`openmm.unit.Quantity` of dimension [Length] wrapping a
        numpy.ndarray
            The positions of all atoms in the molecule. The array is the size (N, 3)
            where N is the number of atoms in the molecule.

        Returns
        -------
        :class:`openmm.unit.Quantity` of dimension [Length] in unit Angstroms wrapping a
        numpy.ndarray
            The positions of the virtual particles belonging to this virtual site.
            The array is the size (M, 3) where M is the number of virtual particles
            belonging to this virtual site.
        """

        positions = []
        for vp in self.particles:
            vp_pos = vp.compute_position_from_atom_positions(atom_positions)
            positions.extend(vp_pos.m_as(unit.angstrom))

        return unit.Quantity(np.array(positions).reshape(-1, 3), units=unit.angstrom)


class BondChargeVirtualSite(VirtualSite):
    """
    A particle representing a "Bond Charge"-type virtual site, in which the location of the charge is specified by the positions of two atoms. This supports placement of a virtual site S along a vector between two specified atoms, e.g. to allow for a sigma hole for halogens or similar contexts. With positive values of the distance, the virtual site lies outside the first indexed atom.

    .. warning :: This API is experimental and subject to change.
    """

    def __init__(
        self,
        atoms,
        distance,
        charge_increments=None,
        epsilon=None,
        sigma=None,
        rmin_half=None,
        name=None,
        orientations=None,
    ):
        """
        Create a bond charge-type virtual site, in which the location of the charge is specified by the position of two atoms. This supports placement of a virtual site S along a vector between two specified atoms, e.g. to allow for a sigma hole for halogens or similar contexts. With positive values of the distance, the virtual site lies outside the first indexed atom.

        TODO: One of the examples in the SMIRNOFF spec has a BondCharge defined with three atoms -- How does that work?
        https://openforcefield.github.io/standards/standards/smirnoff/#virtualsites-virtual-sites-for-off-atom-charges

        Parameters
        ----------
        atoms : list of openff.toolkit.topology.molecule.Atom objects of shape [N]
            The atoms defining the virtual site's position

        distance : :class:`openmm.unit.Quantity` of dimension [Length] wrapping a scalar

        weights : list of floats of shape [N] or None, optional, default=None
            weights[index] is the weight of particles[index] contributing to the position of the virtual site. Default is None
        charge_increments : list of floats of shape [N], optional, default=None
            The amount of charge to remove from the VirtualSite's atoms and put in the VirtualSite. Indexing in this list should match the ordering in the atoms list. Default is None.
        epsilon : float
            Epsilon term for VdW properties of virtual site. Default is None.
        sigma : float, default=None
            Sigma term for VdW properties of virtual site. Default is None.
        rmin_half : float
            Rmin_half term for VdW properties of virtual site. Default is None.
        name : string or None, default=None
            The name of this virtual site. Default is None.
        orientations : list of tuples of 3 Atoms or ints
            The permutations of the matched atoms that should be used to define
            the orientation of each virtual site particle
        """
        assert hasattr(distance, "units")
        assert distance.units.is_compatible_with(unit.nanometer)

        super().__init__(
            atoms,
            charge_increments=charge_increments,
            epsilon=epsilon,
            sigma=sigma,
            rmin_half=rmin_half,
            name=name,
            orientations=orientations,
        )
        self._distance = distance.to(unit.angstrom)

    def __eq__(self, other):
        return super().__eq__(other)

    def to_dict(self):
        vsite_dict = super().to_dict()
        vsite_dict["distance"] = quantity_to_dict(self._distance)

        vsite_dict["vsite_type"] = self.type
        vsite_dict["orientations"] = self._orientations

        return vsite_dict

    @classmethod
    def from_dict(cls, vsite_dict):
        base_dict = deepcopy(vsite_dict)
        # Make sure it's the right type of virtual site
        assert vsite_dict["vsite_type"] == "BondChargeVirtualSite"
        base_dict.pop("vsite_type")
        base_dict.pop("distance")
        vsite = super().from_dict(**base_dict)
        vsite._distance = dict_to_quantity(vsite_dict["distance"])
        return vsite

    @property
    def distance(self):
        """The distance parameter of the virtual site"""
        return self._distance

    @property
    def local_frame_weights(self):
        """
        Returns the local frame weights used to calculate the particle positions.
        See :attr:`VirtualSite.local_frame_weights` for a general description.

        Bond charge virtual sites are defined by the axis defined by the two
        atoms that define the bond. Since the virtual site position is defined
        solely by this axis, the other y-axis is defined but not used.

        Parameters
        ----------

        Returns
        -------
        Tuple of list of weights used to define the origin, x-axis, and y-axis.
        """

        originwt = [1.0, 0.0]  # first atom is origin

        xdir = [-1.0, 1.0]

        ydir = [-1.0, 1.0]

        return originwt, xdir, ydir

    @property
    def local_frame_position(self):
        """
        The displacements of the virtual site relative to the local frame.
        See :attr:`VirtualSite.local_frame_position` for a general description.

        Parameters
        ----------

        Returns
        -------
        :class:`openmm.unit.Quantity` of dimension [Length] wrapping a list of
        displacements in the local frame for the x, y, and z directions.
        """

        # since the origin is atom 1, and xdir is a unit vector pointing
        # towards the center of the other atoms, we want the
        # vsite to point away from the unit vector to achieve the desired
        # distance
        _unit = self._distance.units
        pos = _unit * [-self._distance.m_as(_unit), 0.0, 0.0]

        return pos

    def get_openmm_virtual_site(self, atoms):
        """
        Returns the OpenMM virtual site corresponding to this BondChargeVirtualSite.

        Parameters
        ----------
        atoms : iterable of int
            The indices of the atoms involved in this virtual site.

        Returns
        -------
        :class:`openmm.LocalCoordinatesSite`
        """
        assert len(atoms) >= 2
        return self._openmm_virtual_site(atoms)


class MonovalentLonePairVirtualSite(VirtualSite):
    """
    A particle representing a "Monovalent Lone Pair"-type virtual site, in which the location of the charge is specified by the positions of three atoms. This is originally intended for situations like a carbonyl, and allows placement of a virtual site S at a specified distance d, in_plane_angle, and out_of_plane_angle relative to a central atom and two connected atoms.

    .. warning :: This API is experimental and subject to change.
    """

    def __init__(
        self,
        atoms,
        distance,
        out_of_plane_angle,
        in_plane_angle,
        charge_increments=None,
        epsilon=None,
        sigma=None,
        rmin_half=None,
        name=None,
        orientations=None,
    ):
        """
        Create a bond charge-type virtual site, in which the location of the charge is specified by the position of three atoms.

        Parameters
        ----------
        atoms : list of three openff.toolkit.topology.molecule.Atom objects
            The three atoms defining the virtual site's position

        distance : :class:`openmm.unit.Quantity` of dimension [Length] wrapping a scalar

        out_of_plane_angle : :class:`openmm.unit.Quantity` of dimension [Angle] wrapping
        a scalar

        in_plane_angle : :class:`openmm.unit.Quantity` of dimension [Angle] wrapping a
        scalar

        epsilon : float
            Epsilon term for VdW properties of virtual site. Default is None.
        sigma : float, default=None
            Sigma term for VdW properties of virtual site. Default is None.
        rmin_half : float
            Rmin_half term for VdW properties of virtual site. Default is None.
        name : string or None, default=None
            The name of this virtual site. Default is None.
        orientations : list of tuples of 3 Atoms or ints
            The permutations of the matched atoms that should be used to define
            the orientation of each virtual site particle
        """
        # assert isinstance(distance, unit.Quantity)
        # TODO: Check for proper number of atoms
        assert hasattr(distance, "units")
        assert unit.angstrom.is_compatible_with(distance.units)
        assert hasattr(in_plane_angle, "units")
        assert unit.degree.is_compatible_with(in_plane_angle.units)
        assert hasattr(out_of_plane_angle, "units")
        assert unit.degree.is_compatible_with(out_of_plane_angle.units)

        assert len(atoms) == 3
        super().__init__(
            atoms,
            charge_increments=charge_increments,
            epsilon=epsilon,
            sigma=sigma,
            rmin_half=rmin_half,
            name=name,
            orientations=orientations,
        )
        self._distance = distance.to(unit.angstrom)
        self._out_of_plane_angle = out_of_plane_angle.to(unit.degree)
        self._in_plane_angle = in_plane_angle.to(unit.degree)

    def to_dict(self):
        vsite_dict = super().to_dict()
        vsite_dict["distance"] = quantity_to_dict(self._distance)

        vsite_dict["out_of_plane_angle"] = quantity_to_dict(self._out_of_plane_angle)
        vsite_dict["in_plane_angle"] = quantity_to_dict(self._in_plane_angle)
        vsite_dict["vsite_type"] = self.type
        return vsite_dict

    def __eq__(self, other):
        return super().__eq__(other)

    @classmethod
    def from_dict(cls, vsite_dict):
        """
        Construct a new MonovalentLonePairVirtualSite from an serialized dictionary representation.

        Parameters
        ----------
        vsite_dict : dict
            The VirtualSite to deserialize.

        Returns
        -------
        The newly created MonovalentLonePairVirtualSite

        """
        # The function is overridden only to have a custom docstring.
        vsite = super().from_dict(vsite_dict)
        vsite._out_of_plane_angle = dict_to_quantity(vsite_dict["out_of_plane_angle"])
        vsite._in_plane_angle = dict_to_quantity(vsite_dict["in_plane_angle"])
        return vsite

    @property
    def distance(self):
        """The distance parameter of the virtual site"""
        return self._distance

    @property
    def in_plane_angle(self):
        """The in_plane_angle parameter of the virtual site"""
        return self._in_plane_angle

    @property
    def out_of_plane_angle(self):
        """The out_of_plane_angle parameter of the virtual site"""
        return self._out_of_plane_angle

    @property
    def local_frame_weights(self):
        """
        Returns the local frame weights used to calculate the particle positions.
        See :attr:`VirtualSite.local_frame_weights` for a general description.

        Parameters
        ----------

        Returns
        -------
        Tuple of list of weights used to define the origin, x-axis, and y-axis.
        """

        originwt = [1.0, 0.0, 0.0]

        xdir = [-1.0, 1.0, 0.0]
        ydir = [-1.0, 0.0, 1.0]

        return originwt, xdir, ydir

    @property
    def local_frame_position(self):
        """
        The displacements of the virtual site relative to the local frame.
        See :attr:`VirtualSite.local_frame_position` for a general description.

        Parameters
        ----------

        Returns
        -------
        :class:`openmm.unit.Quantity` of dimension [Length] wrapping a list of displacements
        in the local frame for the x, y, and z directions.
        """

        theta = self._in_plane_angle.m_as(unit.radians)
        psi = self._out_of_plane_angle.m_as(unit.radians)

        distance_unit = self._distance.units
        pos = unit.Quantity(
            [
                self._distance.m_as(distance_unit) * np.cos(theta) * np.cos(psi),
                self._distance.m_as(distance_unit) * np.sin(theta) * np.cos(psi),
                self._distance.m_as(distance_unit) * np.sin(psi),
            ],
            units=distance_unit,
        )

        return pos

    def get_openmm_virtual_site(self, atoms):
        """
        Returns the OpenMM virtual site corresponding to this
        MonovalentLonePairVirtualSite.

        Parameters
        ----------
        atoms : iterable of int
            The indices of the atoms involved in this virtual site.

        Returns
        -------
        :class:`openmm.LocalCoordinatesSite`
        """

        assert len(atoms) >= 3
        return self._openmm_virtual_site(atoms)


class DivalentLonePairVirtualSite(VirtualSite):
    """
    A particle representing a "Divalent Lone Pair"-type virtual site, in which the location of the charge is specified by the positions of three atoms. This is suitable for cases like four-point and five-point water models as well as pyrimidine; a charge site S lies a specified distance d from the central atom among three atoms along the bisector of the angle between the atoms (if out_of_plane_angle is zero) or out of the plane by the specified angle (if out_of_plane_angle is nonzero) with its projection along the bisector. For positive values of the distance d the virtual site lies outside the 2-1-3 angle and for negative values it lies inside.
    """

    def __init__(
        self,
        atoms,
        distance,
        out_of_plane_angle,
        charge_increments=None,
        epsilon=None,
        sigma=None,
        rmin_half=None,
        name=None,
        orientations=None,
    ):
        """
        Create a divalent lone pair-type virtual site, in which the location of the charge is specified by the position of three atoms.

        Parameters
        ----------
        atoms : list of 3 openff.toolkit.topology.molecule.Atom objects
            The three atoms defining the virtual site's position

        distance : :class:`openmm.unit.Quantity` of dimension [Length] wrapping a scalar

        out_of_plane_angle : :class:`openmm.unit.Quantity` of dimension [Angle] wrapping
        a scalar

        epsilon : float
            Epsilon term for VdW properties of virtual site. Default is None.
        sigma : float, default=None
            Sigma term for VdW properties of virtual site. Default is None.
        rmin_half : float
            Rmin_half term for VdW properties of virtual site. Default is None.
        name : string or None, default=None
            The name of this virtual site. Default is None.
        orientations : list of tuples of 3 Atoms or ints
            The permutations of the matched atoms that should be used to define
            the orientation of each virtual site particle
        """
        assert hasattr(distance, "units")
        assert unit.angstrom.is_compatible_with(distance.units)

        assert hasattr(out_of_plane_angle, "units")
        assert unit.degree.is_compatible_with(out_of_plane_angle.units)

        assert len(atoms) == 3
        super().__init__(
            atoms,
            charge_increments=charge_increments,
            epsilon=epsilon,
            sigma=sigma,
            rmin_half=rmin_half,
            name=name,
            orientations=orientations,
        )
        self._distance = distance.to(unit.angstrom)
        self._out_of_plane_angle = out_of_plane_angle.to(unit.degree)

    def __eq__(self, other):
        return super().__eq__(other)

    def to_dict(self):
        vsite_dict = super().to_dict()
        vsite_dict["distance"] = quantity_to_dict(self._distance)
        vsite_dict["out_of_plane_angle"] = quantity_to_dict(self._out_of_plane_angle)
        vsite_dict["vsite_type"] = self.type
        return vsite_dict

    @classmethod
    def from_dict(cls, vsite_dict):
        """
        Construct a new DivalentLonePairVirtualSite from an serialized dictionary representation.

        Parameters
        ----------
        vsite_dict : dict
            The VirtualSite to deserialize.

        Returns
        -------
        The newly created DivalentLonePairVirtualSite

        """
        # The function is overridden only to have a custom docstring.
        vsite = super().from_dict(vsite_dict)
        vsite._out_of_plane_angle = dict_to_quantity(vsite_dict["out_of_plane_angle"])
        return vsite

    @property
    def distance(self):
        """The distance parameter of the virtual site"""
        return self._distance

    @property
    def out_of_plane_angle(self):
        """The out_of_plane_angle parameter of the virtual site"""
        return self._out_of_plane_angle

    @property
    def local_frame_weights(self):
        """
        Returns the local frame weights used to calculate the particle positions.
        See :attr:`VirtualSite.local_frame_weights` for a general description.

        Parameters
        ----------

        Returns
        -------
        Tuple of list of weights used to define the origin, x-axis, and y-axis.
        """

        originwt = [0.0, 1.0, 0.0]

        xdir = [0.5, -1.0, 0.5]
        ydir = [1.0, -1.0, 0.0]

        return originwt, xdir, ydir

    @property
    def local_frame_position(self):
        """
        The displacements of the virtual site relative to the local frame.
        See :attr:`VirtualSite.local_frame_position` for a general description.

        Parameters
        ----------

        Returns
        -------
        :class:`openmm.unit.Quantity` of dimension [Length] wrapping a list of
        displacements in the local frame for the x, y, and z directions.
        """

        theta = self._out_of_plane_angle.m_as(unit.radians)

        distance_unit = self._distance.units
        pos = distance_unit * [
            -self._distance.m_as(distance_unit) * np.cos(theta),
            0.0,
            self._distance.m_as(distance_unit) * np.sin(theta),
        ]  # pos of the vsite in local crds
        return pos

    def get_openmm_virtual_site(self, atoms):
        """
        Returns the OpenMM virtual site corresponding to this
        DivalentLonePairVirtualSite.

        Parameters
        ----------
        atoms : iterable of int
            The indices of the atoms involved in this virtual site.

        Returns
        -------
        :class:`openmm.LocalCoordinatesSite`
        """

        assert len(atoms) >= 3
        return self._openmm_virtual_site(atoms)


class TrivalentLonePairVirtualSite(VirtualSite):
    """
    A particle representing a "Trivalent Lone Pair"-type virtual site, in which the location of the charge is specified by the positions of four atoms. This is suitable for planar or tetrahedral nitrogen lone pairs; a charge site S lies above the central atom (e.g. nitrogen a distance d along the vector perpendicular to the plane of the three connected atoms (2,3,4). With positive values of d the site lies above the nitrogen and with negative values it lies below the nitrogen.

    .. warning :: This API is experimental and subject to change.
    """

    def __init__(
        self,
        atoms,
        distance,
        charge_increments=None,
        epsilon=None,
        sigma=None,
        rmin_half=None,
        name=None,
        orientations=None,
    ):
        """
        Create a trivalent lone pair-type virtual site, in which the location of the charge is specified by the position of four atoms.

        Parameters
        ----------
        atoms : list of 4 openff.toolkit.topology.molecule.Atom objects
            The three atoms defining the virtual site's position

        distance : :class:`openmm.unit.Quantity` of dimension [Length] wrapping a scalar

        epsilon : float
            Epsilon term for VdW properties of virtual site. Default is None.
        sigma : float, default=None
            Sigma term for VdW properties of virtual site. Default is None.
        rmin_half : float
            Rmin_half term for VdW properties of virtual site. Default is None.
        name : string or None, default=None
            The name of this virtual site. Default is None.
        orientations : list of tuples of 3 Atoms or ints
            The permutations of the matched atoms that should be used to define
            the orientation of each virtual site particle
        """
        assert len(atoms) == 4

        assert hasattr(distance, "units")
        assert unit.angstrom.is_compatible_with(distance.units)

        super().__init__(
            atoms,
            charge_increments=charge_increments,
            epsilon=epsilon,
            sigma=sigma,
            rmin_half=rmin_half,
            name=name,
            orientations=orientations,
        )
        self._distance = distance.to(unit.angstrom)

    def __eq__(self, other):
        return super().__eq__(other)

    def to_dict(self):
        vsite_dict = super().to_dict()
        vsite_dict["distance"] = quantity_to_dict(self._distance)
        vsite_dict["vsite_type"] = self.type
        return vsite_dict

    @classmethod
    def from_dict(cls, vsite_dict):
        """
        Construct a new TrivalentPairVirtualSite from an serialized dictionary representation.

        Parameters
        ----------
        vsite_dict : dict
            The VirtualSite to deserialize.


        Returns
        -------
        The newly created TrivalentLonePairVirtualSite

        """
        # The function is overridden only to have a custom docstring.
        return super().from_dict(vsite_dict)

    @property
    def distance(self):
        """The distance parameter of the virtual site"""
        return self._distance

    @property
    def local_frame_weights(self):
        """
        Returns the local frame weights used to calculate the particle positions.
        See :attr:`VirtualSite.local_frame_weights` for a general description.

        Parameters
        ----------

        Returns
        -------
        Tuple of list of weights used to define the origin, x-axis, and y-axis.
        """

        originwt = [0.0, 1.0, 0.0, 0.0]

        xdir = [1 / 3, -1.0, 1 / 3, 1 / 3]

        # ydir does not matter
        ydir = [1.0, -1.0, 0.0, 0.0]

        return originwt, xdir, ydir

    @property
    def local_frame_position(self):
        """
        The displacements of the virtual site relative to the local frame.
        See :attr:`VirtualSite.local_frame_position` for a general description.

        Parameters
        ----------

        Returns
        -------
        :class:`openmm.unit.Quantity` of dimension [Length] wrapping a list of
        displacements in the local frame for the x, y, and z directions.
        """

        distance_unit = self._distance.units
        pos = unit.Quantity([-self._distance.m, 0.0, 0.0], units=distance_unit)

        return pos

    def get_openmm_virtual_site(self, atoms):
        """
        Returns the OpenMM virtual site corresponding to this
        TrivalentLonePairVirtualSite.

        Parameters
        ----------
        atoms : iterable of int
            The indices of the atoms involved in this virtual site.

        Returns
        -------
        :class:`openmm.LocalCoordinatesSite`
        """

        assert len(atoms) >= 4
        return self._openmm_virtual_site(atoms)


# =============================================================================================
# Bond Stereochemistry
# =============================================================================================

# class BondStereochemistry(Serializable):
# """
# Bond stereochemistry representation
# """
# def __init__(self, stereo_type, neighbor1, neighbor2):
#    """
#
#    Parameters
#    ----------
#    stereo_type
#    neighbor1
#    neighbor2
#    """
#    assert isinstance(neighbor1, Atom)
#    assert isinstance(neighbor2, Atom)
#    # Use stereo_type @setter to check stereo type is a permitted value
#    self.stereo_type = stereo_type
#    self._neighbor1 = neighbor1
#    self._neighbor2 = neighbor2

# def to_dict(self):
#    bs_dict = OrderedDict()
#    bs_dict['stereo_type'] = self._stereo_type
#    bs_dict['neighbor1_index'] = self._neighbor1.molecule_atom_index
#    bs_dict['neighbor2_index'] = self._neighbor2.molecule_atom_index
#    return bs_dict

# classmethod
# def from_dict(cls, molecule, bs_dict):
#    neighbor1 = molecule.atoms[bs_dict['neighbor1_index']]
#    neighbor2 = molecule.atoms[bs_dict['neighbor2_index']]
#    return cls.__init__(bs_dict['stereo_type'], neighbor1, neighbor2)

# @property
# def stereo_type(self):
#    return self._stereo_type

# @stereo_type.setter
# def stereo_type(self, value):
#    assert (value == 'CIS') or (value == 'TRANS') or (value is None)
#    self._stereo_type = value

# @property
# def neighbor1(self):
#    return self._neighbor1

# @property
# def neighbor2(self):
#    return self._neighbor2

# @property
# def neighbors(self):
#    return (self._neighbor1, self._neighbor2)

# =============================================================================================
# Bond
# =============================================================================================


class Bond(Serializable):
    """
    Chemical bond representation.

    .. warning :: This API is experimental and subject to change.

    .. todo :: Allow bonds to have associated properties.

    Attributes
    ----------
    atom1, atom2 : openff.toolkit.topology.Atom
        Atoms involved in the bond
    bondtype : int
        Discrete bond type representation for the Open Forcefield aromaticity model
        TODO: Do we want to pin ourselves to a single standard aromaticity model?
    type : str
        String based bond type
    order : int
        Integral bond order
    fractional_bond_order : float, optional
        Fractional bond order, or None.


    .. warning :: This API is experimental and subject to change.
    """

    def __init__(
        self,
        atom1,
        atom2,
        bond_order,
        is_aromatic,
        fractional_bond_order=None,
        stereochemistry=None,
    ):
        """
        Create a new chemical bond.

        """
        assert type(atom1) == Atom
        assert type(atom2) == Atom
        assert atom1.molecule is atom2.molecule
        assert isinstance(atom1.molecule, FrozenMolecule)
        self._molecule = atom1.molecule

        self._atom1 = atom1
        self._atom2 = atom2

        atom1.add_bond(self)
        atom2.add_bond(self)
        # TODO: Check bondtype and fractional_bond_order are valid?
        # TODO: Dative bonds
        # self._type = bondtype
        self._fractional_bond_order = fractional_bond_order
        self._bond_order = bond_order
        self._is_aromatic = is_aromatic
        self._stereochemistry = stereochemistry

    def to_dict(self):
        """
        Return a dict representation of the bond.

        """
        bond_dict = OrderedDict()
        bond_dict["atom1"] = self.atom1.molecule_atom_index
        bond_dict["atom2"] = self.atom2.molecule_atom_index
        bond_dict["bond_order"] = self._bond_order
        bond_dict["is_aromatic"] = self._is_aromatic
        bond_dict["stereochemistry"] = self._stereochemistry
        bond_dict["fractional_bond_order"] = self._fractional_bond_order
        return bond_dict

    @classmethod
    def from_dict(cls, molecule, d):
        """Create a Bond from a dict representation."""
        # TODO
        d["molecule"] = molecule
        d["atom1"] = molecule.atoms[d["atom1"]]
        d["atom2"] = molecule.atoms[d["atom2"]]
        return cls(*d)

    @property
    def atom1(self):
        return self._atom1

    @property
    def atom2(self):
        return self._atom2

    @property
    def atom1_index(self):
        return self.molecule.atoms.index(self._atom1)

    @property
    def atom2_index(self):
        return self.molecule.atoms.index(self._atom2)

    @property
    def atoms(self):
        return (self._atom1, self._atom2)

    @property
    def bond_order(self):
        return self._bond_order

    @bond_order.setter
    def bond_order(self, value):
        self._bond_order = value

    @property
    def fractional_bond_order(self):
        return self._fractional_bond_order

    @fractional_bond_order.setter
    def fractional_bond_order(self, value):
        self._fractional_bond_order = value

    @property
    def stereochemistry(self):
        return self._stereochemistry

    @property
    def is_aromatic(self):
        return self._is_aromatic

    @property
    def molecule(self):
        return self._molecule

    @molecule.setter
    def molecule(self, value):
        """
        Sets the Bond's parent molecule. Can not be changed after assignment
        """
        assert self._molecule is None
        self._molecule = value

    @property
    def molecule_bond_index(self):
        """
        The index of this Bond within the the list of bonds in ``Molecules``.

        """
        if self._molecule is None:
            raise ValueError("This Atom does not belong to a Molecule object")
        return self._molecule.bonds.index(self)

    @property
    def is_in_ring(self):
        """
        Return whether or not this bond is in a ring(s) (of any size)

        """
        if self._molecule is None:
            raise NotAttachedToMoleculeError(
                "This Bond does not belong to a Molecule object"
            )

        for ring in self._molecule.rings:
            if self.atom1.molecule_atom_index in ring:
                if self.atom2.molecule_atom_index in ring:
                    return True
        return False

    def __repr__(self):
        return f"Bond(atom1 index={self.atom1_index}, atom2 index={self.atom2_index})"

    def __str__(self):
        return (
            f"<Bond atom1 index='{self.atom1_index}', atom2 index='{self.atom2_index}'>"
        )


# =============================================================================================
# Molecule
# =============================================================================================

# TODO: How do we automatically trigger invalidation of cached properties if an ``Atom``, ``Bond``, or ``VirtualSite`` is modified,
#       rather than added/deleted via the API? The simplest resolution is simply to make them immutable.


class FrozenMolecule(Serializable):
    """
    Immutable chemical representation of a molecule, such as a small molecule or biopolymer.

    .. todo :: What other API calls would be useful for supporting biopolymers
               as small molecules? Perhaps iterating over chains and residues?

    Examples
    --------

    Create a molecule from a sdf file

    >>> from openff.toolkit.utils import get_data_file_path
    >>> sdf_filepath = get_data_file_path('molecules/ethanol.sdf')
    >>> molecule = FrozenMolecule.from_file(sdf_filepath)

    Convert to OpenEye OEMol object

    >>> oemol = molecule.to_openeye()

    Create a molecule from an OpenEye molecule

    >>> molecule = FrozenMolecule.from_openeye(oemol)

    Convert to RDKit Mol object

    >>> rdmol = molecule.to_rdkit()

    Create a molecule from an RDKit molecule

    >>> molecule = FrozenMolecule.from_rdkit(rdmol)

    Create a molecule from IUPAC name (requires the OpenEye toolkit)

    >>> molecule = FrozenMolecule.from_iupac('imatinib')

    Create a molecule from SMILES

    >>> molecule = FrozenMolecule.from_smiles('Cc1ccccc1')

    .. warning :: This API is experimental and subject to change.


    """

    def __init__(
        self,
        other=None,
        file_format=None,
        toolkit_registry=GLOBAL_TOOLKIT_REGISTRY,
        allow_undefined_stereo=False,
    ):
        """
        Create a new FrozenMolecule object

        .. todo ::

           * If a filename or file-like object is specified but the file
             contains more than one molecule, what is the proper behavior?
             Read just the first molecule, or raise an exception if more
             than one molecule is found?

           * Should we also support SMILES strings or IUPAC names for
             ``other``\ ?

        Parameters
        ----------
        other : optional, default=None
            If specified, attempt to construct a copy of the Molecule from
            the specified object. This can be any one of the following:

            * a :class:`Molecule` object
            * a file that can be used to construct a :class:`Molecule` object
            * an ``openeye.oechem.OEMol``
            * an ``rdkit.Chem.rdchem.Mol``
            * a serialized :class:`Molecule` object

        file_format : str, optional, default=None
            If providing a file-like object, you must specify the format
            of the data. If providing a file, the file format will attempt
            to be guessed from the suffix.
        toolkit_registry : a :class:`ToolkitRegistry` or
            :class:`ToolkitWrapper` object, optional,
            default=GLOBAL_TOOLKIT_REGISTRY :class:`ToolkitRegistry`
            or :class:`ToolkitWrapper` to use for I/O operations
        allow_undefined_stereo : bool, default=False
            If loaded from a file and ``False``, raises an exception if
            undefined stereochemistry is detected during the molecule's
            construction.

        Examples
        --------

        Create an empty molecule:

        >>> empty_molecule = FrozenMolecule()

        Create a molecule from a file that can be used to construct a molecule,
        using either a filename or file-like object:

        >>> from openff.toolkit.utils import get_data_file_path
        >>> sdf_filepath = get_data_file_path('molecules/ethanol.sdf')
        >>> molecule = FrozenMolecule(sdf_filepath)
        >>> molecule = FrozenMolecule(open(sdf_filepath, 'r'), file_format='sdf')

        >>> import gzip
        >>> mol2_gz_filepath = get_data_file_path('molecules/toluene.mol2.gz')
        >>> molecule = FrozenMolecule(gzip.GzipFile(mol2_gz_filepath, 'r'), file_format='mol2')

        Create a molecule from another molecule:

        >>> molecule_copy = FrozenMolecule(molecule)

        Convert to OpenEye OEMol object

        >>> oemol = molecule.to_openeye()

        Create a molecule from an OpenEye molecule:

        >>> molecule = FrozenMolecule(oemol)

        Convert to RDKit Mol object

        >>> rdmol = molecule.to_rdkit()

        Create a molecule from an RDKit molecule:

        >>> molecule = FrozenMolecule(rdmol)

        Create a molecule from a serialized molecule object:

        >>> serialized_molecule = molecule.__getstate__()
        >>> molecule_copy = Molecule(serialized_molecule)

        """

        self._cached_smiles = None

        # Figure out if toolkit_registry is a whole registry, or just a single wrapper
        if isinstance(toolkit_registry, ToolkitRegistry):
            pass
        elif isinstance(toolkit_registry, ToolkitWrapper):
            toolkit = toolkit_registry
            toolkit_registry = ToolkitRegistry(toolkit_precedence=[])
            toolkit_registry.add_toolkit(toolkit)
        else:
            raise InvalidToolkitRegistryError(
                "'toolkit_registry' must be either a ToolkitRegistry or a ToolkitWrapper"
            )

        if other is None:
            self._initialize()
        else:
            loaded = False
            # Start a list of the ValueErrors the following logic encounters, so we can print it out
            # if there turned out to be no way to load this input
            value_errors = list()

            if isinstance(other, openff.toolkit.topology.FrozenMolecule) and not (
                loaded
            ):
                self._copy_initializer(other)
                loaded = True
            if isinstance(other, openff.toolkit.topology.Molecule) and not (loaded):
                # TODO: This will need to be updated once FrozenMolecules and Molecules are significantly different
                self._copy_initializer(other)
                loaded = True
            if isinstance(other, OrderedDict) and not (loaded):
                self.__setstate__(other)
                loaded = True

            # Check through the toolkit registry to find a compatible wrapper for loading
            if not loaded:
                try:
                    # Each ToolkitWrapper may provide a from_object method, which turns some particular type(s)
                    # of object into OFFMols. For example, RDKitToolkitWrapper's from_object method will
                    # return an OFFMol if provided with an RDMol, or raise a ValueError if it is provided
                    # an OEMol (or anything else). This makes the assumption that any non-ValueError errors raised
                    # by the toolkit _really are_ bad and should be raised immediately, which may be a bad assumption.
                    result = toolkit_registry.call(
                        "from_object",
                        other,
                        allow_undefined_stereo=allow_undefined_stereo,
                        raise_exception_types=[UndefinedStereochemistryError],
                        _cls=self.__class__,
                    )
                # NotImplementedError should never be raised... Only from_file and from_file_obj are provided
                # in the base ToolkitWrapper class and require overwriting, so from_object should be excluded
                # except NotImplementedError as e:
                #    raise e
                # The toolkit registry will aggregate all errors except UndefinedStereochemistryErrors into a single
                # ValueError, which we should catch and and store that here.
                except ValueError as e:
                    value_errors.append(e)
                else:
                    self._copy_initializer(result)
                    loaded = True
            # TODO: Make this compatible with file-like objects (I couldn't figure out how to make an oemolistream
            # from a fileIO object)
            if (isinstance(other, str) or hasattr(other, "read")) and not (loaded):
                try:
                    mol = Molecule.from_file(
                        other,
                        file_format=file_format,
                        toolkit_registry=toolkit_registry,
                        allow_undefined_stereo=allow_undefined_stereo,
                    )  # returns a list only if multiple molecules are found
                    if type(mol) == list:
                        raise ValueError(
                            "Specified file or file-like object must contain exactly one molecule"
                        )
                except ValueError as e:
                    value_errors.append(e)
                else:
                    self._copy_initializer(mol)
                    loaded = True

            # If none of the above methods worked, raise a ValueError summarizing the
            # errors from the different loading attempts

            if not (loaded):
                msg = "Cannot construct openff.toolkit.topology.Molecule from {}\n".format(
                    other
                )
                for value_error in value_errors:
                    msg += str(value_error)
                raise ValueError(msg)

    @property
    def has_unique_atom_names(self):
        """True if the molecule has unique atom names, False otherwise."""
        unique_atom_names = set([atom.name for atom in self.atoms])
        if len(unique_atom_names) < self.n_atoms:
            return False
        return True

    def generate_unique_atom_names(self):
        """
        Generate unique atom names using element name and number of times that element has occurred
        e.g. 'C1x', 'H1x', 'O1x', 'C2x', ...

        The character 'x' is appended to these generated names to reduce the odds that they clash with an atom name or
        type imported from another source.

        """
        from collections import defaultdict

        element_counts = defaultdict(int)
        for atom in self.atoms:
            symbol = SYMBOLS[atom.atomic_number]
            element_counts[symbol] += 1
            # TODO: It may be worth exposing this as a user option, i.e. to avoid multiple ligands
            # parameterized with OpenFF clashing because they have atom names like O1x, H3x, etc.
            # i.e. an optional argument could enable a user to `generate_unique_atom_names(blah="y")
            # to have one ligand be O1y, etc.
            # https://github.com/openforcefield/openff-toolkit/pull/1096#pullrequestreview-767227391
            atom.name = symbol + str(element_counts[symbol]) + "x"

    def _validate(self):
        """
        Validate the molecule, ensuring it has unique atom names

        """
        if not self.has_unique_atom_names:
            self.generate_unique_atom_names()

    def strip_atom_stereochemistry(
        self, smarts, toolkit_registry=GLOBAL_TOOLKIT_REGISTRY
    ):
        """Delete stereochemistry information for certain atoms, if it is present.
        This method can be used to "normalize" molecules imported from different cheminformatics
        toolkits, which differ in which atom centers are considered stereogenic.

        Parameters
        ----------
        smarts: str or ChemicalEnvironment
            Tagged SMARTS with a single atom with index 1. Any matches for this atom will have any assigned
            stereocheistry information removed.
        toolkit_registry : a :class:`ToolkitRegistry` or :class:`ToolkitWrapper` object, optional, default=GLOBAL_TOOLKIT_REGISTRY
            :class:`ToolkitRegistry` or :class:`ToolkitWrapper` to use for I/O operations

        """
        from openff.toolkit.typing.chemistry.environment import AtomChemicalEnvironment

        chem_env = AtomChemicalEnvironment(smarts)
        matches = self.chemical_environment_matches(
            chem_env, toolkit_registry=toolkit_registry
        )

        for match in set(matches):
            atom_idx = match[0]
            self.atoms[atom_idx].stereochemistry = None

    ####################################################################################################
    # Safe serialization
    ####################################################################################################

    def to_dict(self):
        """
        Return a dictionary representation of the molecule.

        .. todo ::

           * Document the representation standard.
           * How do we do version control with this standard?

        Returns
        -------
        molecule_dict : OrderedDict
            A dictionary representation of the molecule.

        """
        from openff.toolkit.utils.utils import serialize_numpy

        molecule_dict = OrderedDict()
        molecule_dict["name"] = self._name
        ## From Jeff: If we go the properties-as-dict route, then _properties should, at
        ## the top level, be a dict. Should we go through recursively and ensure all values are dicts too?
        molecule_dict["atoms"] = [atom.to_dict() for atom in self._atoms]
        molecule_dict["virtual_sites"] = [
            vsite.to_dict() for vsite in self._virtual_sites
        ]
        molecule_dict["bonds"] = [bond.to_dict() for bond in self._bonds]
        # TODO: Charges
        # TODO: Properties
        # From Jeff: We could have the onerous requirement that all "properties" have to_dict() functions.
        # Or we could restrict properties to simple stuff (ints, strings, floats, and the like)
        # Or pickle anything unusual
        # Or not allow user-defined properties at all (just use our internal _cached_properties)
        # molecule_dict['properties'] = dict([(key, value._to_dict()) for key.value in self._properties])
        # TODO: Assuming "simple stuff" properties right now, figure out a better standard
        molecule_dict["properties"] = self._properties
        if hasattr(self, "_cached_properties"):
            molecule_dict["cached_properties"] = self._cached_properties
        # TODO: Conformers
        if self._conformers is None:
            molecule_dict["conformers"] = None
        else:
            molecule_dict["conformers"] = []
            molecule_dict[
                "conformers_unit"
            ] = "angstrom"  # Have this defined as a class variable?
            for conf in self._conformers:
                conf_unitless = conf.m_as(unit.angstrom)
                conf_serialized, conf_shape = serialize_numpy((conf_unitless))
                molecule_dict["conformers"].append(conf_serialized)
        if self._partial_charges is None:
            molecule_dict["partial_charges"] = None
            molecule_dict["partial_charges_unit"] = None

        else:
            charges_unitless = self._partial_charges.m_as(unit.elementary_charge)
            charges_serialized, charges_shape = serialize_numpy(charges_unitless)
            molecule_dict["partial_charges"] = charges_serialized
            molecule_dict["partial_charges_unit"] = "elementary_charge"

        molecule_dict["hierarchy_schemes"] = dict()
        for iter_name, hier_scheme in self._hierarchy_schemes.items():
            molecule_dict["hierarchy_schemes"][iter_name] = hier_scheme.to_dict()

        return molecule_dict

    def __hash__(self):
        """
        Returns a hash of this molecule. Used when checking molecule uniqueness in Topology creation.

        Returns
        -------
        string
        """
        return hash(self.to_smiles())

    # @cached_property
    def ordered_connection_table_hash(self):
        if self._ordered_connection_table_hash is not None:
            return self._ordered_connection_table_hash

        id = ""
        for atom in self.atoms:
            id += f"{SYMBOLS[atom.atomic_number]}_{atom.formal_charge}_{atom.stereochemistry}__"
        for bond in self.bonds:
            id += f"{bond.bond_order}_{bond.stereochemistry}_{bond.atom1_index}_{bond.atom2_index}__"
        # return hash(id)
        self._ordered_connection_table_hash = hash(id)
        return self._ordered_connection_table_hash

    @classmethod
    def from_dict(cls, molecule_dict):
        """
        Create a new Molecule from a dictionary representation

        Parameters
        ----------
        molecule_dict : OrderedDict
            A dictionary representation of the molecule.

        Returns
        -------
        molecule : Molecule
            A Molecule created from the dictionary representation

        """
        # This implementation is a compromise to let this remain as a classmethod
        mol = cls()
        mol._initialize_from_dict(molecule_dict)
        return mol

    def _initialize_from_dict(self, molecule_dict):
        """
        Initialize this Molecule from a dictionary representation

        Parameters
        ----------
        molecule_dict : OrderedDict
            A dictionary representation of the molecule.
        """
        # TODO: Provide useful exception messages if there are any failures
        from openff.toolkit.utils.utils import deserialize_numpy

        self._initialize()
        self.name = molecule_dict["name"]
        for atom_dict in molecule_dict["atoms"]:
            self._add_atom(**atom_dict)

        # Handle virtual site unit reattachment and molecule tagging
        for vsite_dict in molecule_dict["virtual_sites"]:
            vsite_dict_units = deepcopy(vsite_dict)

            # Attach units to epsilon term
            vsite_dict_units["epsilon"] = dict_to_quantity(vsite_dict["epsilon"])
            vsite_dict_units["sigma"] = dict_to_quantity(vsite_dict["sigma"])
            vsite_dict_units["charge_increments"] = dict_to_quantity(
                vsite_dict["charge_increments"]
            )
            vsite_dict_units["orientations"] = vsite_dict["orientations"]

            # Call the correct molecule._add_X_virtual_site function, based on the stated type
            # Also generate the Atom objects from the atom indices
            atoms = [self._atoms[i] for i in vsite_dict_units["atoms"]]
            vsite_dict_units["atoms"] = atoms
            if vsite_dict_units["vsite_type"] == "BondChargeVirtualSite":
                del vsite_dict_units["vsite_type"]
                vsite_dict_units["distance"] = dict_to_quantity(vsite_dict["distance"])
                self._add_bond_charge_virtual_site(**vsite_dict_units)

            elif vsite_dict_units["vsite_type"] == "MonovalentLonePairVirtualSite":
                del vsite_dict_units["vsite_type"]
                vsite_dict_units["distance"] = dict_to_quantity(vsite_dict["distance"])
                vsite_dict_units["in_plane_angle"] = dict_to_quantity(
                    vsite_dict["in_plane_angle"]
                )
                vsite_dict_units["out_of_plane_angle"] = dict_to_quantity(
                    vsite_dict["out_of_plane_angle"]
                )
                self._add_monovalent_lone_pair_virtual_site(**vsite_dict_units)

            elif vsite_dict_units["vsite_type"] == "DivalentLonePairVirtualSite":
                del vsite_dict_units["vsite_type"]
                vsite_dict_units["distance"] = dict_to_quantity(vsite_dict["distance"])
                vsite_dict_units["out_of_plane_angle"] = dict_to_quantity(
                    vsite_dict["out_of_plane_angle"]
                )
                self._add_divalent_lone_pair_virtual_site(**vsite_dict_units)

            elif vsite_dict_units["vsite_type"] == "TrivalentLonePairVirtualSite":
                del vsite_dict_units["vsite_type"]
                vsite_dict_units["distance"] = dict_to_quantity(vsite_dict["distance"])
                self._add_trivalent_lone_pair_virtual_site(**vsite_dict_units)

            else:
                raise Exception(
                    "Vsite type {} not recognized".format(vsite_dict["vsite_type"])
                )

        for bond_dict in molecule_dict["bonds"]:
            bond_dict["atom1"] = int(bond_dict["atom1"])
            bond_dict["atom2"] = int(bond_dict["atom2"])
            self._add_bond(**bond_dict)

        if molecule_dict["partial_charges"] is None:
            self._partial_charges = None
        else:
            charges_shape = (self.n_atoms,)
            partial_charges_unitless = deserialize_numpy(
                molecule_dict["partial_charges"], charges_shape
            )
            pc_unit = getattr(unit, molecule_dict["partial_charges_unit"])
            partial_charges = unit.Quantity(partial_charges_unitless, pc_unit)
            self._partial_charges = partial_charges

        if molecule_dict["conformers"] is None:
            self._conformers = None
        else:
            self._conformers = list()
            for ser_conf in molecule_dict["conformers"]:
                # TODO: Update to use string_to_quantity
                conformers_shape = (self.n_atoms, 3)
                conformer_unitless = deserialize_numpy(ser_conf, conformers_shape)
                c_unit = getattr(unit, molecule_dict["conformers_unit"])
                conformer = unit.Quantity(conformer_unitless, c_unit)
                self._conformers.append(conformer)

        self._properties = molecule_dict["properties"]

        for iter_name, hierarchy_scheme_dict in molecule_dict[
            "hierarchy_schemes"
        ].items():
            new_hier_scheme = self.add_hierarchy_scheme(
                hierarchy_scheme_dict["uniqueness_criteria"],
                iter_name,
            )
            # hierarchy_scheme = self._hierarchy_schemes[iter_name]
            for element_dict in hierarchy_scheme_dict["hierarchy_elements"]:
                new_hier_scheme.add_hierarchy_element(
                    element_dict["identifier"], element_dict["particle_indices"]
                )
            self._expose_hierarchy_scheme(iter_name)

    def __repr__(self):
        """Return a summary of this molecule; SMILES if valid, Hill formula if not."""
        description = f"Molecule with name '{self.name}'"
        try:
            smiles = self.to_smiles()
        except:
            hill = self.to_hill_formula()
            return description + f" with bad SMILES and Hill formula '{hill}'"
        return description + f" and SMILES '{smiles}'"

    def __getstate__(self):
        return self.to_dict()

    def __setstate__(self, state):
        return self._initialize_from_dict(state)

    def _initialize(self):
        """
        Clear the contents of the current molecule.
        """
        self._name = ""
        self._atoms = list()
        self._virtual_sites = list()
        self._bonds = list()  # List of bonds between Atom objects
        self._properties = {}  # Attached properties to be preserved
        # self._cached_properties = None # Cached properties (such as partial charges) can be recomputed as needed
        self._partial_charges = None
        self._conformers = None  # Optional conformers
        self._hierarchy_schemes = dict()
        self._invalidate_cached_properties()

    def _copy_initializer(self, other):
        """
        Copy contents of the specified molecule

        .. todo :: Should this be a ``@staticmethod`` where we have an explicit copy constructor?

        Parameters
        ----------
        other : optional
            Overwrite the state of this FrozenMolecule with the specified FrozenMolecule object.
            A deep copy is made.

        """
        # assert isinstance(other, type(self)), "can only copy instances of {}".format(type(self))

        # Run a deepcopy here so that items that were _always_ dict (like other.properties) will
        # not have any references to the old molecule
        other_dict = deepcopy(other.to_dict())
        self._initialize_from_dict(other_dict)

    def __eq__(self, other):
        """Test two molecules for equality to see if they are the chemical species, but do not check other annotated properties.

        .. note ::

           Note that this method simply tests whether two molecules are identical chemical species using equivalence of their canonical isomeric SMILES.
           No effort is made to ensure that the atoms are in the same order or that any annotated properties are preserved.

        """
        # updated to use the new isomorphic checking method, with full matching
        # TODO the doc string did not match the previous function what matching should this method do?
        return Molecule.are_isomorphic(self, other, return_atom_map=False)[0]

    def _add_default_hierarchy_schemes(self):
        self.add_hierarchy_scheme(
            ("chain", "residue_number", "residue_name"), "residues"
        )
        self.add_hierarchy_scheme(("chain",), "chains")

    def add_hierarchy_scheme(
        self,
        uniqueness_criteria,
        iterator_name,
    ):
        """
        Parameters
        ----------
        uniqueness_criteria : tuple of str
        iterator_name : str
            Name of the iterator that will be exposed to access the HierarchyElements generated
            by this scheme

        Returns
        -------
        new_hier_scheme : openff.toolkit.topology.HierarchyScheme
            The newly created HierarchyScheme
        """
        if iterator_name in self._hierarchy_schemes:
            msg = (
                f'Can not add iterator with name "{iterator_name}" to this topology, as iterator '
                f"name is already used by {self._hierarchy_schemes[iterator_name]}"
            )
            raise HierarchySchemeWithIteratorNameAlreadyRegisteredException(msg)
        new_hier_scheme = HierarchyScheme(
            self,
            uniqueness_criteria,
            iterator_name,
        )
        self._hierarchy_schemes[iterator_name] = new_hier_scheme
        return new_hier_scheme

    @property
    def hierarchy_schemes(self):
        """
        Returns
        -------
        A dict of the form {str: HierarchyScheme}
            The HierarchySchemes associated with this Molecule.
        """
        return self._hierarchy_schemes

    def delete_hierarchy_scheme(self, iter_name):
        """
        Parameters
        ----------
        iter_name : str
        """
        if not iter_name in self._hierarchy_schemes:
            raise HierarchySchemeNotFoundException(
                f'Can not delete HierarchyScheme with name "{iter_name}" '
                f"because no HierarchyScheme with that iterator name exists"
            )
        self._hierarchy_schemes.pop(iter_name)
        if hasattr(self, iter_name):
            delattr(self, iter_name)

    def perceive_hierarchy(self, iter_names=None):
        """
        Parameters
        ----------
        iter_names : Iterable of str, Optional
            Only perceive hierarchy for HierarchySchemes that expose these iterator names.
            If not provided, all known hierarchies will be perceived, overwriting previous
            results if applicable.
        """
        if iter_names is None:
            iter_names = self._hierarchy_schemes.keys()

        for iter_name in iter_names:
            hierarchy_scheme = self._hierarchy_schemes[iter_name]
            hierarchy_scheme.perceive_hierarchy()
            self._expose_hierarchy_scheme(iter_name)

    def _expose_hierarchy_scheme(self, iter_name):
        assert iter_name in self._hierarchy_schemes
        setattr(self, iter_name, self._hierarchy_schemes[iter_name].hierarchy_elements)

    def to_smiles(
        self,
        isomeric=True,
        explicit_hydrogens=True,
        mapped=False,
        toolkit_registry=GLOBAL_TOOLKIT_REGISTRY,
    ):
        """
        Return a canonical isomeric SMILES representation of the current molecule.
        A partially mapped smiles can also be generated for atoms of interest by supplying an `atom_map` to the
        properties dictionary.

        .. note :: RDKit and OpenEye versions will not necessarily return the same representation.

        Parameters
        ----------
        isomeric: bool optional, default= True
            return an isomeric smiles
        explicit_hydrogens: bool optional, default=True
            return a smiles string containing all hydrogens explicitly
        mapped: bool optional, default=False
            return a explicit hydrogen mapped smiles, the atoms to be mapped can be controlled by supplying an
            atom map into the properties dictionary. If no mapping is passed all atoms will be mapped in order, else
            an atom map dictionary from the current atom index to the map id should be supplied with no duplicates.
            The map ids (values) should start from 0 or 1.
        toolkit_registry : openff.toolkit.utils.toolkits.ToolkitRegistry or openff.toolkit.utils.toolkits.ToolkitWrapper, optional, default=None
            :class:`ToolkitRegistry` or :class:`ToolkitWrapper` to use for SMILES conversion

        Returns
        -------
        smiles : str
            Canonical isomeric explicit-hydrogen SMILES

        Examples
        --------

        >>> from openff.toolkit.utils import get_data_file_path
        >>> sdf_filepath = get_data_file_path('molecules/ethanol.sdf')
        >>> molecule = Molecule(sdf_filepath)
        >>> smiles = molecule.to_smiles()

        """
        # Initialize cached_smiles dict for this molecule if none exists
        if self._cached_smiles is None:
            self._cached_smiles = {}

        # Figure out which toolkit should be used to create the SMILES
        if isinstance(toolkit_registry, ToolkitRegistry):
            to_smiles_method = toolkit_registry.resolve("to_smiles")
        elif isinstance(toolkit_registry, ToolkitWrapper):
            to_smiles_method = toolkit_registry.to_smiles
        else:
            raise InvalidToolkitRegistryError(
                "Invalid toolkit_registry passed to to_smiles. Expected ToolkitRegistry or ToolkitWrapper. Got  {}".format(
                    type(toolkit_registry)
                )
            )

        # Get a string representation of the function containing the toolkit name so we can check
        # if a SMILES was already cached for this molecule. This will return, for example
        # "RDKitToolkitWrapper.to_smiles"
        smiles_hash = (
            to_smiles_method.__qualname__
            + str(isomeric)
            + str(explicit_hydrogens)
            + str(mapped)
        )
        smiles_hash += str(self._properties.get("atom_map", None))
        # Check to see if a SMILES for this molecule was already cached using this method
        if smiles_hash in self._cached_smiles:
            return self._cached_smiles[smiles_hash]
        else:
            smiles = to_smiles_method(self, isomeric, explicit_hydrogens, mapped)
            self._cached_smiles[smiles_hash] = smiles
            return smiles

    @classmethod
    def from_inchi(
        cls,
        inchi,
        allow_undefined_stereo=False,
        toolkit_registry=GLOBAL_TOOLKIT_REGISTRY,
    ):
        """
        Construct a Molecule from a InChI representation

        Parameters
        ----------
        inchi : str
            The InChI representation of the molecule.

        allow_undefined_stereo : bool, default=False
            Whether to accept InChI with undefined stereochemistry. If False,
            an exception will be raised if a InChI with undefined stereochemistry
            is passed into this function.

        toolkit_registry : openff.toolkit.utils.toolkits.ToolRegistry or openff.toolkit.utils.toolkits.ToolkitWrapper, optional, default=None
            :class:`ToolkitRegistry` or :class:`ToolkitWrapper` to use for InChI-to-molecule conversion


        Returns
        -------
        molecule : openff.toolkit.topology.Molecule

        Examples
        --------
        Make cis-1,2-Dichloroethene:

        >>> molecule = Molecule.from_inchi('InChI=1S/C2H2Cl2/c3-1-2-4/h1-2H/b2-1-')
        """

        if isinstance(toolkit_registry, ToolkitRegistry):
            molecule = toolkit_registry.call(
                "from_inchi",
                inchi,
                _cls=cls,
                allow_undefined_stereo=allow_undefined_stereo,
            )
        elif isinstance(toolkit_registry, ToolkitWrapper):
            toolkit = toolkit_registry
            molecule = toolkit.from_inchi(
                inchi, _cls=cls, allow_undefined_stereo=allow_undefined_stereo
            )
        else:
            raise InvalidToolkitRegistryError(
                "Invalid toolkit_registry passed to from_inchi. Expected ToolkitRegistry or ToolkitWrapper. Got  {}".format(
                    type(toolkit_registry)
                )
            )

        return molecule

    def to_inchi(self, fixed_hydrogens=False, toolkit_registry=GLOBAL_TOOLKIT_REGISTRY):
        """
        Create an InChI string for the molecule using the requested toolkit backend.
        InChI is a standardised representation that does not capture tautomers unless specified using the fixed hydrogen
        layer.

        For information on InChi see here https://iupac.org/who-we-are/divisions/division-details/inchi/

        Parameters
        ----------
        fixed_hydrogens: bool, default=False
            If a fixed hydrogen layer should be added to the InChI, if `True` this will produce a non standard specific
            InChI string of the molecule.

        toolkit_registry : openff.toolkit.utils.toolkits.ToolRegistry or openff.toolkit.utils.toolkits.ToolkitWrapper, optional, default=None
            :class:`ToolkitRegistry` or :class:`ToolkitWrapper` to use for molecule-to-InChI conversion

        Returns
        --------
        inchi: str
            The InChI string of the molecule.

        Raises
        -------
        InvalidToolkitRegistryError
             If an invalid object is passed as the toolkit_registry parameter
        """

        if isinstance(toolkit_registry, ToolkitRegistry):
            inchi = toolkit_registry.call(
                "to_inchi", self, fixed_hydrogens=fixed_hydrogens
            )
        elif isinstance(toolkit_registry, ToolkitWrapper):
            toolkit = toolkit_registry
            inchi = toolkit.to_inchi(self, fixed_hydrogens=fixed_hydrogens)
        else:
            raise InvalidToolkitRegistryError(
                "Invalid toolkit_registry passed to to_inchi. Expected ToolkitRegistry or ToolkitWrapper. Got  {}".format(
                    type(toolkit_registry)
                )
            )

        return inchi

    def to_inchikey(
        self, fixed_hydrogens=False, toolkit_registry=GLOBAL_TOOLKIT_REGISTRY
    ):
        """
        Create an InChIKey for the molecule using the requested toolkit backend.
        InChIKey is a standardised representation that does not capture tautomers unless specified using the fixed hydrogen
        layer.

        For information on InChi see here https://iupac.org/who-we-are/divisions/division-details/inchi/

        Parameters
        ----------
        fixed_hydrogens: bool, default=False
            If a fixed hydrogen layer should be added to the InChI, if `True` this will produce a non standard specific
            InChI string of the molecule.

        toolkit_registry : openff.toolkit.utils.toolkits.ToolRegistry or openff.toolkit.utils.toolkits.ToolkitWrapper, optional, default=None
            :class:`ToolkitRegistry` or :class:`ToolkitWrapper` to use for molecule-to-InChIKey conversion

        Returns
        --------
        inchi_key: str
            The InChIKey representation of the molecule.

        Raises
        -------
        InvalidToolkitRegistryError
             If an invalid object is passed as the toolkit_registry parameter
        """

        if isinstance(toolkit_registry, ToolkitRegistry):
            inchi_key = toolkit_registry.call(
                "to_inchikey", self, fixed_hydrogens=fixed_hydrogens
            )
        elif isinstance(toolkit_registry, ToolkitWrapper):
            toolkit = toolkit_registry
            inchi_key = toolkit.to_inchikey(self, fixed_hydrogens=fixed_hydrogens)
        else:
            raise InvalidToolkitRegistryError(
                "Invalid toolkit_registry passed to to_inchikey. Expected ToolkitRegistry or ToolkitWrapper. Got  {}".format(
                    type(toolkit_registry)
                )
            )

        return inchi_key

    @classmethod
    def from_smiles(
        cls,
        smiles,
        hydrogens_are_explicit=False,
        toolkit_registry=GLOBAL_TOOLKIT_REGISTRY,
        allow_undefined_stereo=False,
    ):
        """
        Construct a Molecule from a SMILES representation

        Parameters
        ----------
        smiles : str
            The SMILES representation of the molecule.
        hydrogens_are_explicit : bool, default = False
            If False, the cheminformatics toolkit will perform hydrogen addition
        toolkit_registry : openff.toolkit.utils.toolkits.ToolkitRegistry or openff.toolkit.utils.toolkits.ToolkitWrapper, optional, default=None
            :class:`ToolkitRegistry` or :class:`ToolkitWrapper` to use for SMILES-to-molecule conversion
        allow_undefined_stereo : bool, default=False
            Whether to accept SMILES with undefined stereochemistry. If False,
            an exception will be raised if a SMILES with undefined stereochemistry
            is passed into this function.

        Returns
        -------
        molecule : openff.toolkit.topology.Molecule

        Examples
        --------

        >>> molecule = Molecule.from_smiles('Cc1ccccc1')

        """
        if isinstance(toolkit_registry, ToolkitRegistry):
            molecule = toolkit_registry.call(
                "from_smiles",
                smiles,
                hydrogens_are_explicit=hydrogens_are_explicit,
                allow_undefined_stereo=allow_undefined_stereo,
                _cls=cls,
            )
        elif isinstance(toolkit_registry, ToolkitWrapper):
            toolkit = toolkit_registry
            molecule = toolkit.from_smiles(
                smiles,
                hydrogens_are_explicit=hydrogens_are_explicit,
                allow_undefined_stereo=allow_undefined_stereo,
                _cls=cls,
            )
        else:
            raise InvalidToolkitRegistryError(
                "Invalid toolkit_registry passed to from_smiles. Expected ToolkitRegistry or ToolkitWrapper. Got  {}".format(
                    type(toolkit_registry)
                )
            )

        return molecule

    def _is_exactly_the_same_as(self, other):
        for atom1, atom2 in zip(self.atoms, other.atoms):
            if (
                (atom1.atomic_number != atom2.atomic_number)
                or (atom1.formal_charge != atom2.formal_charge)
                or (atom1.is_aromatic != atom2.is_aromatic)
                or (atom1.stereochemistry != atom2.stereochemistry)
            ):
                return False
        for bond1, bond2 in zip(self.bonds, other.bonds):
            if (
                (bond1.atom1_index != bond2.atom1_index)
                or (bond1.atom2_index != bond2.atom2_index)
                or (bond1.is_aromatic != bond2.is_aromatic)
                or (bond1.stereochemistry != bond2.stereochemistry)
            ):
                return False
        return True

    @staticmethod
    def are_isomorphic(
        mol1,
        mol2,
        return_atom_map=False,
        aromatic_matching=True,
        formal_charge_matching=True,
        bond_order_matching=True,
        atom_stereochemistry_matching=True,
        bond_stereochemistry_matching=True,
        strip_pyrimidal_n_atom_stereo=True,
        toolkit_registry=GLOBAL_TOOLKIT_REGISTRY,
    ):
        """
        Determines whether the two molecules are isomorphic by comparing their graph representations and the chosen
        node/edge attributes. Minimally connections and atomic_number are checked.

        If nx.Graphs() are given they must at least have atomic_number attributes on nodes.
        other optional attributes for nodes are: is_aromatic, formal_charge and stereochemistry.
        optional attributes for edges are: is_aromatic, bond_order and stereochemistry.

        .. warning :: This API is experimental and subject to change.

        Parameters
        ----------
        mol1 : an openff.toolkit.topology.molecule.FrozenMolecule or nx.Graph()
        mol2 : an openff.toolkit.topology.molecule.FrozenMolecule or nx.Graph()
            The molecule to test for isomorphism.

        return_atom_map: bool, default=False, optional
            will return an optional dict containing the atomic mapping.

        aromatic_matching: bool, default=True, optional
            compare the aromatic attributes of bonds and atoms.

        formal_charge_matching: bool, default=True, optional
            compare the formal charges attributes of the atoms.

        bond_order_matching: bool, deafult=True, optional
            compare the bond order on attributes of the bonds.

        atom_stereochemistry_matching : bool, default=True, optional
            If ``False``, atoms' stereochemistry is ignored for the
            purpose of determining equality.

        bond_stereochemistry_matching : bool, default=True, optional
            If ``False``, bonds' stereochemistry is ignored for the
            purpose of determining equality.

        strip_pyrimidal_n_atom_stereo: bool, default=True, optional
            If ``True``, any stereochemistry defined around pyrimidal
            nitrogen stereocenters will be disregarded in the isomorphism
            check.

        toolkit_registry : openff.toolkit.utils.toolkits.ToolkitRegistry or openff.toolkit.utils.toolkits.ToolkitWrapper, optional, default=None
            :class:`ToolkitRegistry` or :class:`ToolkitWrapper` to use for
            removing stereochemistry from pyrimidal nitrogens.

        Returns
        -------
        molecules_are_isomorphic : bool

        atom_map : default=None, Optional,
            [Dict[int,int]] ordered by mol1 indexing {mol1_index: mol2_index}
            If molecules are not isomorphic given input arguments, will return None instead of dict.
        """
        # Do a quick hill formula check first
        if Molecule._object_to_hill_formula(mol1) != Molecule._object_to_hill_formula(
            mol2
        ):
            return False, None

        # Do a quick check to see whether the inputs are totally identical (including being in the same atom order)
        if isinstance(mol1, FrozenMolecule) and isinstance(mol2, FrozenMolecule):
            if mol1._is_exactly_the_same_as(mol2):
                return True, {i: i for i in range(mol1.n_atoms)}

        # Build the user defined matching functions
        def node_match_func(x, y):
            # always match by atleast atomic number
            is_equal = x["atomic_number"] == y["atomic_number"]
            if aromatic_matching:
                is_equal &= x["is_aromatic"] == y["is_aromatic"]
            if formal_charge_matching:
                is_equal &= x["formal_charge"] == y["formal_charge"]
            if atom_stereochemistry_matching:
                is_equal &= x["stereochemistry"] == y["stereochemistry"]
            return is_equal

        # check if we want to do any bond matching if not the function is None
        if aromatic_matching or bond_order_matching or bond_stereochemistry_matching:

            def edge_match_func(x, y):
                # We don't need to check the exact bond order (which is 1 or 2)
                # if the bond is aromatic. This way we avoid missing a match only
                # if the alternate bond orders 1 and 2 are assigned differently.
                if aromatic_matching and bond_order_matching:
                    is_equal = (x["is_aromatic"] == y["is_aromatic"]) or (
                        x["bond_order"] == y["bond_order"]
                    )
                elif aromatic_matching:
                    is_equal = x["is_aromatic"] == y["is_aromatic"]
                elif bond_order_matching:
                    is_equal = x["bond_order"] == y["bond_order"]
                else:
                    is_equal = None
                if bond_stereochemistry_matching:
                    if is_equal is None:
                        is_equal = x["stereochemistry"] == y["stereochemistry"]
                    else:
                        is_equal &= x["stereochemistry"] == y["stereochemistry"]

                return is_equal

        else:
            edge_match_func = None

        # Here we should work out what data type we have, also deal with lists?
        def to_networkx(data):
            """For the given data type, return the networkx graph"""
            import networkx as nx

            if strip_pyrimidal_n_atom_stereo:
                SMARTS = "[N+0X3:1](-[*])(-[*])(-[*])"

            if isinstance(data, FrozenMolecule):
                # Molecule class instance
                if strip_pyrimidal_n_atom_stereo:
                    # Make a copy of the molecule so we don't modify the original
                    data = deepcopy(data)
                    data.strip_atom_stereochemistry(
                        SMARTS, toolkit_registry=toolkit_registry
                    )
                return data.to_networkx()

            elif isinstance(data, nx.Graph):
                return data

            else:
                raise NotImplementedError(
                    f"The input type {type(data)} is not supported,"
                    f"please supply an openff.toolkit.topology.molecule.Molecule "
                    f"or networkx.Graph representation of the molecule."
                )

        mol1_netx = to_networkx(mol1)
        mol2_netx = to_networkx(mol2)
        from networkx.algorithms.isomorphism import GraphMatcher  # type: ignore

        GM = GraphMatcher(
            mol1_netx, mol2_netx, node_match=node_match_func, edge_match=edge_match_func
        )
        isomorphic = GM.is_isomorphic()

        if isomorphic and return_atom_map:
            topology_atom_map = GM.mapping

            # reorder the mapping by keys
            sorted_mapping = {}
            for key in sorted(topology_atom_map.keys()):
                sorted_mapping[key] = topology_atom_map[key]

            return isomorphic, sorted_mapping

        else:
            return isomorphic, None

    def is_isomorphic_with(self, other, **kwargs):
        """
        Check if the molecule is isomorphic with the other molecule which can be an openff.toolkit.topology.Molecule
        or nx.Graph(). Full matching is done using the options described bellow.

        .. warning :: This API is experimental and subject to change.

        Parameters
        ----------
        other: openff.toolkit.topology.Molecule or nx.Graph()

        aromatic_matching: bool, default=True, optional
        compare the aromatic attributes of bonds and atoms.

        formal_charge_matching: bool, default=True, optional
        compare the formal charges attributes of the atoms.

        bond_order_matching: bool, deafult=True, optional
        compare the bond order on attributes of the bonds.

        atom_stereochemistry_matching : bool, default=True, optional
            If ``False``, atoms' stereochemistry is ignored for the
            purpose of determining equality.

        bond_stereochemistry_matching : bool, default=True, optional
            If ``False``, bonds' stereochemistry is ignored for the
            purpose of determining equality.

        strip_pyrimidal_n_atom_stereo: bool, default=True, optional
            If ``True``, any stereochemistry defined around pyrimidal
            nitrogen stereocenters will be disregarded in the isomorphism
            check.

        toolkit_registry : openff.toolkit.utils.toolkits.ToolkitRegistry or openff.toolkit.utils.toolkits.ToolkitWrapper, optional, default=None
            :class:`ToolkitRegistry` or :class:`ToolkitWrapper` to use for
            removing stereochemistry from pyrimidal nitrogens.

        Returns
        -------
        isomorphic : bool
        """

        return Molecule.are_isomorphic(
            self,
            other,
            return_atom_map=False,
            aromatic_matching=kwargs.get("aromatic_matching", True),
            formal_charge_matching=kwargs.get("formal_charge_matching", True),
            bond_order_matching=kwargs.get("bond_order_matching", True),
            atom_stereochemistry_matching=kwargs.get(
                "atom_stereochemistry_matching", True
            ),
            bond_stereochemistry_matching=kwargs.get(
                "bond_stereochemistry_matching", True
            ),
            strip_pyrimidal_n_atom_stereo=kwargs.get(
                "strip_pyrimidal_n_atom_stereo", True
            ),
            toolkit_registry=kwargs.get("toolkit_registry", GLOBAL_TOOLKIT_REGISTRY),
        )[0]

    def generate_conformers(
        self,
        toolkit_registry=GLOBAL_TOOLKIT_REGISTRY,
        n_conformers=10,
        rms_cutoff=None,
        clear_existing=True,
    ):
        """
        Generate conformers for this molecule using an underlying toolkit.

        If ``n_conformers=0``, no toolkit wrapper will be called. If ``n_conformers=0``
        and ``clear_existing=True``, ``molecule.conformers`` will be set to ``None``.

        Parameters
        ----------
        toolkit_registry : openff.toolkit.utils.toolkits.ToolkitRegistry or openff.toolkit.utils.toolkits.ToolkitWrapper, optional, default=None
            :class:`ToolkitRegistry` or :class:`ToolkitWrapper` to use for SMILES-to-molecule conversion
        n_conformers : int, default=1
            The maximum number of conformers to produce
        rms_cutoff : openmm.unit.Quantity-wrapped float, in units of distance, optional, default=None
            The minimum RMS value at which two conformers are considered redundant and one is deleted. Precise
            implementation of this cutoff may be toolkit-dependent. If ``None``, the cutoff is set to be the default value
            for each ``ToolkitWrapper`` (generally 1 Angstrom).
        clear_existing : bool, default=True
            Whether to overwrite existing conformers for the molecule

        Examples
        --------

        >>> molecule = Molecule.from_smiles('CCCCCC')
        >>> molecule.generate_conformers()

        Raises
        ------
        InvalidToolkitRegistryError
            If an invalid object is passed as the toolkit_registry parameter

        """
        # If no conformers are requested, do not call to a ToolkitWrapper at all
        if n_conformers == 0:
            if clear_existing:
                self._conformers = None
            return

        if isinstance(toolkit_registry, ToolkitRegistry):
            return toolkit_registry.call(
                "generate_conformers",
                self,
                n_conformers=n_conformers,
                rms_cutoff=rms_cutoff,
                clear_existing=clear_existing,
                raise_exception_types=[],
            )
        elif isinstance(toolkit_registry, ToolkitWrapper):
            toolkit = toolkit_registry
            return toolkit.generate_conformers(
                self,
                n_conformers=n_conformers,
                rms_cutoff=rms_cutoff,
                clear_existing=clear_existing,
            )
        else:
            raise InvalidToolkitRegistryError(
                "Invalid toolkit_registry passed to generate_conformers. Expected ToolkitRegistry or ToolkitWrapper. Got  {}".format(
                    type(toolkit_registry)
                )
            )

    def compute_virtual_site_positions_from_conformer(self, conformer_idx):
        """
        Compute the position of all virtual sites given an existing
        conformer specified by its index.

        Parameters
        ----------
        conformer_idx : int
            The index of the conformer.

        Returns
        -------
        :class:`openmm.unit.Quantity` of dimension [Length] in unit Angstroms wrapping a
        numpy.ndarray
            The positions of the virtual particles belonging to this virtual site.
            The array is the size (M, 3) where M is the number of virtual particles
            belonging to this virtual site.
        """

        atom_positions = self._conformers[conformer_idx]
        return self.compute_virtual_site_positions_from_atom_positions(atom_positions)

    def compute_virtual_site_positions_from_atom_positions(self, atom_positions):
        """
        Compute the positions of the virtual sites in this molecule given a set of
        external coordinates. The coordinates do not need come from an internal
        conformer, but are assumed to have the same shape and be in the same order.

        Parameters
        ----------
        atom_positions : :class:`openmm.unit.Quantity` of dimension [Length] wrapping a
        numpy.ndarray
            The positions of all atoms in the molecule. The array is the size (N, 3)
            where N is the number of atoms in the molecule.

        Returns
        -------
        :class:`openmm.unit.Quantity` of dimension [Length] in unit Angstroms wrapping a
        numpy.ndarray
            The positions of the virtual particles belonging to this virtual site.
            The array is the size (M, 3) where M is the number of virtual particles
            belonging to this virtual site.

        """

        positions = []

        for vsite in self.virtual_sites:
            vsite_pos = vsite.compute_positions_from_atom_positions(atom_positions)
            positions.append(vsite_pos.m_as(unit.angstrom))

        return unit.Quantity(np.array(positions).reshape(-1, 3), units=unit.angstrom)

    def apply_elf_conformer_selection(
        self,
        percentage: float = 2.0,
        limit: int = 10,
        toolkit_registry: Optional[
            Union[ToolkitRegistry, ToolkitWrapper]
        ] = GLOBAL_TOOLKIT_REGISTRY,
        **kwargs,
    ):
        """Applies the `ELF method
        <https://docs.eyesopen.com/toolkits/python/quacpactk/molchargetheory.html#elf-conformer-selection>`_
        to select a set of diverse conformers which have minimal
        electrostatically strongly interacting functional groups from a
        molecules conformers.

        Notes
        -----
        * The input molecule should have a large set of conformers already
          generated to select the ELF conformers from.
        * The selected conformers will be retained in the `conformers` list
          while unselected conformers will be discarded.

        See Also
        --------
        OpenEyeToolkitWrapper.apply_elf_conformer_selection
        RDKitToolkitWrapper.apply_elf_conformer_selection

        Parameters
        ----------
        toolkit_registry
            The underlying toolkit to use to select the ELF conformers.
        percentage
            The percentage of conformers with the lowest electrostatic
            interaction energies to greedily select from.
        limit
            The maximum number of conformers to select.
        """
        if isinstance(toolkit_registry, ToolkitRegistry):
            toolkit_registry.call(
                "apply_elf_conformer_selection",
                molecule=self,
                percentage=percentage,
                limit=limit,
                **kwargs,
            )
        elif isinstance(toolkit_registry, ToolkitWrapper):
            toolkit = toolkit_registry
            toolkit.apply_elf_conformer_selection(  # type: ignore[attr-defined]
                self, molecule=self, percentage=percentage, limit=limit, **kwargs
            )
        else:
            raise InvalidToolkitRegistryError(
                f"Invalid toolkit_registry passed to apply_elf_conformer_selection."
                f"Expected ToolkitRegistry or ToolkitWrapper. Got "
                f"{type(toolkit_registry)}"
            )

    def compute_partial_charges_am1bcc(
        self,
        use_conformers=None,
        strict_n_conformers=False,
        toolkit_registry=GLOBAL_TOOLKIT_REGISTRY,
    ):
        """
        Calculate partial atomic charges for this molecule using AM1-BCC run by an underlying toolkit
        and assign them to this molecule's ``partial_charges`` attribute.

        Parameters
        ----------
        strict_n_conformers : bool, default=False
            Whether to raise an exception if an invalid number of conformers is provided for the given charge method.
            If this is False and an invalid number of conformers is found, a warning will be raised.
        use_conformers : iterable of openmm.unit.Quantity-wrapped numpy arrays, each with shape (n_atoms, 3) and dimension of distance. Optional, default=None
            Coordinates to use for partial charge calculation.
            If None, an appropriate number of conformers for the given charge method will be generated.
        toolkit_registry : openff.toolkit.utils.toolkits.ToolkitRegistry or openff.toolkit.utils.toolkits.ToolkitWrapper, optional, default=None
            :class:`ToolkitRegistry` or :class:`ToolkitWrapper` to use for the calculation

        Examples
        --------

        >>> molecule = Molecule.from_smiles('CCCCCC')
        >>> molecule.generate_conformers()
        >>> molecule.compute_partial_charges_am1bcc()

        Raises
        ------
        InvalidToolkitRegistryError
            If an invalid object is passed as the toolkit_registry parameter

        """
        self.assign_partial_charges(
            partial_charge_method="am1bcc",
            use_conformers=use_conformers,
            strict_n_conformers=strict_n_conformers,
            toolkit_registry=toolkit_registry,
        )

    def assign_partial_charges(
        self,
        partial_charge_method,
        strict_n_conformers=False,
        use_conformers=None,
        toolkit_registry=GLOBAL_TOOLKIT_REGISTRY,
        normalize_partial_charges=True,
    ):
        """
        Calculate partial atomic charges for this molecule using an underlying toolkit, and assign
        the new values to the partial_charges attribute.

        Parameters
        ----------
        partial_charge_method : string
            The partial charge calculation method to use for partial charge calculation.
        strict_n_conformers : bool, default=False
            Whether to raise an exception if an invalid number of conformers is provided for the given charge method.
            If this is False and an invalid number of conformers is found, a warning will be raised.
        use_conformers : iterable of openmm.unit.Quantity-wrapped numpy arrays, each with shape (n_atoms, 3) and dimension of distance. Optional, default=None
            Coordinates to use for partial charge calculation. If None, an appropriate number of conformers will be generated.
        toolkit_registry : openff.toolkit.utils.toolkits.ToolkitRegistry or openff.toolkit.utils.toolkits.ToolkitWrapper, optional, default=None
            :class:`ToolkitRegistry` or :class:`ToolkitWrapper` to use for the calculation.
        normalize_partial_charges : bool, default=True
            Whether to offset partial charges so that they sum to the total formal charge of the molecule.
            This is used to prevent accumulation of rounding errors when the partial charge assignment method
            returns values at limited precision.

        Examples
        --------

        >>> molecule = Molecule.from_smiles('CCCCCC')
        >>> molecule.assign_partial_charges('am1-mulliken')

        Raises
        ------
        InvalidToolkitRegistryError
            If an invalid object is passed as the toolkit_registry parameter

        """
        if isinstance(toolkit_registry, ToolkitRegistry):
            # We may need to try several toolkitwrappers to find one
            # that supports the desired partial charge method, so we
            # tell the ToolkitRegistry to continue trying ToolkitWrappers
            # if one raises an error (raise_exception_types=[])
            toolkit_registry.call(
                "assign_partial_charges",
                molecule=self,
                partial_charge_method=partial_charge_method,
                use_conformers=use_conformers,
                strict_n_conformers=strict_n_conformers,
                normalize_partial_charges=normalize_partial_charges,
                raise_exception_types=[],
                _cls=self.__class__,
            )
        elif isinstance(toolkit_registry, ToolkitWrapper):
            toolkit = toolkit_registry
            toolkit.assign_partial_charges(
                self,
                partial_charge_method=partial_charge_method,
                use_conformers=use_conformers,
                strict_n_conformers=strict_n_conformers,
                normalize_partial_charges=normalize_partial_charges,
                _cls=self.__class__,
            )
        else:
            raise InvalidToolkitRegistryError(
                f"Invalid toolkit_registry passed to assign_partial_charges."
                f"Expected ToolkitRegistry or ToolkitWrapper. Got  {type(toolkit_registry)}"
            )

    def _normalize_partial_charges(self):
        """
        Add offsets to each partial charge to ensure that they sum to the formal charge of the molecule,
        to the limit of a python float's precision. Modifies the partial charges in-place.
        """
        expected_charge = self.total_charge

        current_charge = 0.0 * unit.elementary_charge
        for pc in self.partial_charges:
            current_charge += pc

        charge_offset = (expected_charge - current_charge) / self.n_atoms

        self.partial_charges += charge_offset

    def assign_fractional_bond_orders(
        self,
        bond_order_model=None,
        toolkit_registry=GLOBAL_TOOLKIT_REGISTRY,
        use_conformers=None,
    ):
        """
        Update and store list of bond orders this molecule. Bond orders are stored on each
        bond, in the ``bond.fractional_bond_order`` attribute.

        .. warning :: This API is experimental and subject to change.

        Parameters
        ----------
        toolkit_registry : openff.toolkit.utils.toolkits.ToolkitRegistry or openff.toolkit.utils.toolkits.ToolkitWrapper, optional, default=None
            :class:`ToolkitRegistry` or :class:`ToolkitWrapper` to use for SMILES-to-molecule conversion
        bond_order_model : string, optional. Default=None
            The bond order model to use for fractional bond order calculation. If ``None``, "am1-wiberg" will be used.
        use_conformers : iterable of openmm.unit.Quantity(np.array) with shape (n_atoms, 3) and dimension of distance, optional, default=None
            The conformers to use for fractional bond order calculation. If ``None``, an appropriate number
            of conformers will be generated by an available ToolkitWrapper.

        Examples
        --------

        >>> molecule = Molecule.from_smiles('CCCCCC')
        >>> molecule.assign_fractional_bond_orders()

        Raises
        ------
        InvalidToolkitRegistryError
            If an invalid object is passed as the toolkit_registry parameter

        """
        bond_order_model = bond_order_model.lower()

        if isinstance(toolkit_registry, ToolkitRegistry):
            return toolkit_registry.call(
                "assign_fractional_bond_orders",
                self,
                bond_order_model=bond_order_model,
                use_conformers=use_conformers,
            )
        elif isinstance(toolkit_registry, ToolkitWrapper):
            toolkit = toolkit_registry
            return toolkit.assign_fractional_bond_orders(
                self, bond_order_model=bond_order_model, use_conformers=use_conformers
            )
        else:
            raise InvalidToolkitRegistryError(
                f"Invalid toolkit_registry passed to assign_fractional_bond_orders. "
                f"Expected ToolkitRegistry or ToolkitWrapper. Got {type(toolkit_registry)}."
            )

    def _invalidate_cached_properties(self):
        """
        Indicate that the chemical entity has been altered.
        """
        # if hasattr(self, '_cached_properties'):
        #    delattr(self, '_cached_properties')
        self._conformers = None
        self._partial_charges = None
        self._propers = None
        self._impropers = None

        self._cached_smiles = None
        # TODO: Clear fractional bond orders
        self._rings = None
        self._ordered_connection_table_hash = None
        for atom in self.atoms:
            if "molecule_atom_index" in atom.__dict__:
                del atom.__dict__["molecule_atom_index"]

    def to_networkx(self):
        """Generate a NetworkX undirected graph from the Molecule.

        Nodes are Atoms labeled with particle indices and atomic elements (via the ``element`` node atrribute).
        Edges denote chemical bonds between Atoms.
        Virtual sites are not included, since they lack a concept of chemical connectivity.

        .. todo ::

           * Do we need a ``from_networkx()`` method? If so, what would the Graph be required to provide?
           * Should edges be labeled with discrete bond types in some aromaticity model?
           * Should edges be labeled with fractional bond order if a method is specified?
           * Should we add other per-atom and per-bond properties (e.g. partial charges) if present?
           * Can this encode bond/atom chirality?


        Returns
        -------
        graph : networkx.Graph
            The resulting graph, with nodes (atoms) labeled with atom indices, elements, stereochemistry and aromaticity
            flags and bonds with two atom indices, bond order, stereochemistry, and aromaticity flags

        Examples
        --------
        Retrieve the bond graph for imatinib (OpenEye toolkit required)

        >>> molecule = Molecule.from_iupac('imatinib')
        >>> nxgraph = molecule.to_networkx()

        """
        import networkx as nx

        G = nx.Graph()
        for atom in self.atoms:
            G.add_node(
                atom.molecule_atom_index,
                atomic_number=atom.atomic_number,
                is_aromatic=atom.is_aromatic,
                stereochemistry=atom.stereochemistry,
                formal_charge=atom.formal_charge,
            )
            # G.add_node(atom.molecule_atom_index, attr_dict={'atomic_number': atom.atomic_number})
        for bond in self.bonds:
            G.add_edge(
                bond.atom1_index,
                bond.atom2_index,
                bond_order=bond.bond_order,
                is_aromatic=bond.is_aromatic,
                stereochemistry=bond.stereochemistry,
            )
            # G.add_edge(bond.atom1_index, bond.atom2_index, attr_dict={'order':bond.bond_order})

        return G

    def find_rotatable_bonds(
        self, ignore_functional_groups=None, toolkit_registry=GLOBAL_TOOLKIT_REGISTRY
    ):
        """
        Find all bonds classed as rotatable ignoring any matched to the ``ignore_functional_groups`` list.

        Parameters
        ----------
        ignore_functional_groups: optional, List[str], default=None,
            A list of bond SMARTS patterns to be ignored when finding rotatable bonds.

        toolkit_registry: openff.toolkit.utils.toolkits.ToolkitRegistry or openff.toolkit.utils.toolkits.ToolkitWrapper, optional, default=None
            :class:`ToolkitRegistry` or :class:`ToolkitWrapper` to use for SMARTS matching

        Returns
        -------
        bonds: List[openff.toolkit.topology.molecule.Bond]
            The list of openff.toolkit.topology.molecule.Bond instances which are rotatable.
        """

        # general rotatable bond smarts taken from RDKit
        # https://github.com/rdkit/rdkit/blob/1bf6ef3d65f5c7b06b56862b3fb9116a3839b229/rdkit/Chem/Lipinski.py#L47%3E
        rotatable_bond_smarts = "[!$(*#*)&!D1:1]-&!@[!$(*#*)&!D1:2]"

        # get all of the general matches
        general_matches = self.chemical_environment_matches(
            query=rotatable_bond_smarts, toolkit_registry=toolkit_registry
        )

        # this will give all forwards and backwards matches, so condense them down with this function
        def condense_matches(matches):
            condensed_matches = set()
            for m in matches:
                condensed_matches.add(tuple(sorted(m)))
            return condensed_matches

        general_bonds = condense_matches(general_matches)

        # now refine the list using the ignore groups
        if ignore_functional_groups is not None:
            matches_to_ignore = set()

            # make ignore_functional_groups an iterable object
            if isinstance(ignore_functional_groups, str):
                ignore_functional_groups = [ignore_functional_groups]
            else:
                try:
                    iter(ignore_functional_groups)
                except TypeError:
                    ignore_functional_groups = [ignore_functional_groups]

            # find the functional groups to remove
            for functional_group in ignore_functional_groups:
                # note I run the searches through this function so they have to be SMIRKS?
                ignore_matches = self.chemical_environment_matches(
                    query=functional_group, toolkit_registry=toolkit_registry
                )
                ignore_matches = condense_matches(ignore_matches)
                # add the new matches to the matches to ignore
                matches_to_ignore.update(ignore_matches)

            # now remove all the matches
            for match in matches_to_ignore:
                try:
                    general_bonds.remove(match)
                # if the key is not in the list, the ignore pattern was not valid
                except KeyError:
                    continue

        # gather a list of bond instances to return
        rotatable_bonds = [self.get_bond_between(*bond) for bond in general_bonds]
        return rotatable_bonds

    def _add_atom(
        self,
        atomic_number,
        formal_charge,
        is_aromatic,
        stereochemistry=None,
        name=None,
        metadata=None,
    ):
        """
        Add an atom

        Parameters
        ----------
        atomic_number : int
            Atomic number of the atom
        formal_charge : int
            Formal charge of the atom
        is_aromatic : bool
            If True, atom is aromatic; if False, not aromatic
        stereochemistry : str, optional, default=None
            Either 'R' or 'S' for specified stereochemistry, or None if stereochemistry is irrelevant
        name : str, optional, default=None
            An optional name for the atom
        metadata : dict[str: (int, str)], default=None
            An optional dictionary where keys are strings and values are strings or ints. This is intended
            to record atom-level information used to inform hierarchy definition and iteration, such as
            grouping atom by residue and chain.

        Returns
        -------
        index : int
            The index of the atom in the molecule

        Examples
        --------

        Define a methane molecule

        >>> molecule = Molecule()
        >>> molecule.name = 'methane'
        >>> C = molecule.add_atom(6, 0, False)
        >>> H1 = molecule.add_atom(1, 0, False)
        >>> H2 = molecule.add_atom(1, 0, False)
        >>> H3 = molecule.add_atom(1, 0, False)
        >>> H4 = molecule.add_atom(1, 0, False)
        >>> bond_idx = molecule.add_bond(C, H1, False, 1)
        >>> bond_idx = molecule.add_bond(C, H2, False, 1)
        >>> bond_idx = molecule.add_bond(C, H3, False, 1)
        >>> bond_idx = molecule.add_bond(C, H4, False, 1)

        """
        # Create an atom
        atom = Atom(
            atomic_number,
            formal_charge,
            is_aromatic,
            stereochemistry=stereochemistry,
            name=name,
            metadata=metadata,
            molecule=self,
        )
        self._atoms.append(atom)
        # self._particles.append(atom)
        self._invalidate_cached_properties()
        return self._atoms.index(atom)

    def _add_virtual_site(self, vsite, replace=False):
        replaced = False
        for i, existing_vsite in enumerate(self._virtual_sites):
            same_vsite = existing_vsite == vsite
            if same_vsite:
                if replace:
                    self._virtual_sites[i] = vsite
                    replaced = True
                    break
                else:
                    error_msg = (
                        "Attempted to add the new virtual site:\n{}\n"
                        + "to molecule: \n{}\nAnother vsite with the same type "
                        + "already exists and replace=False. Existing vsite "
                        + "is:\n{}\n"
                    ).format(vsite, self, existing_vsite)
                    raise Exception(error_msg)
        if not replaced:
            self._virtual_sites.append(vsite)
        return self._virtual_sites.index(vsite)

    def _add_bond_charge_virtual_site(self, atoms, distance, **kwargs):
        """
        Create a bond charge-type virtual site, in which the location of the charge is specified by the position of two
        atoms. This supports placement of a virtual site S along a vector between two specified atoms, e.g. to allow
        for a sigma hole for halogens or similar contexts. With positive values of the distance, the virtual site lies
        outside the first indexed atom.

        Parameters
        ----------
        atoms : list of openff.toolkit.topology.molecule.Atom objects of shape [N]
            The atoms defining the virtual site's position

        distance : :class:`openmm.unit.Quantity` of dimension [Length] wrapping a scalar

        charge_increments : list of floats of shape [N], optional, default=None
            The amount of charge to remove from the VirtualSite's atoms and put in the VirtualSite. Indexing in this
            list should match the ordering in the atoms list. Default is None.
        epsilon : float
            Epsilon term for VdW properties of virtual site. Default is None.
        sigma : float, default=None
            Sigma term for VdW properties of virtual site. Default is None.
        rmin_half : float
            Rmin_half term for VdW properties of virtual site. Default is None.
        name : string or None, default=None
            The name of this virtual site. Default is None.
        orientations : list of int 2-tuples
            The orientations that should be used to create the virtual site.
            Each orientation corresponds to an individual virtual particle.

        Returns
        -------
        index : int
            The index of the newly-added virtual site in the molecule
        """

        replace = kwargs.pop("replace", False)

        vsite = BondChargeVirtualSite(atoms, distance, **kwargs)

        self._add_virtual_site(vsite, replace=replace)
        return self._virtual_sites.index(vsite)

    def _add_monovalent_lone_pair_virtual_site(
        self, atoms, distance, out_of_plane_angle, in_plane_angle, **kwargs
    ):
        """
        Create a bond charge-type virtual site, in which the location of the charge is specified by the position of
        three atoms.

        Parameters
        ----------
        atoms : list of three :class:`openff.toolkit.topology.molecule.Atom` objects
            The three atoms defining the virtual site's position

        distance : :class:`openmm.unit.Quantity` of dimension [Length] wrapping a scalar

        out_of_plane_angle : :class:`openmm.unit.Quantity` of dimension [Angle] wrapping
        a scalar

        in_plane_angle : :class:`openmm.unit.Quantity` of dimension [Angle] wrapping a
        scalar

        epsilon : float
            Epsilon term for VdW properties of virtual site. Default is None.
        sigma : float, default=None
            Sigma term for VdW properties of virtual site. Default is None.
        rmin_half : float
            Rmin_half term for VdW properties of virtual site. Default is None.
        name : string or None, default=None
            The name of this virtual site. Default is None.
        orientations : list of int 3-tuples
            The orientations that should be used to create the virtual site.
            Each orientation corresponds to an individual virtual particle.

        Returns
        -------
        index : int
            The index of the newly-added virtual site in the molecule
        """

        replace = kwargs.pop("replace", False)

        vsite = MonovalentLonePairVirtualSite(
            atoms, distance, out_of_plane_angle, in_plane_angle, **kwargs
        )

        self._add_virtual_site(vsite, replace=replace)
        return self._virtual_sites.index(vsite)

    def _add_divalent_lone_pair_virtual_site(
        self, atoms, distance, out_of_plane_angle, **kwargs
    ):
        """
        Create a divalent lone pair-type virtual site, in which the location of the charge is specified by the position
        of three atoms.

        Parameters
        ----------
        atoms : list of three :class:`openff.toolkit.topology.molecule.Atom` objects
            The three atoms defining the virtual site's position

        distance : :class:`openmm.unit.Quantity` of dimension [Length] wrapping a scalar

        out_of_plane_angle : :class:`openmm.unit.Quantity` of dimension [Angle] wrapping
        a scalar

        epsilon : float
            Epsilon term for VdW properties of virtual site. Default is None.
        sigma : float, default=None
            Sigma term for VdW properties of virtual site. Default is None.
        rmin_half : float
            Rmin_half term for VdW properties of virtual site. Default is None.
        name : string or None, default=None
            The name of this virtual site. Default is None.
        orientations : list of int 3-tuples
            The orientations that should be used to create the virtual site.
            Each orientation corresponds to an individual virtual particle.

        Returns
        -------
        index : int
            The index of the newly-added virtual site in the molecule
        """

        replace = kwargs.pop("replace", False)

        vsite = DivalentLonePairVirtualSite(
            atoms, distance, out_of_plane_angle, **kwargs
        )

        self._add_virtual_site(vsite, replace=replace)
        return self._virtual_sites.index(vsite)

    def _add_trivalent_lone_pair_virtual_site(self, atoms, distance, **kwargs):
        """
        Create a trivalent lone pair-type virtual site, in which the location of the charge is specified by the position
         of four atoms.

        Parameters
        ----------
        atoms : list of 4 :class:`openff.toolkit.topology.molecule.Atom` objects
            The four atoms defining the virtual site's position

        distance : :class:`openmm.unit.Quantity` of dimension [Length] wrapping a scalar

        epsilon : float
            Epsilon term for VdW properties of virtual site. Default is None.
        sigma : float, default=None
            Sigma term for VdW properties of virtual site. Default is None.
        rmin_half : float
            Rmin_half term for VdW properties of virtual site. Default is None.
        name : string or None, default=None
            The name of this virtual site. Default is None.
        """

        replace = kwargs.pop("replace", False)

        vsite = TrivalentLonePairVirtualSite(atoms, distance, **kwargs)

        self._add_virtual_site(vsite, replace=replace)
        return self._virtual_sites.index(vsite)

    def _add_bond(
        self,
        atom1,
        atom2,
        bond_order,
        is_aromatic,
        stereochemistry=None,
        fractional_bond_order=None,
    ):
        """
        Add a bond between two specified atom indices

        Parameters
        ----------
        atom1 : int or openff.toolkit.topology.molecule.Atom
            Index of first atom or first atom
        atom2_index : int or openff.toolkit.topology.molecule.Atom
            Index of second atom or second atom
        bond_order : int
            Integral bond order of Kekulized form
        is_aromatic : bool
            True if this bond is aromatic, False otherwise
        stereochemistry : str, optional, default=None
            Either 'E' or 'Z' for specified stereochemistry, or None if stereochemistry is irrelevant
        fractional_bond_order : float, optional, default=None
            The fractional (eg. Wiberg) bond order
        Returns
        -------
        index : int
            The index of the bond in the molecule

        """
        if isinstance(atom1, int) and isinstance(atom2, int):
            atom1_atom = self.atoms[atom1]
            atom2_atom = self.atoms[atom2]
        elif isinstance(atom1, Atom) and isinstance(atom2, Atom):
            atom1_atom = atom1
            atom2_atom = atom2
        else:
            raise Exception(
                "Invalid inputs to molecule._add_bond. Expected ints or Atoms. "
                "Received {} (type {}) and {} (type {}) ".format(
                    atom1, type(atom1), atom2, type(atom2)
                )
            )
        # TODO: Check to make sure bond does not already exist
        if atom1_atom.is_bonded_to(atom2_atom):
            raise Exception(
                "Bond already exists between {} and {}".format(atom1_atom, atom2_atom)
            )
        bond = Bond(
            atom1_atom,
            atom2_atom,
            bond_order,
            is_aromatic,
            stereochemistry=stereochemistry,
            fractional_bond_order=fractional_bond_order,
        )
        self._bonds.append(bond)
        self._invalidate_cached_properties()
        # TODO: This is a bad way to get bond index
        return self._bonds.index(bond)

    def _add_conformer(self, coordinates):
        """
        Add a conformation of the molecule

        Parameters
        ----------
        coordinates: openmm.unit.Quantity(np.array) with shape (n_atoms, 3) and dimension of distance
            Coordinates of the new conformer, with the first dimension of the array corresponding to the atom index in
            the Molecule's indexing system.

        Returns
        -------
        index: int
            The index of this conformer
        """
        new_conf = unit.Quantity(
            np.zeros(shape=(self.n_atoms, 3), dtype=float), unit.angstrom
        )
        if not (new_conf.shape == coordinates.shape):
            raise Exception(
                "molecule.add_conformer given input of the wrong shape: "
                "Given {}, expected {}".format(coordinates.shape, new_conf.shape)
            )

        if isinstance(new_conf, unit.Quantity):
            if not coordinates.units.is_compatible_with(unit.angstrom):
                raise Exception(
                    "Coordinates passed to Molecule._add_conformer with incompatible units. "
                    "Ensure that units are dimension of length."
                )
        elif hasattr(new_conf, "unit"):
            from openmm import unit as openmm_unit

            if not isinstance(other, openmm_unit.Quantity):
                raise IncompatibleUnitError(
                    "Unsupported type passed to formal_charge setter. "
                    "Found object of type {type(other)}."
                )

            if not coordinates.unit.is_compatible(openmm_unit.meter):
                raise Exception(
                    "Coordinates passed to Molecule._add_conformer with incompatible units. "
                    "Ensure that units are dimension of length."
                )
        else:
            raise Exception(
                "Coordinates passed to Molecule._add_conformer without units. Ensure that coordinates are "
                "of type openmm.unit.Quantity or openff.units.unit.Quantity"
            )

        try:
            new_conf[:] = coordinates
        except AttributeError as e:
            print(e)

        if self._conformers is None:
            # TODO should we checking that the exact same conformer is not in the list already?
            self._conformers = []
        self._conformers.append(new_conf)
        return len(self._conformers)

    @property
    def partial_charges(self):
        """
        Returns the partial charges (if present) on the molecule.

        Returns
        -------
        partial_charges : a openmm.unit.Quantity - wrapped numpy array [1 x n_atoms] or None
            The partial charges on this Molecule's atoms. Returns None if no charges have been specified.
        """
        return self._partial_charges

    @partial_charges.setter
    def partial_charges(self, charges):
        """
        Set the atomic partial charges for this molecule.

        Parameters
        ----------
        charges : None or a openmm.unit.Quantity - wrapped numpy array [1 x n_atoms]
            The partial charges to assign to the molecule. If not None, must be in units compatible with openmm.unit.elementary_charge

        """
        if charges is None:
            self._partial_charges = None
        elif charges.shape == (self.n_atoms,):
            if isinstance(charges, unit.Quantity):
                if charges.units in unit.elementary_charge.compatible_units():
                    self._partial_charges = charges
            if hasattr(charges, "unit"):
                from openmm import unit as openmm_unit

                if not isinstance(other, openmm_unit.Quantity):
                    raise IncompatibleUnitError(
                        "Unsupported type passed to partial_charges setter. "
                        "Found object of type {type(charges)}."
                    )

                elif isinstance(charges, openmm_unit.Quantity):
                    from openff.units.openmm import from_openmm

                    converted = from_openmm(charges)
                    if converted.units in unit.elementary_charge.compatible_units():
                        self._partial_charges = converted

    @property
    def n_particles(self):
        """
        The number of Particle objects, which corresponds to how many positions must be used.
        """
        return len(self._atoms) + sum(
            vsite.n_particles for vsite in self._virtual_sites
        )

    @property
    def n_atoms(self):
        """
        The number of Atom objects.
        """
        return len(self._atoms)

    @property
    def n_virtual_sites(self):
        """
        The number of VirtualSite objects.
        """
        return len(self._virtual_sites)

    @property
    def n_virtual_particles(self):
        """
        The number of VirtualParticle objects.
        """
        return sum(vsite.n_particles for vsite in self._virtual_sites)

    @property
    def n_bonds(self):
        """
        The number of Bond objects.
        """
        return sum([1 for bond in self.bonds])

    @property
    def n_angles(self):
        """int: number of angles in the Molecule."""
        self._construct_angles()
        return len(self._angles)

    @property
    def n_propers(self):
        """int: number of proper torsions in the Molecule."""
        self._construct_torsions()
        return len(self._propers)

    @property
    def n_impropers(self):
        """int: number of possible improper torsions in the Molecule."""
        self._construct_torsions()
        return len(self._impropers)

    @property
    def n_rings(self):
        """Return the number of rings found in the Molecule

        Requires the RDKit to be installed.

        .. note ::

            For systems containing some special cases of connected rings, this
            function may not be well-behaved and may report a different number
            rings than expected. Some problematic cases include networks of many
            (5+) rings or bicyclic moieties (i.e. norbornane).

        """
        return len(self.rings)

    @property
    def particles(self):
        """
        Iterate over all Particle objects.
        """

        return self._atoms + [
            ptl for vsite in self._virtual_sites for ptl in vsite.particles
        ]

    def particle(self, index: int):
        """
        Get particle with a specified index.

        Parameters
        ----------
        index : int

        Returns
        -------
        atom or virtualparticle : openff.toolkit.topology.Atom or VirtualParticle
        """
        if index <= self.n_atoms:
            return self.atom(index)
        else:
            index -= self.n_atoms
            return self.virtual_particle(index)

    def particle_index(self, particle):
        """
        Returns the index of a given particle in this molecule

        Parameters
        ----------
        particle : openff.toolkit.topology.Particle

        Returns
        -------
        index : int
            The index of the given particle in this molecule
        """
        for index, mol_particle in enumerate(self.particles):
            if particle is mol_particle:
                return index

    @property
    def virtual_particles(self):
        """
        Iterate over all virtual particle objects.
        """

        return [ptl for vsite in self._virtual_sites for ptl in vsite.particles]

    def virtual_particle(self, index: int):
        """
        Get virtual particle with a specified index.

        Parameters
        ----------
        index : int

        Returns
        -------
        virtualparticle : openff.toolkit.topology.VirtualParticle
        """
        for ptl_idx, ptl in enumerate(self.virtual_particles):
            if index == ptl_idx:
                return ptl

    def virtual_particle_index(self, particle):
        """
        Returns the index of a given virtual particle in this molecule

        Parameters
        ----------
        virtual_particle : openff.toolkit.topology.VirtualParticle

        Returns
        -------
        index : int
            The index of the given virtual particle in this molecule
        """
        for ptl_idx, ptl in enumerate(self.virtual_particles):
            if ptl is particle:
                return ptl_idx

    @property
    def atoms(self):
        """
        Iterate over all Atom objects.
        """
        return self._atoms

    def atom(self, index: int):
        """
        Get atom with a specified index.

        Parameters
        ----------
        index : int

        Returns
        -------
        atom : openff.toolkit.topology.Atom
        """
        return self._atoms[index]

    def atom_index(self, atom):
        """
        Returns the index of a given atom in this molecule

        Parameters
        ----------
        atom : openff.toolkit.topology.Atom

        Returns
        -------
        index : int
            The index of the given atom in this molecule
        """
        return atom.molecule_atom_index

    @property
    def conformers(self):
        """
        Returns the list of conformers for this molecule. This returns a list of openmm.unit.Quantity-wrapped numpy
        arrays, of shape (3 x n_atoms) and with dimensions of distance. The return value is the actual list of
        conformers, and changes to the contents affect the original FrozenMolecule.

        """
        return self._conformers

    @property
    def n_conformers(self):
        """
        Returns the number of conformers for this molecule.
        """
        if self._conformers is None:
            return 0
        return len(self._conformers)

    @property
    def virtual_sites(self):
        """
        Iterate over all VirtualSite objects.
        """
        return self._virtual_sites

    def virtual_site(self, index: int):
        """
        Get virtual_site with a specified index.

        Parameters
        ----------
        index : int

        Returns
        -------
        virtual_site : openff.toolkit.topology.VirtualSite
        """
        return self._virtual_sites[index]

    def virtual_site_index(self, virtual_site):
        """
        Get the molecule index of a particular virtual site.
        Note that a virtual site may have multiple virtual particles, and that the index returned by this method
        does not correspond to the virtual _particle_ index. For that, use the `particle_index` method.

        Parameters
        ----------
        virtual_site : openff.toolkit.topology.VirtualSite

        Returns
        -------
        index : int
        """
        for index, mol_vsite in enumerate(self._virtual_sites):
            if virtual_site is mol_vsite:
                return index
        raise Exception("VirtualSite not found in Molecule")

    def virtual_site_particle_start_index(self, virtual_site):
        """
        Returns the molecule particle index of the first particle of this virtual site.

        Parameters
        ----------
        virtual_site : openff.toolkit.topology.VirtualSite

        Returns
        -------
        index : int
        """
        first_particle = virtual_site.particles[0]
        return self.particle_index(first_particle)

    @property
    def bonds(self):
        """
        Iterate over all Bond objects.
        """
        return self._bonds

    def bond(self, index: int):
        """
        Get bond with the specified index.

        Parameters
        ----------
        index : int

        Returns
        -------
        bond : openff.toolkit.topology.Bond
        """
        return self._bonds[index]

    @property
    def angles(self):
        """
        Get an iterator over all i-j-k angles.
        """
        self._construct_angles()
        return self._angles

    @property
    def torsions(self):
        """
        Get an iterator over all i-j-k-l torsions.
        Note that i-j-k-i torsions (cycles) are excluded.

        Returns
        -------
        torsions : iterable of 4-Atom tuples
        """
        self._construct_torsions()
        return self._torsions

    @property
    def propers(self):
        """
        Iterate over all proper torsions in the molecule

        .. todo::

           * Do we need to return a ``Torsion`` object that collects information about fractional bond orders?
        """
        self._construct_torsions()
        return self._propers

    @property
    def impropers(self):
        """
        Iterate over all improper torsions in the molecule.

        .. todo ::
           * Do we need to return a ``Torsion`` object that collects information about fractional bond orders?

        Returns
        -------
        impropers : set of tuple
            An iterator of tuples, each containing the indices of atoms making
            up a possible improper torsion.

        See Also
        --------
        smirnoff_impropers, amber_impropers
        """
        self._construct_torsions()
        return self._impropers

    @property
    def smirnoff_impropers(self):
        """
        Iterate over improper torsions in the molecule, but only those with
        trivalent centers, reporting the central atom second in each improper.

        Note that it's possible that a trivalent center will not have an improper assigned.
        This will depend on the force field that is used.

        Also note that this will return 6 possible atom orderings around each improper
        center. In current SMIRNOFF parameterization, three of these six
        orderings will be used for the actual assignment of the improper term
        and measurement of the angles. These three orderings capture the three unique
        angles that could be calculated around the improper center, therefore the sum
        of these three terms will always return a consistent energy.

        The exact three orderings that will be applied during parameterization can not be
        determined in this method, since it requires sorting the particle indices, and
        those indices may change when this molecule is added to a Topology.

        For more details on the use of three-fold ('trefoil') impropers, see
        https://openforcefield.github.io/standards/standards/smirnoff/#impropertorsions

        Returns
        -------
        impropers : set of tuple
            An iterator of tuples, each containing the indices of atoms making
            up a possible improper torsion. The central atom is listed second
            in each tuple.

        See Also
        --------
        impropers, amber_impropers

        """
        # TODO: Replace with non-cheminformatics-toolkit method
        #       (ie. just looping over all atoms and finding ones that have 3 bonds?)

        smirnoff_improper_smarts = "[*:1]~[X3:2](~[*:3])~[*:4]"
        improper_idxs = self.chemical_environment_matches(smirnoff_improper_smarts)
        smirnoff_impropers = {
            tuple(self.atoms[idx] for idx in imp) for imp in improper_idxs
        }
        return smirnoff_impropers

    @property
    def amber_impropers(self):
        """
        Iterate over improper torsions in the molecule, but only those with
        trivalent centers, reporting the central atom first in each improper.

        Note that it's possible that a trivalent center will not have an improper assigned.
        This will depend on the force field that is used.

        Also note that this will return 6 possible atom orderings around each improper
        center. In current AMBER parameterization, one of these six
        orderings will be used for the actual assignment of the improper term
        and measurement of the angle. This method does not encode the logic to
        determine which of the six orderings AMBER would use.

        Returns
        -------
        impropers : set of tuple
            An iterator of tuples, each containing the indices of atoms making
            up a possible improper torsion. The central atom is listed first in
            each tuple.

        See Also
        --------
        impropers, smirnoff_impropers

        """
        # TODO: Replace with non-cheminformatics-toolkit method
        #       (ie. just looping over all atoms and finding ones that have 3 bonds?)
        amber_improper_smarts = "[X3:1](~[*:2])(~[*:3])~[*:4]"
        improper_idxs = self.chemical_environment_matches(amber_improper_smarts)
        amber_impropers = {
            tuple(self.atoms[idx] for idx in imp) for imp in improper_idxs
        }
        return amber_impropers

    def _nth_degree_neighbors(self, n_degrees):
        import networkx as nx

        mol_graph = self.to_networkx()

        for node_i in mol_graph.nodes:
            for node_j in mol_graph.nodes:
                if node_i == node_j:
                    continue

                path_length = nx.shortest_path_length(mol_graph, node_i, node_j)

                if path_length == n_degrees:
                    if node_i > node_j:
                        continue
                    yield (self.atoms[node_i], self.atoms[node_j])

    def nth_degree_neighbors(self, n_degrees):
        """
        Return canonicalized pairs of atoms whose shortest separation is `exactly` n bonds.
        Only pairs with increasing atom indices are returned.

        Parameters
        ----------
        n: int
            The number of bonds separating atoms in each pair

        Returns
        -------
        neighbors: iterator of tuple of Atom
            Tuples (len 2) of atom that are separated by ``n`` bonds.

        Notes
        -----

        The criteria used here relies on minimum distances; when there are multiple valid
        paths between atoms, such as atoms in rings, the shortest path is considered.
        For example, two atoms in "meta" positions with respect to each other in a benzene
        are separated by two paths, one length 2 bonds and the other length 4 bonds. This
        function would consider them to be 2 apart and would not include them if ``n=4`` was
        passed.

        """
        if n_degrees <= 0:
            raise ValueError(
                "Cannot consider neighbors separated by 0 or fewer atoms. Asked to consider "
                f"path lengths of {n_degrees}."
            )
        else:
            return self._nth_degree_neighbors(n_degrees=n_degrees)

    @property
    def total_charge(self):
        """
        Return the total charge on the molecule
        """
        charge_sum = 0.0 * unit.elementary_charge
        for atom in self.atoms:
            charge_sum += atom.formal_charge
        return charge_sum

    @property
    def name(self):
        """
        The name (or title) of the molecule
        """
        return self._name

    @name.setter
    def name(self, other):
        """
        Set the name of this molecule
        """
        if other is None:
            self._name = ""
        elif type(other) is str:
            self._name = other
        else:
            raise Exception("Molecule name must be a string")

    @property
    def properties(self):
        """
        The properties dictionary of the molecule
        """
        return self._properties

    @property
    def hill_formula(self):
        """
        Get the Hill formula of the molecule
        """
        return self.to_hill_formula()

    def to_hill_formula(self) -> str:
        """
        Generate the Hill formula of this molecule.

        Returns
        ----------
        formula : the Hill formula of the molecule

        Raises
        -----------
        NotImplementedError : if the molecule is not of one of the specified types.
        """
        atom_nums = [atom.atomic_number for atom in self.atoms]

        return _atom_nums_to_hill_formula(atom_nums)

    @staticmethod
    def _object_to_hill_formula(obj: Union["Molecule", "nx.Graph"]) -> str:
        """Take a Molecule or NetworkX graph and generate its Hill formula.
        This provides a backdoor to the old functionality of Molecule.to_hill_formula, which
        was a static method that duck-typed inputs of Molecule or graph objects."""
        import networkx as nx

        if isinstance(obj, FrozenMolecule):
            return obj.to_hill_formula()
        elif isinstance(obj, nx.Graph):
            return _networkx_graph_to_hill_formula(obj)
        else:
            raise RuntimeError(
                f"Unsupport object of type {type(obj)} passed to "
                "Molecule._object_to_hill_formula"
            )

    def chemical_environment_matches(
        self,
        query,
        unique=False,
        toolkit_registry=GLOBAL_TOOLKIT_REGISTRY,
    ):
        """Retrieve all matches for a given chemical environment query.

        Parameters
        ----------
        query : str or ChemicalEnvironment
            SMARTS string (with one or more tagged atoms) or ``ChemicalEnvironment`` query.
            Query will internally be resolved to SMIRKS using ``query.asSMIRKS()`` if it has an ``.asSMIRKS`` method.
        toolkit_registry : openff.toolkit.utils.toolkits.ToolkitRegistry or openff.toolkit.utils.toolkits.ToolkitWrapper, optional, default=GLOBAL_TOOLKIT_REGISTRY
            :class:`ToolkitRegistry` or :class:`ToolkitWrapper` to use for chemical environment matches


        Returns
        -------
        matches : list of atom index tuples
            A list of tuples, containing the indices of the matching atoms.

        Examples
        --------
        Retrieve all the carbon-carbon bond matches in a molecule

        >>> molecule = Molecule.from_iupac('imatinib')
        >>> matches = molecule.chemical_environment_matches('[#6X3:1]~[#6X3:2]')

        .. todo ::

           * Do we want to generalize ``query`` to allow other kinds of queries, such as mdtraj DSL, pymol selections, atom index slices, etc?
             We could call it ``topology.matches(query)`` instead of ``chemical_environment_matches``

        """
        # Resolve to SMIRKS if needed
        # TODO: Update this to use updated ChemicalEnvironment API
        if hasattr(query, "smirks"):
            smirks = query.smirks
        elif type(query) == str:
            smirks = query
        else:
            raise ValueError("'query' must be either a string or a ChemicalEnvironment")

        # Use specified cheminformatics toolkit to determine matches with specified aromaticity model
        # TODO: Simplify this by requiring a toolkit registry for the molecule?
        # TODO: Do we have to pass along an aromaticity model?
        if isinstance(toolkit_registry, ToolkitRegistry):
            matches = toolkit_registry.call(
                "find_smarts_matches",
                self,
                smirks,
                unique=unique,
            )
        elif isinstance(toolkit_registry, ToolkitWrapper):
            matches = toolkit_registry.find_smarts_matches(
                self,
                smirks,
                unique=unique,
            )
        else:
            raise InvalidToolkitRegistryError(
                "'toolkit_registry' must be either a ToolkitRegistry or a ToolkitWrapper"
            )

        return matches

    @classmethod
    def from_iupac(
        cls,
        iupac_name,
        toolkit_registry=GLOBAL_TOOLKIT_REGISTRY,
        allow_undefined_stereo=False,
        **kwargs,
    ):
        """Generate a molecule from IUPAC or common name

        Parameters
        ----------
        iupac_name : str
            IUPAC name of molecule to be generated
        toolkit_registry : openff.toolkit.utils.toolkits.ToolkitRegistry or openff.toolkit.utils.toolkits.ToolkitWrapper, optional, default=GLOBAL_TOOLKIT_REGISTRY
            :class:`ToolkitRegistry` or :class:`ToolkitWrapper` to use for chemical environment matches
        allow_undefined_stereo : bool, default=False
            If false, raises an exception if molecule contains undefined stereochemistry.

        Returns
        -------
        molecule : Molecule
            The resulting molecule with position

        .. note :: This method requires the OpenEye toolkit to be installed.

        Examples
        --------

        Create a molecule from an IUPAC name

        >>> molecule = Molecule.from_iupac('4-[(4-methylpiperazin-1-yl)methyl]-N-(4-methyl-3-{[4-(pyridin-3-yl)pyrimidin-2-yl]amino}phenyl)benzamide')

        Create a molecule from a common name

        >>> molecule = Molecule.from_iupac('imatinib')

        """
        if isinstance(toolkit_registry, ToolkitRegistry):
            molecule = toolkit_registry.call(
                "from_iupac",
                iupac_name,
                allow_undefined_stereo=allow_undefined_stereo,
                _cls=cls,
                **kwargs,
            )
        elif isinstance(toolkit_registry, ToolkitWrapper):
            toolkit = toolkit_registry
            molecule = toolkit.from_iupac(
                iupac_name,
                allow_undefined_stereo=allow_undefined_stereo,
<<<<<<< HEAD
                _cls=cls**kwargs,
=======
                _cls=cls,
                **kwargs,
>>>>>>> 0beef754
            )
        else:
            raise Exception(
                "Invalid toolkit_registry passed to from_iupac. Expected ToolkitRegistry or ToolkitWrapper. Got  {}".format(
                    type(toolkit_registry)
                )
            )

        return molecule

    def to_iupac(self, toolkit_registry=GLOBAL_TOOLKIT_REGISTRY):
        """Generate IUPAC name from Molecule

        Returns
        -------
        iupac_name : str
            IUPAC name of the molecule

        .. note :: This method requires the OpenEye toolkit to be installed.

        Examples
        --------

        >>> from openff.toolkit.utils import get_data_file_path
        >>> sdf_filepath = get_data_file_path('molecules/ethanol.sdf')
        >>> molecule = Molecule(sdf_filepath)
        >>> iupac_name = molecule.to_iupac()

        """
        if isinstance(toolkit_registry, ToolkitRegistry):
            to_iupac_method = toolkit_registry.resolve("to_iupac")
        elif isinstance(toolkit_registry, ToolkitWrapper):
            to_iupac_method = toolkit_registry.to_iupac
        else:
            raise Exception(
                "Invalid toolkit_registry passed to to_iupac. Expected ToolkitRegistry or ToolkitWrapper. Got  {}".format(
                    type(toolkit_registry)
                )
            )

        # TODO: Can `to_iupac` fail if given a well-behaved OFFMol/OEMol?
        result = to_iupac_method(self)
        return result

    @classmethod
    def from_topology(cls, topology):
        """Return a Molecule representation of an OpenFF Topology containing a single Molecule object.

        Parameters
        ----------
        topology : openff.toolkit.topology.Topology
            The :class:`Topology` object containing a single :class:`Molecule` object.
            Note that OpenMM and MDTraj ``Topology`` objects are not supported.

        Returns
        -------
        molecule : openff.toolkit.topology.Molecule
            The Molecule object in the topology

        Raises
        ------
        ValueError
            If the topology does not contain exactly one molecule.

        Examples
        --------

        Create a molecule from a Topology object that contains exactly one molecule

        >>> molecule = Molecule.from_topology(topology)  # doctest: +SKIP

        """
        # TODO: Ensure we are dealing with an OpenFF Topology object
        if topology.n_topology_molecules != 1:
            raise ValueError("Topology must contain exactly one molecule")
        molecule = [i for i in topology.reference_molecules][0]
        return cls(molecule)

    def to_topology(self):
        """
        Return an OpenFF Topology representation containing one copy of this molecule

        Returns
        -------
        topology : openff.toolkit.topology.Topology
            A Topology representation of this molecule

        Examples
        --------

        >>> molecule = Molecule.from_iupac('imatinib')
        >>> topology = molecule.to_topology()

        """
        from openff.toolkit.topology import Topology

        return Topology.from_molecules(self)

    @classmethod
    def from_file(
        cls,
        file_path,
        file_format=None,
        toolkit_registry=GLOBAL_TOOLKIT_REGISTRY,
        allow_undefined_stereo=False,
    ):
        """
        Create one or more molecules from a file

        .. todo::

           * Extend this to also include some form of .offmol Open Force Field Molecule format?
           * Generalize this to also include file-like objects?

        Parameters
        ----------
        file_path : str or file-like object
            The path to the file or file-like object to stream one or more molecules from.
        file_format : str, optional, default=None
            Format specifier, usually file suffix (eg. 'MOL2', 'SMI')
            Note that not all toolkits support all formats. Check ToolkitWrapper.toolkit_file_read_formats for your
            loaded toolkits for details.
        toolkit_registry : openff.toolkit.utils.toolkits.ToolkitRegistry or openff.toolkit.utils.toolkits.ToolkitWrapper,
        optional, default=GLOBAL_TOOLKIT_REGISTRY
            :class:`ToolkitRegistry` or :class:`ToolkitWrapper` to use for file loading. If a Toolkit is passed, only
            the highest-precedence toolkit is used
        allow_undefined_stereo : bool, default=False
            If false, raises an exception if oemol contains undefined stereochemistry.

        Returns
        -------
        molecules : Molecule or list of Molecules
            If there is a single molecule in the file, a Molecule is returned;
            otherwise, a list of Molecule objects is returned.

        Examples
        --------
        >>> from openff.toolkit.tests.utils import get_monomer_mol2_file_path
        >>> mol2_file_path = get_monomer_mol2_file_path('cyclohexane')
        >>> molecule = Molecule.from_file(mol2_file_path)

        """

        if file_format is None:
            if not (isinstance(file_path, str)):
                raise Exception(
                    "If providing a file-like object for reading molecules, the format must be specified"
                )
            # Assume that files ending in ".gz" should use their second-to-last suffix for compatibility check
            # TODO: Will all cheminformatics packages be OK with gzipped files?
            if file_path[-3:] == ".gz":
                file_format = file_path.split(".")[-2]
            else:
                file_format = file_path.split(".")[-1]
        file_format = file_format.upper()

        # Determine which toolkit to use (highest priority that's compatible with input type)
        if isinstance(toolkit_registry, ToolkitRegistry):
            # TODO: Encapsulate this logic into ToolkitRegistry.call()?
            toolkit = None
            supported_read_formats = {}
            for query_toolkit in toolkit_registry.registered_toolkits:
                if file_format in query_toolkit.toolkit_file_read_formats:
                    toolkit = query_toolkit
                    break
                supported_read_formats[
                    query_toolkit.toolkit_name
                ] = query_toolkit.toolkit_file_read_formats
            if toolkit is None:
                msg = (
                    f"No toolkits in registry can read file {file_path} (format {file_format}). Supported "
                    f"formats in the provided ToolkitRegistry are {supported_read_formats}. "
                )
                # Per issue #407, not allowing RDKit to read mol2 has confused a lot of people. Here we add text
                # to the error message that will hopefully reduce this confusion.
                if file_format == "MOL2" and RDKitToolkitWrapper.is_available():
                    msg += (
                        f"RDKit does not fully support input of molecules from mol2 format unless they "
                        f"have Corina atom types, and this is not common in the simulation community. For this "
                        f"reason, the Open Force Field Toolkit does not use "
                        f"RDKit to read .mol2. Consider reading from SDF instead. If you would like to attempt "
                        f"to use RDKit to read mol2 anyway, you can load the molecule of interest into an RDKit "
                        f"molecule and use openff.toolkit.topology.Molecule.from_rdkit, but we do not recommend this."
                    )
                elif file_format == "PDB" and RDKitToolkitWrapper.is_available():
                    msg += (
                        "RDKit can not safely read PDBs on their own. Information about bond order and aromaticity "
                        "is likely to be lost. PDBs can be used along with a valid smiles string with RDKit using "
                        "the constructor Molecule.from_pdb_and_smiles(file_path, smiles)"
                    )
                raise NotImplementedError(msg)

        elif isinstance(toolkit_registry, ToolkitWrapper):
            # TODO: Encapsulate this logic in ToolkitWrapper?
            toolkit = toolkit_registry
            if file_format not in toolkit.toolkit_file_read_formats:
                msg = (
                    f"Toolkit {toolkit.toolkit_name} can not read file {file_path} (format {file_format}). Supported "
                    f"formats for this toolkit are {toolkit.toolkit_file_read_formats}."
                )
                if toolkit.toolkit_name == "The RDKit" and file_format == "PDB":
                    msg += (
                        "RDKit can however read PDBs with a valid smiles string using the "
                        "Molecule.from_pdb_and_smiles(file_path, smiles) constructor"
                    )
                raise NotImplementedError(msg)
        else:
            raise InvalidToolkitRegistryError(
                "'toolkit_registry' must be either a ToolkitRegistry or a ToolkitWrapper"
            )

        mols = list()

        if isinstance(file_path, str):
            mols = toolkit.from_file(
                file_path,
                file_format=file_format,
                allow_undefined_stereo=allow_undefined_stereo,
                _cls=cls,
            )
        elif hasattr(file_path, "read"):
            file_obj = file_path
            mols = toolkit.from_file_obj(
                file_obj,
                file_format=file_format,
                allow_undefined_stereo=allow_undefined_stereo,
                _cls=cls,
            )

        if len(mols) == 0:
            raise Exception("Unable to read molecule from file: {}".format(file_path))
        elif len(mols) == 1:
            return mols[0]

        return mols

    @classmethod
    @requires_package("openmm")
    def from_pdb(cls, file_path):
        import networkx as nx
        from networkx.algorithms import isomorphism
        from openmm import unit as openmm_unit
        from openmm.app import PDBFile
        from rdkit import Chem

        def _rdmol_to_networkx(rdmol, res_name):
            _bondtypes = {
                # 0: Chem.BondType.AROMATIC,
                Chem.BondType.SINGLE: 1,
                Chem.BondType.AROMATIC: 1.5,
                Chem.BondType.DOUBLE: 2,
                Chem.BondType.TRIPLE: 3,
                Chem.BondType.QUADRUPLE: 4,
                Chem.BondType.QUINTUPLE: 5,
                Chem.BondType.HEXTUPLE: 6,
            }
            rdmol_G = nx.Graph()
            n_hydrogens = [0] * rdmol.GetNumAtoms()
            for atom in rdmol.GetAtoms():
                atomic_number = atom.GetAtomicNum()
                # Assign sequential negative numbers as atomic numbers for hydrogens attached to the same heavy atom.
                # We do the same to hydrogens in the protein graph. This makes it so we
                # don't have to deal with redundant self-symmetric matches.
                if atomic_number == 1:
                    heavy_atom_idx = atom.GetNeighbors()[0].GetIdx()
                    n_hydrogens[heavy_atom_idx] += 1
                    atomic_number = -1 * n_hydrogens[heavy_atom_idx]

                rdmol_G.add_node(
                    atom.GetIdx(),
                    atomic_number=atomic_number,
                    formal_charge=atom.GetFormalCharge(),
                )
                # These substructures (and only these substructures) should be able to overlap previous matches.
                # They handle bonds between substructures.
                if res_name in ["PEPTIDE_BOND", "DISULFIDE"]:
                    rdmol_G.nodes[atom.GetIdx()]["already_matched"] = True
            for bond in rdmol.GetBonds():
                bond_type = bond.GetBondType()

                # All bonds in the graph should have been explicitly assigned by this point.
                if bond_type == Chem.rdchem.BondType.UNSPECIFIED:
                    raise Exception
                    # bond_type = Chem.rdchem.BondType.SINGLE
                    # bond_type = Chem.rdchem.BondType.AROMATIC
                    # bond_type = Chem.rdchem.BondType.ONEANDAHALF
                rdmol_G.add_edge(
                    bond.GetBeginAtomIdx(),
                    bond.GetEndAtomIdx(),
                    bond_order=_bondtypes[bond_type],
                )
            return rdmol_G

        def _openmm_topology_to_networkx(substructure_library, openmm_topology):
            """
            Construct an OpenFF Topology object from an OpenMM Topology object.

            Parameters
            ----------
            substructure_library : dict{str:list[str, list[str]]}
                A dictionary of substructures. substructure_library[aa_name] = list[tagged SMARTS, list[atom_names]]
            openmm_topology : openmm.app.Topology
                An OpenMM Topology object

            Returns
            -------
            omm_topology_G : networkx graph
                A networkX graph representation of the openmm topology with chemical information added from the
                substructure dictionary. Atoms are nodes and bonds are edges.
                Nodes (atoms) have attributes for `atomic_number` (int) and `formal_charge` (int).
                Edges (bonds) have attributes for `bond_order` (Chem.rdchem.BondType).
                Any edges that are not assgined a bond order will have the value Chem.rdchem.BondType.UNSPECIFIED
                and should be considered an error.
            """
            import networkx as nx

            omm_topology_G = nx.Graph()
            for atom in openmm_topology.atoms():
                omm_topology_G.add_node(
                    atom.index,
                    atomic_number=atom.atomic_number,
                    formal_charge=0.0,
                    atom_name=atom.name,
                    residue_name=atom.residue.name,
                    residue_number=atom.residue.index,
                )

            n_hydrogens = [0] * openmm_topology.getNumAtoms()
            for bond in openmm_topology.bonds():
                omm_topology_G.add_edge(
                    bond.atom1.index,
                    bond.atom2.index,
                    bond_order=Chem.rdchem.BondType.UNSPECIFIED,  # bond.order
                )
                # Assign sequential negative numbers as atomic numbers for hydrogens attached to the same heavy atom.
                # We do the same to the substructure templates that are used for matching. This saves runtime because
                # it removes redundant self-symmetric matches.
                if bond.atom1.atomic_number == 1:
                    h_index = bond.atom1.index
                    heavy_atom_index = bond.atom2.index
                    n_hydrogens[heavy_atom_index] += 1
                    omm_topology_G.nodes[h_index]["atomic_number"] = (
                        -1 * n_hydrogens[heavy_atom_index]
                    )
                if bond.atom2.atomic_number == 1:
                    h_index = bond.atom2.index
                    heavy_atom_index = bond.atom1.index
                    n_hydrogens[heavy_atom_index] += 1
                    omm_topology_G.nodes[h_index]["atomic_number"] = (
                        -1 * n_hydrogens[heavy_atom_index]
                    )

            # Try matching this substructure to the whole molecule graph
            node_match = isomorphism.categorical_node_match(
                ["atomic_number", "already_matched"], [-100, False]
            )

            already_assigned_nodes = set()
            already_assigned_edges = set()

            non_isomorphic_count = 0
            for res_name in substructure_library:
                # TODO: This is a hack for the moment since we don't have a more sophisticated way to resolve clashes
                # so it just does the biggest substructures first
                sorted_substructure_smarts = sorted(
                    substructure_library[res_name], key=len, reverse=True
                )
                non_isomorphic_flag = True
                for substructure_smarts in sorted_substructure_smarts:
                    rdmol = Chem.MolFromSmarts(substructure_smarts)
                    rdmol_G = _rdmol_to_networkx(rdmol, res_name)
                    GM = isomorphism.GraphMatcher(
                        omm_topology_G, rdmol_G, node_match=node_match
                    )
                    if GM.subgraph_is_isomorphic():
                        print(res_name)
                        print(substructure_smarts)
                        for omm_idx_2_rdk_idx in GM.subgraph_isomorphisms_iter():
                            assert len(omm_idx_2_rdk_idx) == rdmol.GetNumAtoms()
                            for omm_idx, rdk_idx in omm_idx_2_rdk_idx.items():
                                if omm_idx in already_assigned_nodes:
                                    continue
                                already_assigned_nodes.add(omm_idx)
                                # Negative atomic numbers are really hydrogen, so we reassign them to be atomic number
                                # 1 once they've been matched
                                if omm_topology_G.nodes[omm_idx]["atomic_number"] < 0:
                                    omm_topology_G.nodes[omm_idx]["atomic_number"] = 1
                                omm_topology_G.nodes[omm_idx][
                                    "formal_charge"
                                ] = rdmol_G.nodes[rdk_idx]["formal_charge"]
                                omm_topology_G.nodes[omm_idx]["already_matched"] = True
                            rdk_idx_2_omm_idx = dict(
                                [(j, i) for i, j in omm_idx_2_rdk_idx.items()]
                            )
                            for edge in rdmol_G.edges:
                                omm_edge_idx = (
                                    rdk_idx_2_omm_idx[edge[0]],
                                    rdk_idx_2_omm_idx[edge[1]],
                                )
                                if omm_edge_idx in already_assigned_edges:
                                    continue
                                already_assigned_edges.add(tuple(omm_edge_idx))
                                omm_topology_G.get_edge_data(*omm_edge_idx)[
                                    "bond_order"
                                ] = rdmol_G.get_edge_data(*edge)["bond_order"]
                        non_isomorphic_flag = False
                if non_isomorphic_flag:
                    non_isomorphic_count += 1
            # print(f"Non isomorphic residues: {non_isomorphic_count}")
            print(
                f"N. of assigned nodes: {len(already_assigned_nodes)} -- N. of atoms: {len(list(openmm_topology.atoms()))}"
            )
            print(
                f"N. of assigned edges: {len(already_assigned_edges)} -- N. of bonds: {len(list(openmm_topology.bonds()))}"
            )
            # assert len(already_assigned_nodes) == len(list(openmm_topology.atoms()))
            # assert len(already_assigned_edges) == len(list(openmm_topology.bonds()))

            return omm_topology_G

        from openff.toolkit.utils import get_data_file_path

        substructure_file_path = get_data_file_path(
            "proteins/aa_residues_substructures_explicit_bond_orders_with_caps.json"
        )

        with open(substructure_file_path, "r") as subfile:
            substructure_dictionary = json.load(subfile)
        from openmm.app import PDBFile

        pdb = PDBFile(file_path)
        omm_topology_G = _openmm_topology_to_networkx(
            substructure_dictionary, pdb.topology
        )

        offmol = Molecule()

        for node_idx, node_data in omm_topology_G.nodes.items():
            print(node_idx, node_data)
            formal_charge = int(node_data["formal_charge"])
            print(f"Formal charge: {formal_charge}")
            offmol.add_atom(
                node_data["atomic_number"],
                int(node_data["formal_charge"]),
                False,
                metadata={
                    "residue_name": node_data["residue_name"],
                    "residue_number": node_data["residue_number"],
                    "atom_name": node_data["atom_name"],
                },
            )

        for edge, edge_data in omm_topology_G.edges.items():
            print(edge, edge_data)
            offmol.add_bond(edge[0], edge[1], edge_data["bond_order"], False)

        # Retrieve metadata to be recovered after roundtrip to rdkit land
        atoms_metadata = [atom.metadata for atom in offmol.atoms]

        print(f"Number of atoms before sanitization: {offmol.n_atoms}")
        # TODO: Pull in coordinates and assign stereochemistry
        coords = (
            np.array(
                [
                    [*vec3.value_in_unit(openmm_unit.angstrom)]
                    for vec3 in pdb.getPositions()
                ]
            )
            * unit.angstrom
        )

        offmol.add_conformer(coords)
        # TODO: Ensure that this assigns aromaticity
        rdmol = offmol.to_rdkit()
        Chem.SanitizeMol(
            rdmol,
            Chem.SANITIZE_ALL
            ^ Chem.SANITIZE_ADJUSTHS,  # ^ Chem.SANITIZE_SETAROMATICITY,
        )
        Chem.AssignStereochemistryFrom3D(rdmol)

        print(f"Number of atoms after sanitization: {len(rdmol.GetAtoms())}")

        offmol = cls.from_rdkit(
            rdmol, allow_undefined_stereo=True, hydrogens_are_explicit=True
        )

        # Recover metadata. Atom order is expected to be the same as in rdkit
        for atom, metadata in zip(offmol.atoms, atoms_metadata):
            atom.metadata.update(metadata)

        print(f"OFFMol number of atoms: {offmol.n_atoms}")
        return offmol

    def _to_xyz_file(self, file_path):
        """
        Write the current molecule and its conformers to a multiframe xyz file, if the molecule
        has no current coordinates all atoms will be set to 0,0,0 in keeping with the behaviour of the
        backend toolkits.

        Information on the type of XYZ file written can be found here <http://openbabel.org/wiki/XYZ_(format)>.

        Parameters
        ----------
        file_path : str or file-like object
            A file-like object or the path to the file to be written.
        """

        # If we do not have a conformer make one with all zeros
        if self.n_conformers == 0:
            conformers = [
                unit.Quantity(np.zeros((self.n_atoms, 3), dtype=float), unit.angstrom)
            ]

        else:
            conformers = self._conformers

        if len(conformers) == 1:
            end = ""
            title = (
                lambda frame: f'{self.name if self.name != "" else self.hill_formula}{frame}\n'
            )
        else:
            end = 1
            title = (
                lambda frame: f'{self.name if self.name != "" else self.hill_formula} Frame {frame}\n'
            )

        # check if we have a file path or an open file object
        if isinstance(file_path, str):
            xyz_data = open(file_path, "w")
        else:
            xyz_data = file_path

        # add the data to the xyz_data list
        for i, geometry in enumerate(conformers, 1):
            xyz_data.write(f"{self.n_atoms}\n" + title(end))
            for j, atom_coords in enumerate(geometry.m_as(unit.angstrom)):
                x, y, z = atom_coords
                xyz_data.write(
                    f"{SYMBOLS[self.atoms[j].atomic_number]}       {x: .10f}   {y: .10f}   {z: .10f}\n"
                )

            # now we up the frame count
            end = i + 1

        # now close the file
        xyz_data.close()

    def to_file(self, file_path, file_format, toolkit_registry=GLOBAL_TOOLKIT_REGISTRY):
        """Write the current molecule to a file or file-like object

        Parameters
        ----------
        file_path : str or file-like object
            A file-like object or the path to the file to be written.
        file_format : str
            Format specifier, one of ['MOL2', 'MOL2H', 'SDF', 'PDB', 'SMI', 'CAN', 'TDT']
            Note that not all toolkits support all formats
        toolkit_registry : openff.toolkit.utils.toolkits.ToolkitRegistry or openff.toolkit.utils.toolkits.ToolkitWrapper,
        optional, default=GLOBAL_TOOLKIT_REGISTRY
            :class:`ToolkitRegistry` or :class:`ToolkitWrapper` to use for file writing. If a Toolkit is passed, only
            the highest-precedence toolkit is used

        Raises
        ------
        ValueError
            If the requested file_format is not supported by one of the installed cheminformatics toolkits

        Examples
        --------

        >>> molecule = Molecule.from_iupac('imatinib')
        >>> molecule.to_file('imatinib.mol2', file_format='mol2')  # doctest: +SKIP
        >>> molecule.to_file('imatinib.sdf', file_format='sdf')  # doctest: +SKIP
        >>> molecule.to_file('imatinib.pdb', file_format='pdb')  # doctest: +SKIP

        """

        if isinstance(toolkit_registry, ToolkitRegistry):
            pass
        elif isinstance(toolkit_registry, ToolkitWrapper):
            toolkit = toolkit_registry
            toolkit_registry = ToolkitRegistry(toolkit_precedence=[])
            toolkit_registry.add_toolkit(toolkit)
        else:
            raise InvalidToolkitRegistryError(
                "'toolkit_registry' must be either a ToolkitRegistry or a ToolkitWrapper"
            )

        file_format = file_format.upper()
        # check if xyz, use the toolkit independent method.
        if file_format == "XYZ":
            return self._to_xyz_file(file_path=file_path)

        # Take the first toolkit that can write the desired output format
        toolkit = None
        for query_toolkit in toolkit_registry.registered_toolkits:
            if file_format in query_toolkit.toolkit_file_write_formats:
                toolkit = query_toolkit
                break

        # Raise an exception if no toolkit was found to provide the requested file_format
        if toolkit is None:
            supported_formats = {}
            for toolkit in toolkit_registry.registered_toolkits:
                supported_formats[
                    toolkit.toolkit_name
                ] = toolkit.toolkit_file_write_formats
            raise ValueError(
                "The requested file format ({}) is not available from any of the installed toolkits "
                "(supported formats: {})".format(file_format, supported_formats)
            )

        # Write file
        if type(file_path) == str:
            # Open file for writing
            toolkit.to_file(self, file_path, file_format)
        else:
            toolkit.to_file_obj(self, file_path, file_format)

    def enumerate_tautomers(
        self, max_states=20, toolkit_registry=GLOBAL_TOOLKIT_REGISTRY
    ):
        """
        Enumerate the possible tautomers of the current molecule

        Parameters
        ----------
        max_states: int optional, default=20
            The maximum amount of molecules that should be returned

        toolkit_registry: openff.toolkit.utils.toolkits.ToolkitRegistry or openff.toolkit.utils.toolkits.ToolkitWrapper, default=GLOBAL_TOOLKIT_REGISTRY
            :class:`ToolkitRegistry` or :class:`ToolkitWrapper` to use to enumerate the tautomers.

        Returns
        -------
        molecules: List[openff.toolkit.topology.Molecule]
            A list of openff.toolkit.topology.Molecule instances not including the input molecule.
        """

        if isinstance(toolkit_registry, ToolkitRegistry):
            molecules = toolkit_registry.call(
                "enumerate_tautomers", molecule=self, max_states=max_states
            )

        elif isinstance(toolkit_registry, ToolkitWrapper):
            molecules = toolkit_registry.enumerate_tautomers(
                self, max_states=max_states
            )

        else:
            raise InvalidToolkitRegistryError(
                "'toolkit_registry' must be either a ToolkitRegistry or a ToolkitWrapper"
            )

        return molecules

    def enumerate_stereoisomers(
        self,
        undefined_only=False,
        max_isomers=20,
        rationalise=True,
        toolkit_registry=GLOBAL_TOOLKIT_REGISTRY,
    ):
        """
        Enumerate the stereocenters and bonds of the current molecule.

        Parameters
        ----------
        undefined_only: bool optional, default=False
            If we should enumerate all stereocenters and bonds or only those with undefined stereochemistry

        max_isomers: int optional, default=20
            The maximum amount of molecules that should be returned

        rationalise: bool optional, default=True
            If we should try to build and rationalise the molecule to ensure it can exist

        toolkit_registry: openff.toolkit.utils.toolkits.ToolkitRegistry or openff.toolkit.utils.toolkits.ToolkitWrapper, default=GLOBAL_TOOLKIT_REGISTRY
            :class:`ToolkitRegistry` or :class:`ToolkitWrapper` to use to enumerate the stereoisomers.

        Returns
        --------
        molecules: List[openff.toolkit.topology.Molecule]
            A list of :class:`Molecule` instances not including the input molecule.

        """

        if isinstance(toolkit_registry, ToolkitRegistry):
            molecules = toolkit_registry.call(
                "enumerate_stereoisomers",
                molecule=self,
                undefined_only=undefined_only,
                max_isomers=max_isomers,
                rationalise=rationalise,
            )

        elif isinstance(toolkit_registry, ToolkitWrapper):
            molecules = toolkit_registry.enumerate_stereoisomers(
                self,
                undefined_only=undefined_only,
                max_isomers=max_isomers,
                rationalise=rationalise,
            )

        else:
            raise InvalidToolkitRegistryError(
                "'toolkit_registry' must be either a ToolkitRegistry or a ToolkitWrapper"
            )

        return molecules

    @OpenEyeToolkitWrapper.requires_toolkit()
    def enumerate_protomers(self, max_states=10):
        """
        Enumerate the formal charges of a molecule to generate different protomoers.

        Parameters
        ----------
        max_states: int optional, default=10,
            The maximum number of protomer states to be returned.

        Returns
        -------
        molecules: List[openff.toolkit.topology.Molecule],
            A list of the protomers of the input molecules not including the input.
        """

        toolkit = OpenEyeToolkitWrapper()
        molecules = toolkit.enumerate_protomers(molecule=self, max_states=max_states)

        return molecules

    @classmethod
    @RDKitToolkitWrapper.requires_toolkit()
    def from_rdkit(
        cls, rdmol, allow_undefined_stereo=False, hydrogens_are_explicit=False
    ):
        """
        Create a Molecule from an RDKit molecule.

        Requires the RDKit to be installed.

        Parameters
        ----------
        rdmol : rkit.RDMol
            An RDKit molecule
        allow_undefined_stereo : bool, default=False
            If ``False``, raises an exception if ``rdmol`` contains undefined stereochemistry.
        hydrogens_are_explicit : bool, default=False
            If ``False``, RDKit will perform hydrogen addition using ``Chem.AddHs``

        Returns
        -------
        molecule : openff.toolkit.topology.Molecule
            An OpenFF molecule

        Examples
        --------

        Create a molecule from an RDKit molecule

        >>> from rdkit import Chem
        >>> from openff.toolkit.tests.utils import get_data_file_path
        >>> rdmol = Chem.MolFromMolFile(get_data_file_path('systems/monomers/ethanol.sdf'))
        >>> molecule = Molecule.from_rdkit(rdmol)

        """
        toolkit = RDKitToolkitWrapper()
        molecule = toolkit.from_rdkit(
            rdmol,
            allow_undefined_stereo=allow_undefined_stereo,
            hydrogens_are_explicit=hydrogens_are_explicit,
            _cls=cls,
        )
        return molecule

    def to_rdkit(
        self,
        aromaticity_model=DEFAULT_AROMATICITY_MODEL,
        toolkit_registry=GLOBAL_TOOLKIT_REGISTRY,
    ):
        """
        Create an RDKit molecule

        Requires the RDKit to be installed.

        Parameters
        ----------
        aromaticity_model : str, optional, default=DEFAULT_AROMATICITY_MODEL
            The aromaticity model to use

        Returns
        -------
        rdmol : rdkit.RDMol
            An RDKit molecule

        Examples
        --------

        Convert a molecule to RDKit

        >>> from openff.toolkit.utils import get_data_file_path
        >>> sdf_filepath = get_data_file_path('molecules/ethanol.sdf')
        >>> molecule = Molecule(sdf_filepath)
        >>> rdmol = molecule.to_rdkit()

        """
        # toolkit = RDKitToolkitWrapper()
        if isinstance(toolkit_registry, ToolkitWrapper):
            return toolkit_registry.to_rdkit(self, aromaticity_model=aromaticity_model)
        else:
            return toolkit_registry.call(
                "to_rdkit", self, aromaticity_model=aromaticity_model
            )

    @classmethod
    @OpenEyeToolkitWrapper.requires_toolkit()
    def from_openeye(cls, oemol, allow_undefined_stereo=False):
        """
        Create a ``Molecule`` from an OpenEye molecule.

        Requires the OpenEye toolkit to be installed.

        Parameters
        ----------
        oemol : openeye.oechem.OEMol
            An OpenEye molecule
        allow_undefined_stereo : bool, default=False
            If ``False``, raises an exception if oemol contains undefined stereochemistry.

        Returns
        -------
        molecule : openff.toolkit.topology.Molecule
            An OpenFF molecule

        Examples
        --------

        Create a ``Molecule`` from an OpenEye OEMol

        >>> from openeye import oechem
        >>> from openff.toolkit.tests.utils import get_data_file_path
        >>> ifs = oechem.oemolistream(get_data_file_path('systems/monomers/ethanol.mol2'))
        >>> oemols = list(ifs.GetOEGraphMols())
        >>> molecule = Molecule.from_openeye(oemols[0])

        """
        toolkit = OpenEyeToolkitWrapper()
        molecule = toolkit.from_openeye(
            oemol, allow_undefined_stereo=allow_undefined_stereo, _cls=cls
        )
        return molecule

    @requires_package("qcelemental")
    def to_qcschema(self, multiplicity=1, conformer=0, extras=None):
        """
        Create a QCElemental Molecule.

        .. warning :: This API is experimental and subject to change.

        Parameters
        ----------
        multiplicity : int, default=1,
            The multiplicity of the molecule;
            sets ``molecular_multiplicity`` field for QCElemental Molecule.

        conformer : int, default=0,
            The index of the conformer to use for the QCElemental Molecule geometry.

        extras : dict, default=None
            A dictionary that should be included in the ``extras`` field on the QCElemental Molecule.
            This can be used to include extra information, such as a smiles representation.

        Returns
        ---------
        qcelemental.models.Molecule
            A validated QCElemental Molecule.

        Examples
        --------

        Create a QCElemental Molecule:

        >>> import qcelemental as qcel
        >>> mol = Molecule.from_smiles('CC')
        >>> mol.generate_conformers(n_conformers=1)
        >>> qcemol = mol.to_qcschema()

        Raises
        --------
        MissingDependencyError
            If qcelemental is not installed, the qcschema can not be validated.
        InvalidConformerError
            No conformer found at the given index.

        """
        import qcelemental as qcel

        # get/ check the geometry
        try:
            geometry = self.conformers[conformer].m_as(unit.bohr)
        except (IndexError, TypeError):
            raise InvalidConformerError(
                "The molecule must have a conformation to produce a valid qcschema; "
                f"no conformer was found at index {conformer}."
            )

        # Gather the required qcschema data
        charge = self.total_charge.m_as(unit.elementary_charge)
        connectivity = [
            (bond.atom1_index, bond.atom2_index, bond.bond_order) for bond in self.bonds
        ]
        symbols = [SYMBOLS[atom.atomic_number] for atom in self.atoms]
        if extras is not None:
            extras[
                "canonical_isomeric_explicit_hydrogen_mapped_smiles"
            ] = self.to_smiles(mapped=True)
        else:
            extras = {
                "canonical_isomeric_explicit_hydrogen_mapped_smiles": self.to_smiles(
                    mapped=True
                )
            }

        schema_dict = {
            "symbols": symbols,
            "geometry": geometry,
            # If we have no bonds we must supply None
            "connectivity": connectivity if connectivity else None,
            "molecular_charge": charge,
            "molecular_multiplicity": multiplicity,
            "extras": extras,
        }

        return qcel.models.Molecule.from_data(schema_dict, validate=True)

    @classmethod
    def from_mapped_smiles(
        cls,
        mapped_smiles,
        toolkit_registry=GLOBAL_TOOLKIT_REGISTRY,
        allow_undefined_stereo=False,
    ):
        """
        Create an :class:`Molecule` from a mapped SMILES made with cmiles.
        The molecule will be in the order of the indexing in the mapped smiles string.

        .. warning :: This API is experimental and subject to change.

        Parameters
        ----------
        mapped_smiles: str,
            A CMILES-style mapped smiles string with explicit hydrogens.

        toolkit_registry : openff.toolkit.utils.toolkits.ToolkitRegistry or openff.toolkit.utils.toolkits.ToolkitWrapper, optional
            :class:`ToolkitRegistry` or :class:`ToolkitWrapper` to use for SMILES-to-molecule conversion

        allow_undefined_stereo : bool, default=False
            If false, raises an exception if oemol contains undefined stereochemistry.

        Returns
        ----------
        offmol : openff.toolkit.topology.molecule.Molecule
            An OpenFF molecule instance.

        Raises
        --------
        SmilesParsingError
            If the given SMILES had no indexing picked up by the toolkits.
        """

        # create the molecule from the smiles and check we have the right number of indexes
        # in the mapped SMILES
        offmol = cls.from_smiles(
            mapped_smiles,
            hydrogens_are_explicit=True,
            toolkit_registry=toolkit_registry,
            allow_undefined_stereo=allow_undefined_stereo,
        )

        # check we found some mapping and remove it as we do not want to expose atom maps
        try:
            mapping = offmol._properties.pop("atom_map")
        except KeyError:
            raise SmilesParsingError(
                "The given SMILES has no indexing, please generate a valid explicit hydrogen "
                "mapped SMILES using cmiles."
            )

        if len(mapping) != offmol.n_atoms:
            raise SmilesParsingError(
                "The mapped smiles does not contain enough indexes to remap the molecule."
            )

        # remap the molecule using the atom map found in the smiles
        # the order is mapping = Dict[current_index: new_index]
        # first renumber the mapping dict indexed from 0, currently from 1 as 0 indicates no mapping in toolkits
        adjusted_mapping = dict((current, new - 1) for current, new in mapping.items())

        return offmol.remap(adjusted_mapping, current_to_new=True)

    @classmethod
    @requires_package("qcelemental")
    def from_qcschema(
        cls,
        qca_record,
        client=None,
        toolkit_registry=GLOBAL_TOOLKIT_REGISTRY,
        allow_undefined_stereo=False,
    ):
        """
        Create a Molecule from a QCArchive molecule record or dataset entry
        based on attached cmiles information.

        For a molecule record, a conformer will be set from its geometry.

        For a dataset entry, if a corresponding client instance is provided,
        the starting geometry for that entry will be used as a conformer.

        A QCElemental Molecule produced from ``Molecule.to_qcschema`` can be round-tripped
        through this method to produce a new, valid Molecule.

        Parameters
        ----------
        qca_record : dict
            A QCArchive molecule record or dataset entry.

        client : optional, default=None,
            A qcportal.FractalClient instance to use for fetching an initial geometry.
            Only used if ``qca_record`` is a dataset entry.

        toolkit_registry : openff.toolkit.utils.toolkits.ToolkitRegistry or openff.toolkit.utils.toolkits.ToolkitWrapper, optional
            :class:`ToolkitRegistry` or :class:`ToolkitWrapper` to use for SMILES-to-molecule conversion

        allow_undefined_stereo : bool, default=False
            If false, raises an exception if qca_record contains undefined stereochemistry.

        Returns
        -------
        molecule : openff.toolkit.topology.Molecule
            An OpenFF molecule instance.

        Examples
        --------
        Get Molecule from a QCArchive molecule record:

        >>> from qcportal import FractalClient
        >>> client = FractalClient()
        >>> offmol = Molecule.from_qcschema(client.query_molecules(molecular_formula="C16H20N3O5")[0])

        Get Molecule from a QCArchive optimization entry:

        >>> from qcportal import FractalClient
        >>> client = FractalClient()
        >>> optds = client.get_collection("OptimizationDataset",
                                          "SMIRNOFF Coverage Set 1")
        >>> offmol = Molecule.from_qcschema(optds.get_entry('coc(o)oc-0'))

        Same as above, but with conformer(s) from initial molecule(s) by providing client to database:

        >>> offmol = Molecule.from_qcschema(optds.get_entry('coc(o)oc-0'), client=client)

        Raises
        -------
        AttributeError
            - If the record dict can not be made from ``qca_record``.
            - If a ``client`` is passed and it could not retrieve the initial molecule.

        KeyError
            If the dict does not contain the ``canonical_isomeric_explicit_hydrogen_mapped_smiles``.

        InvalidConformerError
            Silent error, if the conformer could not be attached.
        """

        # We can accept the Dataset entry record or the dict with JSON encoding
        # lets get it all in the dict rep
        if not isinstance(qca_record, dict):
            try:
                qca_record = qca_record.dict(encoding="json")
            except AttributeError:
                raise AttributeError(
                    "The object passed could not be converted to a dict with json encoding"
                )

        # identify if this is a dataset entry
        if "attributes" in qca_record:
            mapped_smiles = qca_record["attributes"][
                "canonical_isomeric_explicit_hydrogen_mapped_smiles"
            ]
            if client is not None:
                # try and find the initial molecule conformations and attach them
                # collect the input molecules
                try:
                    input_mols = client.query_molecules(
                        id=qca_record["initial_molecules"]
                    )
                except KeyError:
                    # this must be an optimisation record
                    input_mols = client.query_molecules(
                        id=qca_record["initial_molecule"]
                    )
                except AttributeError:
                    raise AttributeError(
                        "The provided client can not query molecules, make sure it is an instance of"
                        "qcportal.client.FractalClient() with the correct address."
                    )
            else:
                input_mols = []

        # identify if this is a molecule record
        elif "extras" in qca_record:
            mapped_smiles = qca_record["extras"][
                "canonical_isomeric_explicit_hydrogen_mapped_smiles"
            ]
            input_mols = [qca_record]
        else:
            raise KeyError(
                "The record must contain the hydrogen mapped smiles to be safely made from the archive. "
                "It is not present in either 'attributes' or 'extras' on the provided `qca_record`"
            )

        # make a new molecule that has been reordered to match the cmiles mapping
        offmol = cls.from_mapped_smiles(
            mapped_smiles,
            toolkit_registry=toolkit_registry,
            allow_undefined_stereo=allow_undefined_stereo,
        )

        # now for each molecule convert and attach the input geometry
        initial_ids = {}
        for molecule in input_mols:
            if not isinstance(molecule, dict):
                mol = molecule.dict(encoding="json")
            else:
                mol = molecule

            geometry = unit.Quantity(
                np.array(mol["geometry"], float).reshape(-1, 3), unit.bohr
            )
            try:
                offmol._add_conformer(geometry.to(unit.angstrom))
                # in case this molecule didn't come from a server at all
                if "id" in mol:
                    initial_ids[mol["id"]] = offmol.n_conformers - 1
            except InvalidConformerError:
                print(
                    "Invalid conformer for this molecule, the geometry could not be attached."
                )

        # attach a dict that has the initial molecule ids and the number of the conformer it is stored in
        # if it's empty, don't bother
        if initial_ids:
            offmol._properties["initial_molecules"] = initial_ids

        return offmol

    @classmethod
    @RDKitToolkitWrapper.requires_toolkit()
    def from_pdb_and_smiles(cls, file_path, smiles, allow_undefined_stereo=False):
        """
        Create a Molecule from a pdb file and a SMILES string using RDKit.

        Requires RDKit to be installed.

        .. warning :: This API is experimental and subject to change.

        The molecule is created and sanitised based on the SMILES string, we then find a mapping
        between this molecule and one from the PDB based only on atomic number and connections.
        The SMILES molecule is then reindexed to match the PDB, the conformer is attached, and the
        molecule returned.

        Note that any stereochemistry in the molecule is set by the SMILES, and not the coordinates
        of the PDB.

        Parameters
        ----------
        file_path: str
            PDB file path
        smiles : str
            a valid smiles string for the pdb, used for stereochemistry, formal charges, and bond order
        allow_undefined_stereo : bool, default=False
            If false, raises an exception if SMILES contains undefined stereochemistry.

        Returns
        --------
        molecule : openff.toolkit.Molecule
            An OFFMol instance with ordering the same as used in the PDB file.

        Raises
        ------
        InvalidConformerError
            If the SMILES and PDB molecules are not isomorphic.
        """

        toolkit = RDKitToolkitWrapper()
        return toolkit.from_pdb_and_smiles(
            file_path, smiles, allow_undefined_stereo, _cls=cls
        )

    def canonical_order_atoms(self, toolkit_registry=GLOBAL_TOOLKIT_REGISTRY):
        """
        Canonical order the atoms in a copy of the molecule using a toolkit, returns a new copy.

        .. warning :: This API is experimental and subject to change.

        Parameters
        ----------
        toolkit_registry : openff.toolkit.utils.toolkits.ToolkitRegistry or openff.toolkit.utils.toolkits.ToolkitWrapper, optional
            :class:`ToolkitRegistry` or :class:`ToolkitWrapper` to use for SMILES-to-molecule conversion

         Returns
        -------
        molecule : openff.toolkit.topology.Molecule
            An new OpenFF style molecule with atoms in the canonical order.
        """

        if isinstance(toolkit_registry, ToolkitRegistry):
            return toolkit_registry.call("canonical_order_atoms", self)
        elif isinstance(toolkit_registry, ToolkitWrapper):
            toolkit = toolkit_registry
            return toolkit.canonical_order_atoms(self)
        else:
            raise InvalidToolkitRegistryError(
                "Invalid toolkit_registry passed to from_smiles. Expected ToolkitRegistry or ToolkitWrapper. Got  {}".format(
                    type(toolkit_registry)
                )
            )

    def remap(self, mapping_dict, current_to_new=True):
        """
        Remap all of the indexes in the molecule to match the given mapping dict

        .. warning :: This API is experimental and subject to change.

        Parameters
        ----------
        mapping_dict : dict,
            A dictionary of the mapping between indexes, this should start from 0.
        current_to_new : bool, default=True
            If this is ``True``, then ``mapping_dict`` is of the form ``{current_index: new_index}``;
            otherwise, it is of the form ``{new_index: current_index}``

        Returns
        -------
        new_molecule :  openff.toolkit.topology.molecule.Molecule
            An openff.toolkit.Molecule instance with all attributes transferred, in the PDB order.
        """

        if self.n_virtual_sites != 0:
            raise NotImplementedError("We can not remap virtual sites yet!")

        # make sure the size of the mapping matches the current molecule
        if len(mapping_dict) != self.n_atoms:
            raise ValueError(
                f"The number of mapping indices({len(mapping_dict)}) does not match the number of"
                f"atoms in this molecule({self.n_atoms})"
            )

        # make two mapping dicts we need new to old for atoms
        # and old to new for bonds
        if current_to_new:
            cur_to_new = mapping_dict
            new_to_cur = dict(zip(mapping_dict.values(), mapping_dict.keys()))
        else:
            new_to_cur = mapping_dict
            cur_to_new = dict(zip(mapping_dict.values(), mapping_dict.keys()))

        new_molecule = self.__class__()
        new_molecule.name = self.name

        try:
            # add the atoms list
            for i in range(self.n_atoms):
                # get the old atom info
                old_atom = self._atoms[new_to_cur[i]]
                new_molecule._add_atom(**old_atom.to_dict())
        # this is the first time we access the mapping; catch an index error here corresponding to mapping that starts
        # from 0 or higher
        except (KeyError, IndexError):
            raise IndexError(
                f"The mapping supplied is missing a relation corresponding to atom({i})"
            )

        # add the bonds but with atom indexes in a sorted ascending order
        for bond in self._bonds:
            atoms = sorted([cur_to_new[bond.atom1_index], cur_to_new[bond.atom2_index]])
            bond_dict = bond.to_dict()
            bond_dict["atom1"] = atoms[0]
            bond_dict["atom2"] = atoms[1]
            new_molecule._add_bond(**bond_dict)

        # we can now resort the bonds
        sorted_bonds = sorted(
            new_molecule.bonds, key=operator.attrgetter("atom1_index", "atom2_index")
        )
        new_molecule._bonds = sorted_bonds

        # remap the charges
        if self.partial_charges is not None:
            new_charges = np.zeros(self.n_atoms)
            for i in range(self.n_atoms):
                new_charges[i] = self.partial_charges[new_to_cur[i]].m_as(
                    unit.elementary_charge
                )
            new_molecule.partial_charges = new_charges * unit.elementary_charge

        # remap the conformers there can be more than one
        if self.conformers is not None:
            for conformer in self.conformers:
                new_conformer = np.zeros((self.n_atoms, 3))
                for i in range(self.n_atoms):
                    new_conformer[i] = conformer[new_to_cur[i]].m_as(unit.angstrom)
                new_molecule._add_conformer(new_conformer * unit.angstrom)

        # move any properties across
        new_molecule._properties = self._properties

        return new_molecule

    def to_openeye(
        self,
        toolkit_registry=GLOBAL_TOOLKIT_REGISTRY,
        aromaticity_model=DEFAULT_AROMATICITY_MODEL,
    ):
        """
        Create an OpenEye molecule

        Requires the OpenEye toolkit to be installed.

        .. todo ::

           * Use stored conformer positions instead of an argument.
           * Should the aromaticity model be specified in some other way?

        Parameters
        ----------
        aromaticity_model : str, optional, default=DEFAULT_AROMATICITY_MODEL
            The aromaticity model to use

        Returns
        -------
        oemol : openeye.oechem.OEMol
            An OpenEye molecule

        Examples
        --------

        Create an OpenEye molecule from a Molecule

        >>> molecule = Molecule.from_smiles('CC')
        >>> oemol = molecule.to_openeye()

        """
        # toolkit = OpenEyeToolkitWrapper()
        if isinstance(toolkit_registry, ToolkitWrapper):
            return toolkit_registry.to_openeye(
                self, aromaticity_model=aromaticity_model
            )
        else:
            return toolkit_registry.call(
                "to_openeye", self, aromaticity_model=aromaticity_model
            )

    def _construct_angles(self):
        """
        Get an iterator over all i-j-k angles.
        """
        # TODO: Build Angle objects instead of tuple of atoms.
        if not hasattr(self, "_angles"):
            self._construct_bonded_atoms_list()
            self._angles = set()
            for atom1 in self._atoms:
                for atom2 in self._bondedAtoms[atom1]:
                    for atom3 in self._bondedAtoms[atom2]:
                        if atom1 == atom3:
                            continue
                        # TODO: Encapsulate this logic into an Angle class.
                        if atom1.molecule_atom_index < atom3.molecule_atom_index:
                            self._angles.add((atom1, atom2, atom3))
                        else:
                            self._angles.add((atom3, atom2, atom1))

    def _construct_torsions(self):
        """
        Construct sets containing the atoms improper and proper torsions
        """
        # TODO: Build Proper/ImproperTorsion objects instead of tuple of atoms.
        if not hasattr(self, "_torsions"):
            self._construct_bonded_atoms_list()

            self._propers = set()
            self._impropers = set()
            for atom1 in self._atoms:
                for atom2 in self._bondedAtoms[atom1]:
                    for atom3 in self._bondedAtoms[atom2]:
                        if atom1 == atom3:
                            continue
                        for atom4 in self._bondedAtoms[atom3]:
                            if atom4 == atom2:
                                continue
                            # Exclude i-j-k-i
                            if atom1 == atom4:
                                continue

                            if atom1.molecule_atom_index < atom4.molecule_atom_index:
                                torsion = (atom1, atom2, atom3, atom4)
                            else:
                                torsion = (atom4, atom3, atom2, atom1)

                            self._propers.add(torsion)

                        for atom3i in self._bondedAtoms[atom2]:
                            if atom3i == atom3:
                                continue
                            if atom3i == atom1:
                                continue

                            improper = (atom1, atom2, atom3, atom3i)
                            self._impropers.add(improper)

            self._torsions = self._propers | self._impropers

    def _construct_bonded_atoms_list(self):
        """
        Construct list of all atoms each atom is bonded to.

        """
        # TODO: Add this to cached_properties
        if not hasattr(self, "_bondedAtoms"):
            # self._atoms = [ atom for atom in self.atoms() ]
            self._bondedAtoms = dict()
            for atom in self._atoms:
                self._bondedAtoms[atom] = set()
            for bond in self._bonds:
                atom1 = self.atoms[bond.atom1_index]
                atom2 = self.atoms[bond.atom2_index]
                self._bondedAtoms[atom1].add(atom2)
                self._bondedAtoms[atom2].add(atom1)

    def _is_bonded(self, atom_index_1, atom_index_2):
        """Return True if atoms are bonded, False if not.

        Parameters
        ----------
        atom_index_1 : int
        atom_index_2 : int
            Atom indices

        Returns
        -------
        is_bonded : bool
            True if atoms are bonded, False otherwise


        """
        self._construct_bonded_atoms_list()
        atom1 = self._atoms[atom_index_1]
        atom2 = self._atoms[atom_index_2]
        return atom2 in self._bondedAtoms[atom1]

    def get_bond_between(self, i, j):
        """Returns the bond between two atoms

        Parameters
        ----------
        i, j : int or Atom
            Atoms or atom indices to check

        Returns
        -------
        bond : Bond
            The bond between i and j.

        """
        if isinstance(i, int) and isinstance(j, int):
            atom_i = self._atoms[i]
            atom_j = self._atoms[j]
        elif isinstance(i, Atom) and isinstance(j, Atom):
            atom_i = i
            atom_j = j
        else:
            raise TypeError(
                "Invalid input passed to get_bond_between(). Expected ints or Atoms, "
                "got {} and {}".format(i, j)
            )

        for bond in atom_i.bonds:

            for atom in bond.atoms:

                if atom == atom_i:
                    continue

                if atom == atom_j:
                    return bond

        from openff.toolkit.topology import NotBondedError

        raise NotBondedError("No bond between atom {} and {}".format(i, j))

    @property
    def rings(self):
        """Return the number of rings in this molecule.

        Requires the RDKit to be installed.

        .. note ::

            For systems containing some special cases of connected rings, this
            function may not be well-behaved and may report a different number
            rings than expected. Some problematic cases include networks of many
            (5+) rings or bicyclic moieties (i.e. norbornane).

        """
        if self._rings is None:
            self._get_rings()
        return self._rings

    @RDKitToolkitWrapper.requires_toolkit()
    def _get_rings(self):
        """
        Call out to RDKitToolkitWrapper methods to find the rings in this molecule.

        Requires the RDKit to be installed.

        .. note ::

            For systems containing some special cases of connected rings, this
            function may not be well-behaved and may report a different number
            rings than expected. Some problematic cases include networks of many
            (5+) rings or bicyclic moieties (i.e. norbornane).

        .. todo :: This could be refactored to use ToolkitWrapper.call() to flexibly
            access other toolkits, if find_rings is implemented.

        Returns
        -------
        rings : tuple of tuple of int
            A nested tuple with one subtuple per ring and each subtuple containing
            a tuple of the indices of atoms containing with it. If no rings are
            found, a single empty tuple is returned.

        """
        toolkit = RDKitToolkitWrapper()
        rings = toolkit.find_rings(self)
        self._rings = rings


class Molecule(FrozenMolecule):
    """
    Mutable chemical representation of a molecule, such as a small molecule or biopolymer.

    .. todo :: What other API calls would be useful for supporting biopolymers as small molecules? Perhaps iterating over chains and residues?

    Examples
    --------

    Create a molecule from an sdf file

    >>> from openff.toolkit.utils import get_data_file_path
    >>> sdf_filepath = get_data_file_path('molecules/ethanol.sdf')
    >>> molecule = Molecule(sdf_filepath)

    Convert to OpenEye OEMol object

    >>> oemol = molecule.to_openeye()

    Create a molecule from an OpenEye molecule

    >>> molecule = Molecule.from_openeye(oemol)

    Convert to RDKit Mol object

    >>> rdmol = molecule.to_rdkit()

    Create a molecule from an RDKit molecule

    >>> molecule = Molecule.from_rdkit(rdmol)

    Create a molecule from IUPAC name (requires the OpenEye toolkit)

    >>> molecule = Molecule.from_iupac('imatinib')

    Create a molecule from SMILES

    >>> molecule = Molecule.from_smiles('Cc1ccccc1')

    .. warning :: This API is experimental and subject to change.

    """

    def __init__(self, *args, **kwargs):
        """
        Create a new Molecule object

        Parameters
        ----------
        other : optional, default=None
            If specified, attempt to construct a copy of the Molecule from the
            specified object. This can be any one of the following:

            * a :class:`Molecule` object
            * a file that can be used to construct a :class:`Molecule` object
            * an ``openeye.oechem.OEMol``
            * an ``rdkit.Chem.rdchem.Mol``
            * a serialized :class:`Molecule` object

        Examples
        --------

        Create an empty molecule:

        >>> empty_molecule = Molecule()

        Create a molecule from a file that can be used to construct a molecule,
        using either a filename or file-like object:

        >>> from openff.toolkit.utils import get_data_file_path
        >>> sdf_filepath = get_data_file_path('molecules/ethanol.sdf')
        >>> molecule = Molecule(sdf_filepath)
        >>> molecule = Molecule(open(sdf_filepath, 'r'), file_format='sdf')

        >>> import gzip
        >>> mol2_gz_filepath = get_data_file_path('molecules/toluene.mol2.gz')
        >>> molecule = Molecule(gzip.GzipFile(mol2_gz_filepath, 'r'), file_format='mol2')

        Create a molecule from another molecule:

        >>> molecule_copy = Molecule(molecule)

        Convert to OpenEye OEMol object

        >>> oemol = molecule.to_openeye()

        Create a molecule from an OpenEye molecule:

        >>> molecule = Molecule(oemol)

        Convert to RDKit Mol object

        >>> rdmol = molecule.to_rdkit()

        Create a molecule from an RDKit molecule:

        >>> molecule = Molecule(rdmol)

        Create a molecule from a serialized molecule object:

        >>> serialized_molecule = molecule.__getstate__()
        >>> molecule_copy = Molecule(serialized_molecule)

        .. todo ::

           * If a filename or file-like object is specified but the file
             contains more than one molecule, what is the proper behavior?
             Read just the first molecule, or raise an exception if more
             than one molecule is found?

           * Should we also support SMILES strings or IUPAC names for
             ``other``?

        """
        # super(self, Molecule).__init__(*args, **kwargs)
        super(Molecule, self).__init__(*args, **kwargs)

    # TODO: Change this to add_atom(Atom) to improve encapsulation and extensibility?
    def add_atom(
        self,
        atomic_number,
        formal_charge,
        is_aromatic,
        stereochemistry=None,
        name=None,
        metadata=None,
    ):
        """
        Add an atom

        Parameters
        ----------
        atomic_number : int
            Atomic number of the atom
        formal_charge : int
            Formal charge of the atom
        is_aromatic : bool
            If ``True``, atom is aromatic; if ``False``, not aromatic
        stereochemistry : str, optional, default=None
            Either ``'R'`` or ``'S'`` for specified stereochemistry, or ``None`` if stereochemistry is irrelevant
        name : str, optional
            An optional name for the atom
        metadata : dict[str: (int, str)], default=None
            An optional dictionary where keys are strings and values are strings or ints. This is intended
            to record atom-level information used to inform hierarchy definition and iteration, such as
            grouping atom by residue and chain.

        Returns
        -------
        index : int
            The index of the atom in the molecule

        Examples
        --------

        Define a methane molecule

        >>> molecule = Molecule()
        >>> molecule.name = 'methane'
        >>> C = molecule.add_atom(6, 0, False)
        >>> H1 = molecule.add_atom(1, 0, False)
        >>> H2 = molecule.add_atom(1, 0, False)
        >>> H3 = molecule.add_atom(1, 0, False)
        >>> H4 = molecule.add_atom(1, 0, False)
        >>> bond_idx = molecule.add_bond(C, H1, False, 1)
        >>> bond_idx = molecule.add_bond(C, H2, False, 1)
        >>> bond_idx = molecule.add_bond(C, H3, False, 1)
        >>> bond_idx = molecule.add_bond(C, H4, False, 1)

        """
        atom_index = self._add_atom(
            atomic_number,
            formal_charge,
            is_aromatic,
            stereochemistry=stereochemistry,
            name=name,
            metadata=metadata,
        )
        return atom_index

    def add_bond_charge_virtual_site(self, atoms, distance, **kwargs):
        """
        Add a virtual site representing the charge on a bond.

        Create a bond charge-type virtual site, in which the location of the
        charge is specified by the position of two atoms. This supports
        placement of a virtual site :math:`S` along a vector between two specified
        atoms, e.g. to allow for a sigma hole for halogens or similar contexts.
        With positive values of the distance, the virtual site lies outside the
        first indexed atom.

        Parameters
        ----------
        atoms : list of :class:`openff.toolkit.topology.molecule.Atom` objects
            The atoms defining the virtual site's position

        distance : :class:`openmm.unit.Quantity` of dimension [Length] wrapping a scalar

        charge_increments : list of floats of shape [N], optional, default=None
            The amount of charge to remove from the VirtualSite's atoms and put
            in the VirtualSite. Indexing in this list should match the ordering
            in the atoms list. Default is None.
        epsilon : float
            Epsilon term for VdW properties of virtual site. Default is ``None``.
        sigma : float, default=None
            Sigma term for VdW properties of virtual site. Default is ``None``.
        rmin_half : float
            Rmin_half term for VdW properties of virtual site. Default is ``None``.
        name : string or None, default=''
            The name of this virtual site. Default is ''.
        symmetric : bool, default=True
            Whether to make virtual site symmetric by creating two particles
            instead of just one. As an example, for N_2 this should be set to
            True to model both lone pairs with the same parameters.

        Returns
        -------
        index : int
            The index of the newly-added virtual site in the molecule

        """
        if kwargs.get("symmetric", True) is True:
            kwargs["orientations"] = [(0, 1), (1, 0)]
        else:
            kwargs["orientations"] = [(0, 1)]
        kwargs.pop("symmetric", None)

        vsite_index = self._add_bond_charge_virtual_site(atoms, distance, **kwargs)
        return vsite_index

    def add_monovalent_lone_pair_virtual_site(
        self, atoms, distance, out_of_plane_angle, in_plane_angle, **kwargs
    ):
        """
        Create a bond charge-type virtual site, in which the location of the charge is specified by the position of three atoms.

        Parameters
        ----------
        atoms : list of three :class:`openff.toolkit.topology.molecule.Atom` objects
            The three atoms defining the virtual site's position

        distance : :class:`openmm.unit.Quantity` of dimension [Length] wrapping a scalar

        out_of_plane_angle : :class:`openmm.unit.Quantity` of dimension [Angle] wrapping
        a scalar

        in_plane_angle : :class:`openmm.unit.Quantity` of dimension [Angle] wrapping a
        scalar

        epsilon : float
            Epsilon term for VdW properties of virtual site. Default is None.
        sigma : float, default=None
            Sigma term for VdW properties of virtual site. Default is None.
        rmin_half : float
            Rmin_half term for VdW properties of virtual site. Default is None.
        name : string or None, default=''
            The name of this virtual site. Default is ''.
        symmetric : bool, default=False
            Whether to make virtual site symmetric by creating two particles
            instead of just one. Note that because this site is defined is placed
            on the noncentral atom, setting this to True will place one particle
            on atom1, and the other on atom3.

        Returns
        -------
        index : int
            The index of the newly-added virtual site in the molecule


        """

        if kwargs.get("symmetric", False) is True:
            kwargs["orientations"] = [(0, 1, 2), (2, 1, 0)]
        else:
            kwargs["orientations"] = [(0, 1, 2)]
        kwargs.pop("symmetric", None)

        vsite_index = self._add_monovalent_lone_pair_virtual_site(
            atoms, distance, out_of_plane_angle, in_plane_angle, **kwargs
        )
        return vsite_index

    # def add_divalent_lone_pair_virtual_site(self, atoms, distance, out_of_plane_angle, in_plane_angle, charge_increments=None, weights=None, epsilon=None, sigma=None, rmin_half=None, name=None):
    def add_divalent_lone_pair_virtual_site(
        self, atoms, distance, out_of_plane_angle, **kwargs
    ):
        """
        Create a divalent lone pair-type virtual site, in which the location of the charge is specified by the position of three atoms.

        Parameters
        ----------
        atoms : list of three :class:`openff.toolkit.topology.molecule.Atom` objects
            The three atoms defining the virtual site's position

        distance : :class:`openmm.unit.Quantity` of dimension [Length] wrapping a scalar

        out_of_plane_angle : :class:`openmm.unit.Quantity` of dimension [Angle] wrapping
        a scalar

        epsilon : float
            Epsilon term for VdW properties of virtual site. Default is None.
        sigma : float, default=None
            Sigma term for VdW properties of virtual site. Default is None.
        rmin_half : float
            Rmin_half term for VdW properties of virtual site. Default is None.
        name : string or None, default=''
            The name of this virtual site. Default is ''.
        symmetric : bool, default=True
            Whether to make virtual site symmetric by creating two particles
            instead of just one. As an example, for TIP5 should be set to True
            to model both lone pairs with the same parameters.


        Returns
        -------
        index : int
            The index of the newly-added virtual site in the molecule

        """
        if kwargs.get("symmetric", True) is True:
            kwargs["orientations"] = [(0, 1, 2), (2, 1, 0)]
        else:
            kwargs["orientations"] = [(0, 1, 2)]
        kwargs.pop("symmetric", None)

        vsite_index = self._add_divalent_lone_pair_virtual_site(
            atoms, distance, out_of_plane_angle, **kwargs
        )
        return vsite_index

    def add_trivalent_lone_pair_virtual_site(self, atoms, distance, **kwargs):
        """
        Create a trivalent lone pair-type virtual site, in which the location of the charge is specified by the position of four atoms.

        Parameters
        ----------
        atoms : list of four :class:`openff.toolkit.topology.molecule.Atom` objects
            The four atoms defining the virtual site's position

        distance : openmm.unit.Quantity of dimension [Length] wrapping a scalar

        epsilon : float
            Epsilon term for VdW properties of virtual site. Default is None.
        sigma : float, default=None
            Sigma term for VdW properties of virtual site. Default is None.
        rmin_half : float
            Rmin_half term for VdW properties of virtual site. Default is None.
        name : string or None, default=''
            The name of this virtual site. Default is ''.

        Returns
        -------
        index : int
            The index of the newly-added virtual site in the molecule

        """

        # This virtual site only makes sense with a single orientation

        kwargs["orientations"] = [(0, 1, 2, 3)]
        kwargs.pop("symmetric", None)

        vsite_index = self._add_trivalent_lone_pair_virtual_site(
            atoms, distance, **kwargs
        )
        return vsite_index

    def add_bond(
        self,
        atom1,
        atom2,
        bond_order,
        is_aromatic,
        stereochemistry=None,
        fractional_bond_order=None,
    ):
        """
        Add a bond between two specified atom indices


        Parameters
        ----------
        atom1 : int or openff.toolkit.topology.molecule.Atom
            Index of first atom
        atom2 : int or openff.toolkit.topology.molecule.Atom
            Index of second atom
        bond_order : int
            Integral bond order of Kekulized form
        is_aromatic : bool
            True if this bond is aromatic, False otherwise
        stereochemistry : str, optional, default=None
            Either ``'E'`` or ``'Z'`` for specified stereochemistry, or ``None`` if stereochemistry is irrelevant
        fractional_bond_order : float, optional, default=None
            The fractional (eg. Wiberg) bond order

        Returns
        -------
        index: int
            Index of the bond in this molecule

        """
        bond_index = self._add_bond(
            atom1,
            atom2,
            bond_order,
            is_aromatic,
            stereochemistry=stereochemistry,
            fractional_bond_order=fractional_bond_order,
        )
        return bond_index

    def add_conformer(self, coordinates):
        """
        Add a conformation of the molecule

        Parameters
        ----------
        coordinates: openmm.unit.Quantity(np.array) with shape (n_atoms, 3) and dimension of distance
            Coordinates of the new conformer, with the first dimension of the array corresponding to the atom index in
            the Molecule's indexing system.

        Returns
        -------
        index: int
            The index of this conformer
        """

        # TODO how can be check that a set of coords and no connections
        #   is a conformation that does not change connectivity?

        return self._add_conformer(coordinates)

    def visualize(
        self,
        backend="rdkit",
        width=None,
        height=None,
        show_all_hydrogens=True,
    ):
        """
        Render a visualization of the molecule in Jupyter

        Parameters
        ----------
        backend : str, optional, default='rdkit'
            Which visualization engine to use. Choose from:

            - rdkit
            - openeye
            - nglview (conformers needed)

        width : int, optional, default=500
            Width of the generated representation (only applicable to
            ``backend=openeye`` or ``backend=rdkit``)
        height : int, optional, default=300
            Width of the generated representation (only applicable to
            ``backend=openeye`` or ``backend=rdkit``)
        show_all_hydrogens : bool, optional, default=True
            Whether to explicitly depict all hydrogen atoms. (only applicable to
            ``backend=openeye`` or ``backend=rdkit``)

        Returns
        -------
        object
            Depending on the backend chosen:

            - rdkit → IPython.display.SVG
            - openeye → IPython.display.Image
            - nglview → nglview.NGLWidget

        """
        from openff.toolkit.utils.toolkits import OPENEYE_AVAILABLE, RDKIT_AVAILABLE

        backend = backend.lower()

        if backend == "nglview":
            try:
                import nglview as nv
            except ImportError:
                raise MissingDependencyError("nglview")

            if width is not None or height is not None:
                # TODO: More specific exception
                raise ValueError(
                    "The width, height, and show_all_hydrogens arguments do not apply to the nglview backend."
                )
            elif not show_all_hydrogens:
                # TODO: More specific exception
                # TODO: Implement this? Should be able to just strip hydrogens from the PDB
                raise ValueError(
                    "show_all_hydrogens=False is not supported by the nglview backend"
                )

            if self.conformers:
                from openff.toolkit.utils.viz import _OFFTrajectoryNGLView

                trajectory_like = _OFFTrajectoryNGLView(self)
                widget = nv.NGLWidget(trajectory_like)
                return widget
            else:
                # TODO: More specific exception
                raise ValueError(
                    "Visualizing with NGLview requires that the molecule has "
                    "conformers."
                )

        width = 500 if width is None else width
        height = 300 if height is None else height
        show_all_hydrogens = True if show_all_hydrogens is None else show_all_hydrogens

        if backend == "rdkit":
            if RDKIT_AVAILABLE:
                from IPython.display import SVG
                from rdkit.Chem.Draw import (  # type: ignore[import]
                    rdDepictor,
                    rdMolDraw2D,
                )
                from rdkit.Chem.rdmolops import RemoveHs  # type: ignore[import]

                rdmol = self.to_rdkit()

                if not show_all_hydrogens:
                    # updateExplicitCount: Keep a record of the hydrogens we remove.
                    # This is used in visualization to distinguish eg radicals from normal species
                    rdmol = RemoveHs(rdmol, updateExplicitCount=True)

                rdDepictor.SetPreferCoordGen(True)
                rdDepictor.Compute2DCoords(rdmol)
                rdmol = rdMolDraw2D.PrepareMolForDrawing(rdmol)

                drawer = rdMolDraw2D.MolDraw2DSVG(width, height)
                drawer.DrawMolecule(rdmol)
                drawer.FinishDrawing()

                return SVG(drawer.GetDrawingText())
            else:
                warnings.warn(
                    "RDKit was requested as a visualization backend but "
                    "it was not found to be installed. Falling back to "
                    "trying to use OpenEye for visualization."
                )
                backend = "openeye"
        if backend == "openeye":
            if OPENEYE_AVAILABLE:
                from IPython.display import Image
                from openeye import oedepict

                oemol = self.to_openeye()

                opts = oedepict.OE2DMolDisplayOptions(
                    width, height, oedepict.OEScale_AutoScale
                )

                if show_all_hydrogens:
                    opts.SetHydrogenStyle(oedepict.OEHydrogenStyle_ImplicitAll)

                oedepict.OEPrepareDepiction(oemol)
                img = oedepict.OEImage(width, height)
                display = oedepict.OE2DMolDisplay(oemol, opts)
                oedepict.OERenderMolecule(img, display)
                png = oedepict.OEWriteImageToString("png", img)
                return Image(png)

        # TODO: More specific exception
        raise ValueError("Could not find an appropriate backend")

    def perceive_residues(self, substructure_file_path=None, strict_chirality=True):
        """
        Perceive residue substructure and fill atoms metadata accordingly.

        Perceives residues by matching substructures in the current molecule with a substructure dictionary file,
        using SMARTS.

        Parameters
        ----------
        substructure_file_path : str, optional, default=None
            Path to substructure library file in JSON format. Defaults to using built-in substructure file.
        strict_chirality: bool, optional, default=True
            Whether to use strict chirality symbols (stereomarks) for substructure matchings with SMARTS.
        """
        # Read substructure dictionary file
        if not substructure_file_path:
            substructure_file_path = get_data_file_path(
                "proteins/aa_residues_substructures_with_caps.json"
            )
        with open(substructure_file_path, "r") as subfile:
            substructure_dictionary = json.load(subfile)

        # TODO: Think of a better way to deal with no strict chirality case
        # if ignoring strict chirality, remove/update keys in inner dictionary
        if not strict_chirality:
            # make a copy of substructure dict
            substructure_dictionary_no_chirality = deepcopy(substructure_dictionary)
            # Update inner key (SMARTS) maintaining its value
            for res_name, inner_dict in substructure_dictionary.items():
                for smarts, atom_types in inner_dict.items():
                    smarts_no_chirality = smarts.replace("@", "")  # remove @ in smarts
                    substructure_dictionary_no_chirality[res_name][
                        smarts_no_chirality
                    ] = substructure_dictionary_no_chirality[res_name].pop(
                        smarts
                    )  # update key
            # replace with the new substructure dictionary
            substructure_dictionary = substructure_dictionary_no_chirality

        all_matches = list()
        for residue_name, smarts_dict in substructure_dictionary.items():
            matches = dict()
            for smarts in smarts_dict:
                for match in self.chemical_environment_matches(smarts):
                    matches[match] = smarts
                    all_matches.append(
                        {
                            "atom_idxs": match,
                            "atom_idxs_set": set(match),
                            "smarts": smarts,
                            "residue_name": residue_name,
                            "atom_names": smarts_dict[smarts],
                        }
                    )

        # Remove matches that are subsets of other matches
        # give precedence to the SMARTS defined at the end of the file
        match_idxs_to_delete = set()
        for match_idx in range(len(all_matches) - 1, 0, -1):
            this_match_set = all_matches[match_idx]["atom_idxs_set"]
            this_match_set_size = len(this_match_set)
            for match_before_this_idx in range(match_idx):
                match_before_this_set = all_matches[match_before_this_idx][
                    "atom_idxs_set"
                ]
                match_before_this_set_size = len(match_before_this_set)
                n_overlapping_atoms = len(
                    this_match_set.intersection(match_before_this_set)
                )
                if n_overlapping_atoms > 0:
                    if match_before_this_set_size < this_match_set_size:
                        match_idxs_to_delete.add(match_before_this_idx)
                    else:
                        match_idxs_to_delete.add(match_idx)

        match_idxs_to_delete_list = sorted(list(match_idxs_to_delete), reverse=True)
        for match_idx in match_idxs_to_delete_list:
            all_matches.pop(match_idx)

        all_matches.sort(key=lambda x: min(x["atom_idxs"]))

        # Now the matches have been deduplicated and de-subsetted
        for residue_num, match_dict in enumerate(all_matches):
            for smarts_idx, atom_idx in enumerate(match_dict["atom_idxs"]):
                self.atoms[atom_idx].metadata["residue_name"] = match_dict[
                    "residue_name"
                ]
                self.atoms[atom_idx].metadata["residue_number"] = residue_num + 1
                self.atoms[atom_idx].metadata["atom_name"] = match_dict["atom_names"][
                    smarts_idx
                ]

    def _ipython_display_(self):
        from IPython.display import display

        try:
            return display(self.visualize(backend="nglview"))
        except (ImportError, ValueError):
            pass

        try:
            return display(self.visualize(backend="rdkit"))
        except ValueError:
            pass

        try:
            return display(self.visualize(backend="openeye"))
        except ValueError:
            pass


def _networkx_graph_to_hill_formula(graph: "nx.Graph") -> str:
    """
    Convert a NetworkX graph to a Hill formula.

    Parameters
    ----------
    graph : nx.Graph
        The graph to convert.

    Returns
    -------
    str
        The Hill formula corresponding to the graph.

    """
    import networkx as nx

    if not isinstance(graph, nx.Graph):
        raise Exception("The graph must be a NetworkX graph.")

    atom_nums = list(dict(graph.nodes(data="atomic_number", default=1)).values())
    return _atom_nums_to_hill_formula(atom_nums)


def _atom_nums_to_hill_formula(atom_nums: List[int]) -> str:
    """
    Given a `Counter` object of atom counts by atomic number, generate the corresponding
    Hill formula. See https://en.wikipedia.org/wiki/Chemical_formula#Hill_system"""
    from collections import Counter

<<<<<<< HEAD
    atom_symbol_counts = Counter(SYMBOLS[atom_num] for atom_num in atom_nums)
=======
    atom_symbol_counts = Counter(
        _ATOMIC_NUMBERS_TO_ELEMENTS[atom_num].symbol for atom_num in atom_nums
    )
>>>>>>> 0beef754

    formula = []
    # Check for C and H first, to make a correct hill formula
    for el in ["C", "H"]:
        if el in atom_symbol_counts:
            count = atom_symbol_counts.pop(el)
            formula.append(el)
            if count > 1:
                formula.append(str(count))

    # now get the rest of the elements in alphabetical ordering
    for el in sorted(atom_symbol_counts.keys()):
        count = atom_symbol_counts.pop(el)
        formula.append(el)
        if count > 1:
            formula.append(str(count))

    return "".join(formula)


class HierarchyScheme:
    def __init__(self, parent, uniqueness_criteria, iterator_name):
        """
        A HierarchyScheme contains the information needed to perceive HierarchyElements from a
        Molecule containing atoms with metadata

        Parameters
        ----------
        parent : openff.toolkit.topology.FrozenMolecule
        uniqueness_criteria : tuple of str
        iterator_name : str
            Name of the iterator that will be exposed to access the HierarchyElements generated
            by this scheme
        """
        self.parent = parent
        self.uniqueness_criteria = uniqueness_criteria
        self.iterator_name = iterator_name

        self.hierarchy_elements = list()

    def to_dict(self):
        """
        Serialize this object to a basic dict of strings, ints, and floats
        """
        return_dict = dict()
        return_dict["uniqueness_criteria"] = self.uniqueness_criteria
        return_dict["iterator_name"] = self.iterator_name
        return_dict["hierarchy_elements"] = [
            e.to_dict() for e in self.hierarchy_elements
        ]
        return return_dict

    def perceive_hierarchy(self):
        """
        Groups the particles of the parent of this HierarchyScheme according to their
        metadata, and creates HierarchyElements suitable for iteration over the parent.
        Particles missing the metadata fields in this HierarchyScheme's
        uniqueness_criteria tuple will have those spots populated with the string 'None'.

        This method overwrites the HierarchyScheme's `hierarchy_elements` attribute in place.
        The HierarchyElements in this HierarchyScheme's `hierarchy_elements` attribute are STATIC -
        That is, they are updated only when `perceive_hierarchy` is run, NOT on-the-fly when
        atom metadata is modified.
        """
        from collections import defaultdict

        self.hierarchy_elements = list()
        # Determine which particles should get added to which HierarchyElements
        hier_eles_to_add = defaultdict(list)
        for particle in self.parent.particles:
            particle_key = list()
            for field_key in self.uniqueness_criteria:
                if field_key in particle.metadata:
                    particle_key.append(particle.metadata[field_key])
                else:
                    particle_key.append("None")

            hier_eles_to_add[tuple(particle_key)].append(particle)

        # Create the actual HierarchyElements
        for particle_key, particles_to_add in hier_eles_to_add.items():
            particle_indices = [p.molecule_particle_index for p in particles_to_add]
            self.add_hierarchy_element(particle_key, particle_indices)

        self.sort_hierarchy_elements()

    def add_hierarchy_element(self, identifier, particle_indices):
        """
        Instantiate a new HierarchyElement belonging to this HierarchyScheme.
        This is the main way to instantiate new HierarchyElements.

        Parameters
        ----------
        identifier : tuple of str and int
            uniqueness tuple
        particle_indices : iterable int
        """
        new_hier_ele = HierarchyElement(self, identifier, particle_indices)
        self.hierarchy_elements.append(new_hier_ele)
        return new_hier_ele

    def sort_hierarchy_elements(self):
        """
        Semantically sort the HierarchyElements belonging to this object, according to
        their identifiers.
        """
        # hard-code the sort_func value here, since it's hard to serialize safely
        sort_func = lambda x: version.parse(".".join([str(i) for i in x.identifier]))
        self.hierarchy_elements.sort(key=sort_func)

    def __str__(self):
        return (
            f"HierarchyScheme with uniqueness_criteria '{self.uniqueness_criteria}', iterator_name "
            f"'{self.iterator_name}', and {len(self.hierarchy_elements)} elements"
        )

    def __repr__(self):
        return self.__str__()


class HierarchyElement:
    def __init__(self, scheme, identifier, particle_indices):
        """
        scheme : HierarchyScheme
        id : tuple of str and int
            uniqueness tuple
        particle_indicess : iterable int
        """
        self.scheme = scheme
        self.identifier = identifier
        self.particle_indices = deepcopy(particle_indices)
        for id_component, uniqueness_component in zip(
            identifier, scheme.uniqueness_criteria
        ):
            setattr(self, uniqueness_component, id_component)

    def to_dict(self):
        """
        Serialize this object to a basic dict of strings, ints, and floats
        """
        return_dict = dict()
        return_dict["identifier"] = self.identifier
        return_dict["particle_indices"] = self.particle_indices
        return return_dict

    @property
    def particles(self):
        for particle_index in self.particle_indices:
            yield self.parent.particles[particle_index]

    def particle(self, index: int):
        """
        Get particle with a specified index.

        Parameters
        ----------
        index : int

        Returns
        -------
        particle : openff.toolkit.topology.Particle
        """
        return self.parent.particles[self.particle_indices[index]]

    @property
    def parent(self):
        return self.scheme.parent

    def __str__(self):
        return (
            f"HierarchyElement {self.identifier} of iterator '{self.scheme.iterator_name}' containing "
            f"{len(self.particle_indices)} particle(s)"
        )

    def __repr__(self):
        return self.__str__()<|MERGE_RESOLUTION|>--- conflicted
+++ resolved
@@ -39,11 +39,6 @@
 import mendeleev
 import networkx as nx
 import numpy as np
-<<<<<<< HEAD
-=======
-from mendeleev import element
-from mendeleev.fetch import fetch_table
->>>>>>> 0beef754
 from openff.units import unit
 from openff.units.elements import MASSES, SYMBOLS
 from openff.units.openmm import to_openmm
@@ -4994,12 +4989,8 @@
             molecule = toolkit.from_iupac(
                 iupac_name,
                 allow_undefined_stereo=allow_undefined_stereo,
-<<<<<<< HEAD
-                _cls=cls**kwargs,
-=======
                 _cls=cls,
                 **kwargs,
->>>>>>> 0beef754
             )
         else:
             raise Exception(
@@ -7258,13 +7249,7 @@
     Hill formula. See https://en.wikipedia.org/wiki/Chemical_formula#Hill_system"""
     from collections import Counter
 
-<<<<<<< HEAD
     atom_symbol_counts = Counter(SYMBOLS[atom_num] for atom_num in atom_nums)
-=======
-    atom_symbol_counts = Counter(
-        _ATOMIC_NUMBERS_TO_ELEMENTS[atom_num].symbol for atom_num in atom_nums
-    )
->>>>>>> 0beef754
 
     formula = []
     # Check for C and H first, to make a correct hill formula
