--- conflicted
+++ resolved
@@ -4882,7 +4882,7 @@
                 mol = molecule
 
             geometry = unit.Quantity(
-                np.array(mol["geometry"], np.float).reshape(-1, 3), unit.bohr
+                np.array(mol["geometry"], float).reshape(-1, 3), unit.bohr
             )
             try:
                 offmol._add_conformer(geometry.in_units_of(unit.angstrom))
@@ -4893,27 +4893,10 @@
                 print(
                     "Invalid conformer for this molecule, the geometry could not be attached."
                 )
-<<<<<<< HEAD
-            initial_ids = {}
-            # now for each molecule convert and attach the input geometry
-            for molecule in input_mols:
-                geometry = unit.Quantity(
-                    np.array(molecule.geometry, dtype=float), unit.bohr
-                )
-                try:
-                    offmol._add_conformer(geometry.in_units_of(unit.angstrom))
-                    initial_ids[molecule.id] = offmol.n_conformers - 1
-                except InvalidConformerError:
-                    print(
-                        "Invalid conformer for this molecule, the geometry could not be attached."
-                    )
-            # attach a dict that has the initial molecule ids and the number of the conformer it is stored in
-=======
 
         # attach a dict that has the initial molecule ids and the number of the conformer it is stored in
         # if it's empty, don't bother
         if initial_ids:
->>>>>>> 97b1aa28
             offmol._properties["initial_molecules"] = initial_ids
 
         return offmol
