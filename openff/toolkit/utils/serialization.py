"""
Serialization mix-in

.. todo ::

   Currently, the ``openff-toolkit`` toolkit package requires a number
   of dependencies to support all of these serialization protocols.
   Instead, should we not include these by default, and instead raise
   a helpful exception with installation instructions if one of the
   serialization schemes is called but the requisite library is not
   installed?

"""

import abc

from openff.toolkit.utils.utils import requires_package


class Serializable(abc.ABC):
    """Mix-in to add serialization and deserialization support via JSON, YAML, BSON, TOML, MessagePack, and XML.

    For more information on these formats, see: `JSON <https://www.json.org/>`_,
    `BSON <http://bsonspec.org/>`_, `YAML <http://yaml.org/>`_, `TOML <https://github.com/toml-lang/toml>`_,
    `MessagePack <https://msgpack.org/index.html>`_, and `XML <https://www.w3.org/XML/>`_.

    To use this mix-in, the class inheriting from this class must have implemented ``to_dict()`` and ``from_dict()`` methods
    that utilize dictionaries containing only serialiable Python objects.

    .. warning ::

       The serialization/deserialiation schemes used here place some strict constraints on what kinds of ``dict`` objects
       can be serialized. No effort is made to add further protection to ensure serialization is possible. Use with caution.

    Examples
    --------

    Example class using :class:`Serializable` mix-in:

    >>> from openff.toolkit.utils.serialization import Serializable
    >>> class Thing(Serializable):
    ...     def __init__(self, description):
    ...         self.description = description
    ...
    ...     def to_dict(self):
    ...         return { 'description' : self.description }
    ...
    ...     @classmethod
    ...     def from_dict(cls, d):
    ...         return cls(d['description'])
    ...
    >>> # Create an example object
    >>> thing = Thing('blorb')

    Get `JSON <https://www.json.org/>`_ representation:

    >>> json_thing = thing.to_json()

    Reconstruct an object from its `JSON <https://www.json.org/>`_ representation:

    >>> thing_from_json = Thing.from_json(json_thing)

    Get `BSON <http://bsonspec.org/>`_ representation:

    >>> bson_thing = thing.to_bson()

    Reconstruct an object from its `BSON <http://bsonspec.org/>`_ representation:

    >>> thing_from_bson = Thing.from_bson(bson_thing)

    Get `YAML <http://yaml.org/>`_ representation:

    >>> yaml_thing = thing.to_yaml()

    Reconstruct an object from its `YAML <http://yaml.org/>`_ representation:

    >>> thing_from_yaml = Thing.from_yaml(yaml_thing)

    Get `MessagePack <https://msgpack.org/index.html>`_ representation:

    >>> messagepack_thing = thing.to_messagepack()

    Reconstruct an object from its `MessagePack <https://msgpack.org/index.html>`_ representation:

    >>> thing_from_messagepack = Thing.from_messagepack(messagepack_thing)

    Get `XML <https://www.w3.org/XML/>`_ representation:

    >>> xml_thing = thing.to_xml()

    """

    @abc.abstractmethod
    def to_dict(self):
        pass

    @classmethod
    @abc.abstractmethod
    def from_dict(cls, d):
        pass

    def to_json(self, indent=None):
        """
        Return a JSON serialized representation.

        Specification: https://www.json.org/

        Parameters
        ----------
        indent : int, optional, default=None
            If not None, will pretty-print with specified number of spaces for indentation

        Returns
        -------
        serialized : str
            A JSON serialized representation of the object

        """
        import json

        d = self.to_dict()
        # TODO: More generally check for bytes in dict
        if "conformers" in d.keys():
            d = _prep_numpy_data_for_json(d)

        return json.dumps(d, indent=indent)

    @classmethod
    def from_json(cls, serialized):
        """
        Instantiate an object from a JSON serialized representation.

        Specification: https://www.json.org/

        Parameters
        ----------
        serialized : str
            A JSON serialized representation of the object

        Returns
        -------
        instance : cls
            An instantiated object

        """
        import json

        d = json.loads(serialized)
        return cls.from_dict(d)

    @requires_package("bson")
    def to_bson(self):
        """
        Return a BSON serialized representation.

        Specification: http://bsonspec.org/

        Returns
        -------
        serialized : bytes
            A BSON serialized representation of the objecft

        """
        import bson

        d = self.to_dict()
        return bson.dumps(d)

    @classmethod
    @requires_package("bson")
    def from_bson(cls, serialized):
        """
        Instantiate an object from a BSON serialized representation.

        Specification: http://bsonspec.org/

        Parameters
        ----------
        serialized : bytes
            A BSON serialized representation of the object

        Returns
        -------
        instance : cls
            An instantiated object

        """
        import bson

        d = bson.loads(serialized)
        return cls.from_dict(d)

    @requires_package("toml")
    def to_toml(self):
        """
        Return a TOML serialized representation.

        Specification: https://github.com/toml-lang/toml

        Returns
        -------
        serialized : str
            A TOML serialized representation of the object

        """
        raise NotImplementedError()
        # TODO: This implementation currently discards dict keys associated to the None value.
        #   See test_utils_serialization::TestUtilsSMIRNOFFSerialization::test_toml.
        # import toml
        # d = self.to_dict()
        # return toml.dumps(d)

    @classmethod
    @requires_package("toml")
    def from_toml(cls, serialized):
        """
        Instantiate an object from a TOML serialized representation.

        Specification: https://github.com/toml-lang/toml

        Parameters
        ----------
        serlialized : str
            A TOML serialized representation of the object

        Returns
        -------
        instance : cls
            An instantiated object

        """
        import toml

        d = toml.loads(serialized)
        return cls.from_dict(d)

    @staticmethod
    def _represent_odict(dump, tag, mapping, flow_style=None):
        """Like BaseRepresenter.represent_mapping, but does not issue the sort()."""
        import yaml

        value = []
        node = yaml.MappingNode(tag, value, flow_style=flow_style)
        if dump.alias_key is not None:
            dump.represented_objects[dump.alias_key] = node
        best_style = True
        if hasattr(mapping, "items"):
            mapping = mapping.items()
        for item_key, item_value in mapping:
            node_key = dump.represent_data(item_key)
            node_value = dump.represent_data(item_value)
            if not (isinstance(node_key, yaml.ScalarNode) and not node_key.style):
                best_style = False
            if not (isinstance(node_value, yaml.ScalarNode) and not node_value.style):
                best_style = False
            value.append((node_key, node_value))
        if flow_style is None:
            if dump.default_flow_style is not None:
                node.flow_style = dump.default_flow_style
            else:
                node.flow_style = best_style
        return node

    @requires_package("yaml")
    def to_yaml(self):
        """
        Return a YAML serialized representation.

        Specification: http://yaml.org/

        Returns
        -------
        serialized : str
            A YAML serialized representation of the object

        """
        from collections import OrderedDict

        import yaml

        yaml.SafeDumper.add_representer(
            OrderedDict,
            lambda dumper, value: self._represent_odict(
                dumper, u"tag:yaml.org,2002:map", value
            ),
        )
        d = self.to_dict()
        return yaml.safe_dump(d, width=180)

    @classmethod
    @requires_package("yaml")
    def from_yaml(cls, serialized):
        """
        Instantiate from a YAML serialized representation.

        Specification: http://yaml.org/

        Parameters
        ----------
        serialized : str
            A YAML serialized representation of the object

        Returns
        -------
        instance : cls
            Instantiated object

        """
        from collections import OrderedDict

        import yaml

        yaml.SafeDumper.add_representer(
            OrderedDict,
<<<<<<< HEAD
            lambda dumper, value: self._represent_odict(  # noqa
=======
            lambda dumper, value: self._represent_odict(  # type: ignore[name-defined]
>>>>>>> 4f81d41d
                dumper, u"tag:yaml.org,2002:map", value
            ),
        )
        d = yaml.safe_load(serialized)
        return cls.from_dict(d)

    @requires_package("msgpack")
    def to_messagepack(self):
        """
        Return a MessagePack representation.

        Specification: https://msgpack.org/index.html

        Returns
        -------
        serialized : bytes
            A MessagePack-encoded bytes serialized representation of the object

        """
        import msgpack

        d = self.to_dict()
        return msgpack.dumps(d, use_bin_type=True)

    @classmethod
    @requires_package("msgpack")
    def from_messagepack(cls, serialized):
        """
        Instantiate an object from a MessagePack serialized representation.

        Specification: https://msgpack.org/index.html

        Parameters
        ----------
        serialized : bytes
            A MessagePack-encoded bytes serialized representation

        Returns
        -------
        instance : cls
            Instantiated object.

        """
        import msgpack

        d = msgpack.loads(serialized, raw=False)
        return cls.from_dict(d)

    def to_xml(self, indent=2):
        """
        Return an XML representation.

        Specification: https://www.w3.org/XML/

        Parameters
        ----------
        indent : int, optional, default=2
            If not None, will pretty-print with specified number of spaces for indentation

        Returns
        -------
        serialized : bytes
            A MessagePack-encoded bytes serialized representation.

        """
        import xmltodict

        # An XML document requires one and only one root node.
        root_name = self.__class__.__name__
        d = {root_name: self.to_dict()}
        # Configure indentation level.
        if indent is not None:
            pretty = True
            indent = " " * indent
        else:
            pretty = False
        # Convert data from dictionary to XML format.
        return xmltodict.unparse(d, pretty=pretty, indent=indent)

    @classmethod
    def from_xml(cls, serialized):
        """
        Instantiate an object from an XML serialized representation.

        Specification: https://www.w3.org/XML/

        Parameters
        ----------
        serialized : bytes
            An XML serialized representation

        Returns
        -------
        instance : cls
            Instantiated object.

        """
        raise NotImplementedError()
        # TODO: This implementation currently loads numbers as strings.
        #   See test_utils_serialization::TestUtilsSerialization::test_xml.
        # import xmltodict
        # d = xmltodict.parse(serialized)
        # root_name = cls.__name__
        # return cls.from_dict(d[root_name])

    def to_pickle(self):
        """
        Return a pickle serialized representation.

        .. warning ::

           This is not recommended for safe, stable storage since the pickle specification
           may change between Python versions.

        Returns
        -------
        serialized : str
            A pickled representation of the object

        """
        import pickle

        d = self.to_dict()
        return pickle.dumps(d)

    @classmethod
    def from_pickle(cls, serialized):
        """
        Instantiate an object from a pickle serialized representation.

        .. warning ::

           This is not recommended for safe, stable storage since the pickle specification
           may change between Python versions.

        Parameters
        ----------
        serialized : str
            A pickled representation of the object

        Returns
        -------
        instance : cls
            An instantiated object

        """
        import pickle

        d = pickle.loads(serialized)
        return cls.from_dict(d)


def _prep_numpy_data_for_json(data):
    """Recursively search through a dict and convert the bytes fields to lists"""
    # TODO: Much of this logic can probably be trimmed down
    import numpy as np

    for key, val in data.items():
        if isinstance(val, np.ndarray):
            data[key] = val.tolist()
        if isinstance(val, dict):
            data[key] = _prep_numpy_data_for_json(val)
        if isinstance(val, bytes):
            data[key] = np.frombuffer(val).tolist()
        if isinstance(val, list):
            # Fairly hard-coded for case of Molecule.conformers being a List[np.array]
            # A more general solution should safely recurse through lists like dicts
            for i, element in enumerate(val):
                if isinstance(element, bytes):
                    data[key][i] = np.frombuffer(element).tolist()
    return data<|MERGE_RESOLUTION|>--- conflicted
+++ resolved
@@ -312,11 +312,7 @@
 
         yaml.SafeDumper.add_representer(
             OrderedDict,
-<<<<<<< HEAD
-            lambda dumper, value: self._represent_odict(  # noqa
-=======
             lambda dumper, value: self._represent_odict(  # type: ignore[name-defined]
->>>>>>> 4f81d41d
                 dumper, u"tag:yaml.org,2002:map", value
             ),
         )
