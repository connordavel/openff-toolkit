#!/usr/bin/env python
"""
Wrapper classes for providing a minimal consistent interface to cheminformatics toolkits

Currently supported toolkits:

* The `OpenEye Toolkit <https://docs.eyesopen.com/toolkits/python/quickstart-python/index.html>`_
* The `RDKit <http://www.rdkit.org/>`_
* `AmberTools <http://ambermd.org/AmberTools.php>`_

.. todo::

   * Add checks at the beginning of each toolkit method call to make sure toolkit is licened
   * Switch toolkit methods to object methods instead of static methods
   * Should this be under ``openff.toolkit.utils.toolkits`` or ``openff.toolkit.toolkits``?
   * Add singleton global toolkit registry that registers all available toolkits by default
        when this file is imported
   * Add description fields for each toolkit wrapper
   * Eliminate global variables in favor of a singleton pattern
   * Change global variables from _INSTALLED to _AVAILABLE

"""
<<<<<<< HEAD

__all__ = [
=======
__all__ = (
    # constants
>>>>>>> e70c2664
    "DEFAULT_AROMATICITY_MODEL",
    "ALLOWED_AROMATICITY_MODELS",
    "DEFAULT_FRACTIONAL_BOND_ORDER_MODEL",
    "ALLOWED_FRACTIONAL_BOND_ORDER_MODELS",
    "DEFAULT_CHARGE_MODEL",
    "ALLOWED_CHARGE_MODELS",
<<<<<<< HEAD
    "LicenseError",
    "MissingPackageError",
    "ToolkitUnavailableException",
=======
    # exceptions and warnings
    "MessageException",
    "IncompatibleUnitError",
    "MissingDependencyError",
    "MissingPackageError",
    "ToolkitUnavailableException",
    "LicenseError",
>>>>>>> e70c2664
    "InvalidToolkitError",
    "InvalidToolkitRegistryError",
    "UndefinedStereochemistryError",
    "GAFFAtomTypeWarning",
<<<<<<< HEAD
    "ToolkitWrapper",
    "BuiltInToolkitWrapper",
    "OpenEyeToolkitWrapper",
    "RDKitToolkitWrapper",
    "AmberToolsToolkitWrapper",
    "BuiltInToolkitWrapper",
    "ToolkitRegistry",
=======
    "ChargeMethodUnavailableError",
    "IncorrectNumConformersError",
    "IncorrectNumConformersWarning",
    "ChargeCalculationError",
    "InvalidIUPACNameError",
    "AntechamberNotFoundError",
    "SMILESParseError",
    # base_wrapper
    "ToolkitWrapper",
    # builtin_wrapper
    "BuiltInToolkitWrapper",
    # openeye_wrapper
    "OpenEyeToolkitWrapper",
    # rdkit_wrapper
    "RDKitToolkitWrapper",
    # ambertools_wrapper
    "AmberToolsToolkitWrapper",
    # toolkit_registry
    "ToolkitRegistry",
    # in this module
>>>>>>> e70c2664
    "GLOBAL_TOOLKIT_REGISTRY",
    "OPENEYE_AVAILABLE",
    "RDKIT_AVAILABLE",
    "AMBERTOOLS_AVAILABLE",
    "BASIC_CHEMINFORMATICS_TOOLKITS",
<<<<<<< HEAD
]


# =============================================================================================
# GLOBAL IMPORTS
# =============================================================================================

import copy
import importlib
import inspect
import itertools
import logging
import re
import subprocess
import tempfile
from collections import defaultdict
from distutils.spawn import find_executable
from functools import wraps
from typing import TYPE_CHECKING, List, Optional, Tuple

import numpy as np
from cachetools import LRUCache, cached
from simtk import unit

from openff.toolkit.utils.utils import (
    MessageException,
    all_subclasses,
    inherit_docstrings,
    temporary_cd,
)

if TYPE_CHECKING:
    from openforcefield.topology.molecule import Molecule

# =============================================================================================
# CONFIGURE LOGGER
# =============================================================================================

logger = logging.getLogger(__name__)

# =============================================================================================
# SUPPORTED MODELS
#
# TODO: We may no longer need these since we now require SMIRNOFF to specify these models explicitly.
# =============================================================================================

DEFAULT_AROMATICITY_MODEL = "OEAroModel_MDL"  # TODO: Is there a more specific name and reference for the aromaticity model?
ALLOWED_AROMATICITY_MODELS = ["OEAroModel_MDL"]

DEFAULT_FRACTIONAL_BOND_ORDER_MODEL = "Wiberg"  # TODO: Is there a more specific name and reference for the fractional bond order models?
ALLOWED_FRACTIONAL_BOND_ORDER_MODELS = ["Wiberg"]

DEFAULT_CHARGE_MODEL = "AM1-BCC"  # TODO: Should this be `AM1-BCC`, or should we encode BCCs explicitly via AM1-CM2 preprocessing?
ALLOWED_CHARGE_MODELS = ["AM1-BCC"]  # TODO: Which models do we want to support?


# =============================================================================================
# Exceptions
# =============================================================================================


class MissingPackageError(MessageException):
    """This function requires a package that is not installed."""


class ToolkitUnavailableException(MessageException):
    """The requested toolkit is unavailable."""

    # TODO: Allow toolkit to be specified and used in formatting/printing exception.


class LicenseError(ToolkitUnavailableException):
    """This function requires a license that cannot be found."""


class InvalidToolkitError(MessageException):
    """A non-toolkit object was received when a toolkit object was expected"""


class InvalidToolkitRegistryError(MessageException):
    """An object other than a ToolkitRegistry or toolkit wrapper was received"""


class UndefinedStereochemistryError(MessageException):
    """A molecule was attempted to be loaded with undefined stereochemistry"""


class GAFFAtomTypeWarning(RuntimeWarning):
    """A warning raised if a loaded mol2 file possibly uses GAFF atom types."""


class ChargeMethodUnavailableError(MessageException):
    """A toolkit does not support the requested partial_charge_method combination"""


class IncorrectNumConformersError(MessageException):
    """The requested partial_charge_method expects a different number of conformers than was provided"""


class IncorrectNumConformersWarning(Warning):
    """The requested partial_charge_method expects a different number of conformers than was provided"""


class ChargeCalculationError(MessageException):
    """An unhandled error occured in an external toolkit during charge calculation"""


class InvalidIUPACNameError(MessageException):
    """Failed to parse IUPAC name"""


class AntechamberNotFoundError(MessageException):
    """The antechamber executable was not found"""


# =============================================================================================
# TOOLKIT UTILITY DECORATORS
# =============================================================================================

# =============================================================================================
# UTILITY FUNCTIONS
# =============================================================================================


def mol_to_ctab_and_aro_key(
    self, molecule, aromaticity_model=DEFAULT_AROMATICITY_MODEL
):
    return f"{molecule.ordered_connection_table_hash()}-{aromaticity_model}"


# =============================================================================================
# CHEMINFORMATICS TOOLKIT WRAPPERS
# =============================================================================================


class ToolkitWrapper:
    """
    Toolkit wrapper base class.

    .. warning :: This API is experimental and subject to change.
    """

    _is_available = None  # True if toolkit is available
    _toolkit_version = None
    _toolkit_name = None  # Name of the toolkit
    _toolkit_installation_instructions = (
        None  # Installation instructions for the toolkit
    )

    # @staticmethod
    # TODO: Right now, to access the class definition, I have to make this a classmethod
    # and thereby call it with () on the outermost decorator. Is this wasting time? Are we caching
    # the is_available results?
    @classmethod
    def requires_toolkit(cls):  # remember cls is a ToolkitWrapper subclass here
        def decorator(func):
            @wraps(func)
            def wrapped_function(*args, **kwargs):
                if not cls.is_available():
                    msg = "This function requires the {} toolkit".format(
                        cls._toolkit_name
                    )
                    raise ToolkitUnavailableException(msg)
                value = func(*args, **kwargs)
                return value

            return wrapped_function

        return decorator

    @property
    # @classmethod
    def toolkit_name(self):
        """
        Return the name of the toolkit wrapped by this class as a str

        .. warning :: This API is experimental and subject to change.

        Returns
        -------
        toolkit_name : str
            The name of the wrapped toolkit

        """
        return self.__class__._toolkit_name

    @property
    # @classmethod
    def toolkit_installation_instructions(self):
        """
        Instructions on how to install the wrapped toolkit.
        """
        return self._toolkit_installation_instructions

    # @classmethod
    @property
    def toolkit_file_read_formats(self):
        """
        List of file formats that this toolkit can read.
        """
        return self._toolkit_file_read_formats

    # @classmethod
    @property
    def toolkit_file_write_formats(self):
        """
        List of file formats that this toolkit can write.
        """
        return self._toolkit_file_write_formats

    @classmethod
    def is_available(cls):
        """
        Check whether the corresponding toolkit can be imported

        Returns
        -------
        is_installed : bool
            True if corresponding toolkit is installed, False otherwise.

        """
        return NotImplementedError

    @property
    def toolkit_version(self):
        """
        Return the version of the wrapped toolkit as a str

        .. warning :: This API is experimental and subject to change.

        Returns
        -------
        toolkit_version : str
            The version of the wrapped toolkit

        """
        return self._toolkit_version

    def from_file(self, file_path, file_format, allow_undefined_stereo=False):
        """
        Return an openff.toolkit.topology.Molecule from a file using this toolkit.

        Parameters
        ----------
        file_path : str
            The file to read the molecule from
        file_format : str
            Format specifier, usually file suffix (eg. 'MOL2', 'SMI')
            Note that not all toolkits support all formats. Check ToolkitWrapper.toolkit_file_read_formats for details.
        allow_undefined_stereo : bool, default=False
            If false, raises an exception if any molecules contain undefined stereochemistry.
        _cls : class
            Molecule constructor
        Returns
        -------
        molecules : Molecule or list of Molecules
            a list of Molecule objects is returned.

        """
        return NotImplementedError

    def from_file_obj(
        self, file_obj, file_format, allow_undefined_stereo=False, _cls=None
    ):
        """
        Return an openff.toolkit.topology.Molecule from a file-like object (an object with a ".read()" method using this
         toolkit.

        Parameters
        ----------
        file_obj : file-like object
            The file-like object to read the molecule from
        file_format : str
            Format specifier, usually file suffix (eg. 'MOL2', 'SMI')
            Note that not all toolkits support all formats. Check ToolkitWrapper.toolkit_file_read_formats for details.
        allow_undefined_stereo : bool, default=False
            If false, raises an exception if any molecules contain undefined stereochemistry. If false, the function
            skips loading the molecule.
        _cls : class
            Molecule constructor

        Returns
        -------
        molecules : Molecule or list of Molecules
            a list of Molecule objects is returned.
        """
        return NotImplementedError

    def _check_n_conformers(
        self,
        molecule,
        partial_charge_method,
        min_confs=None,
        max_confs=None,
        strict_n_conformers=False,
    ):
        """
        Private method for validating the number of conformers on a molecule prior to partial
        charge calculation

        Parameters
        ----------
        molecule : Molecule
            Molecule for which partial charges are to be computed
        partial_charge_method : str, optional, default=None
            The name of the charge method being used
        min_confs : int, optional, default=None
            The minimum number of conformers required to use this charge method
        max_confs : int, optional, default=None
            The maximum number of conformers required to use this charge method
        strict_n_conformers : bool, default=False
            Whether to raise an exception if an invalid number of conformers is provided.
            If this is False and an invalid number of conformers is found, a warning will be raised.

        Raises
        ------
        IncorrectNumConformersError
            If the wrong number of conformers is attached to the input molecule, and strict_n_conformers is True.
        """
        import warnings

        n_confs = molecule.n_conformers
        wrong_confs_msg = (
            f"Molecule '{molecule}' has {n_confs} conformers, "
            f"but charge method '{partial_charge_method}' expects"
        )
        exception_suffix = (
            "You can disable this error by setting `strict_n_conformers=False' "
            "when calling 'molecule.assign_partial_charges'."
        )
        # If there's no n_confs filter, then this molecule automatically passes
        if min_confs is None and max_confs is None:
            return
        # If there's constraints on both ends, check both limits
        elif min_confs is not None and max_confs is not None:
            if not (min_confs <= n_confs <= max_confs):
                if min_confs == max_confs:
                    wrong_confs_msg += f" exactly {min_confs}."
                else:
                    wrong_confs_msg += f" between {min_confs} and {max_confs}."

            else:
                return
        # If there's only a max constraint, check that
        elif min_confs is not None and max_confs is None:
            if not (min_confs <= n_confs):
                wrong_confs_msg += f" at least {min_confs}."
            else:
                return
        # If there's only a maximum constraint, check that
        elif min_confs is None and max_confs is not None:
            if not (n_confs <= max_confs):
                wrong_confs_msg += f" at most {max_confs}."
            else:
                return
        # If we've made it this far, the molecule has the wrong number of conformers
        if strict_n_conformers:
            wrong_confs_msg += exception_suffix
            raise IncorrectNumConformersError(wrong_confs_msg)
        else:
            warnings.warn(wrong_confs_msg, IncorrectNumConformersWarning)

    def __repr__(self):
        return (
            f"ToolkitWrapper around {self.toolkit_name} version {self.toolkit_version}"
        )


@inherit_docstrings
class BuiltInToolkitWrapper(ToolkitWrapper):
    """
    Built-in ToolkitWrapper for very basic functionality. This is intended for use in testing and not much more.

    .. warning :: This API is experimental and subject to change.
    """

    _toolkit_name = "Built-in Toolkit"
    _toolkit_installation_instructions = (
        "This toolkit is installed with the Open Force Field Toolkit and does "
        "not require additional dependencies."
    )

    def __init__(self):
        super().__init__()

        self._toolkit_file_read_formats = []
        self._toolkit_file_write_formats = []

    def assign_partial_charges(
        self,
        molecule,
        partial_charge_method=None,
        use_conformers=None,
        strict_n_conformers=False,
        _cls=None,
    ):
        """
        Compute partial charges with the built-in toolkit using simple arithmetic operations, and assign
        the new values to the partial_charges attribute.

        .. warning :: This API is experimental and subject to change.

        Parameters
        ----------
        molecule : openff.toolkit.topology.Molecule
            Molecule for which partial charges are to be computed
        partial_charge_method: str, optional, default=None
            The charge model to use. One of ['zeros', 'formal_charge']. If None, 'formal_charge' will be used.
        use_conformers : iterable of simtk.unit.Quantity-wrapped numpy arrays, each with shape (n_atoms, 3) and dimension of distance. Optional, default = None
            Coordinates to use for partial charge calculation. If None, an appropriate number of conformers
            will be generated.
        strict_n_conformers : bool, default=False
            Whether to raise an exception if an invalid number of conformers is provided for the given charge method.
            If this is False and an invalid number of conformers is found, a warning will be raised
            instead of an Exception.
        _cls : class
            Molecule constructor

        Raises
        ------
        ChargeMethodUnavailableError if the requested charge method can not be handled by this toolkit

        IncorrectNumConformersError if strict_n_conformers is True and use_conformers is provided and specifies an
        invalid number of conformers for the requested method

        ChargeCalculationError if the charge calculation is supported by this toolkit, but fails
        """

        PARTIAL_CHARGE_METHODS = {
            "zeros": {"rec_confs": 0, "min_confs": 0, "max_confs": 0},
            "formal_charge": {"rec_confs": 0, "min_confs": 0, "max_confs": 0},
        }

        if partial_charge_method is None:
            partial_charge_method = "formal_charge"

        if _cls is None:
            from openff.toolkit.topology.molecule import Molecule

            _cls = Molecule

        # Make a temporary copy of the molecule, since we'll be messing with its conformers
        mol_copy = _cls(molecule)

        partial_charge_method = partial_charge_method.lower()
        if partial_charge_method not in PARTIAL_CHARGE_METHODS:
            raise ChargeMethodUnavailableError(
                f'Partial charge method "{partial_charge_method}"" is not supported by '
                f"the Built-in toolkit. Available charge methods are "
                f"{list(PARTIAL_CHARGE_METHODS.keys())}"
            )

        if use_conformers is None:
            # Note that this refers back to the GLOBAL_TOOLKIT_REGISTRY by default, since
            # BuiltInToolkitWrapper can't generate conformers
            mol_copy.generate_conformers(
                n_conformers=PARTIAL_CHARGE_METHODS[partial_charge_method]["rec_confs"]
            )
        else:
            mol_copy._conformers = None
            for conformer in use_conformers:
                mol_copy._add_conformer(conformer)
            self._check_n_conformers(
                mol_copy,
                partial_charge_method=partial_charge_method,
                min_confs=0,
                max_confs=0,
                strict_n_conformers=strict_n_conformers,
            )

        partial_charges = unit.Quantity(
            np.zeros((molecule.n_particles)), unit.elementary_charge
        )
        if partial_charge_method == "zeroes":
            pass
        elif partial_charge_method == "formal_charge":
            for part_idx, particle in enumerate(molecule.particles):
                partial_charges[part_idx] = particle.formal_charge

        molecule.partial_charges = partial_charges


@inherit_docstrings
class OpenEyeToolkitWrapper(ToolkitWrapper):
    """
    OpenEye toolkit wrapper

    .. warning :: This API is experimental and subject to change.
    """

    _toolkit_name = "OpenEye Toolkit"
    _toolkit_installation_instructions = (
        "The OpenEye toolkit requires a (free for academics) license, and can be "
        "found at: "
        "https://docs.eyesopen.com/toolkits/python/quickstart-python/install.html"
    )
    # This could belong to ToolkitWrapper, although it seems strange
    # to carry that data for open-source toolkits
    _is_licensed = None
    # Only for OpenEye is there potentially a difference between
    # being available and installed
    _is_installed = None
    _license_functions = {
        "oechem": "OEChemIsLicensed",
        "oequacpac": "OEQuacPacIsLicensed",
        "oeiupac": "OEIUPACIsLicensed",
        "oeomega": "OEOmegaIsLicensed",
    }

    def __init__(self):

        self._toolkit_file_read_formats = [
            "CAN",
            "CDX",
            "CSV",
            "FASTA",
            "INCHI",
            "INCHIKEY",
            "ISM",
            "MDL",
            "MF",
            "MMOD",
            "MOL2",
            "MOL2H",
            "MOPAC",
            "OEB",
            "PDB",
            "RDF",
            "SDF",
            "SKC",
            "SLN",
            "SMI",
            "USM",
            "XYC",
        ]
        self._toolkit_file_write_formats = [
            "CAN",
            "CDX",
            "CSV",
            "FASTA",
            "INCHI",
            "INCHIKEY",
            "ISM",
            "MDL",
            "MF",
            "MMOD",
            "MOL2",
            "MOL2H",
            "MOPAC",
            "OEB",
            "PDB",
            "RDF",
            "SDF",
            "SKC",
            "SLN",
            "SMI",
            "USM",
            "XYC",
        ]

        # check if the toolkit can be loaded
        if not self.is_available():
            msg = (
                f"The required toolkit {self._toolkit_name} is not "
                f"available. {self._toolkit_installation_instructions}"
            )
            if self._is_installed is False:
                raise ToolkitUnavailableException(msg)
            if self._is_licensed is False:
                raise LicenseError(msg)

        from openeye import __version__ as openeye_version

        self._toolkit_version = openeye_version

    @classmethod
    def _check_licenses(cls):
        """Check license of all known OpenEye tools. Returns True if any are found
        to be licensed, False if any are not."""
        for (tool, license_func) in cls._license_functions.items():
            try:
                module = importlib.import_module("openeye." + tool)
            except (ImportError, ModuleNotFoundError):
                continue
            else:
                if getattr(module, license_func)():
                    return True
        return False

    @classmethod
    def is_available(cls):
        """
        Check if the given OpenEye toolkit components are available.

        If the OpenEye toolkit is not installed or no license is found
        for at least one the required toolkits , ``False`` is returned.

        Returns
        -------
        all_installed : bool
            ``True`` if all required OpenEye tools are installed and licensed,
            ``False`` otherwise

        """
        if cls._is_available is None:
            if cls._is_licensed is None:
                cls._is_licensed = cls._check_licenses()
            if cls._is_installed is None:
                for tool in cls._license_functions.keys():
                    cls._is_installed = True
                    try:
                        importlib.import_module("openeye." + tool)
                    except (ImportError, ModuleNotFoundError):
                        cls._is_installed = False
            cls._is_available = cls._is_installed and cls._is_licensed
        return cls._is_available

    def from_object(self, obj, allow_undefined_stereo=False, _cls=None):
        """
        If given an OEMol (or OEMol-derived object), this function will load it into an openff.toolkit.topology.molecule

        Parameters
        ----------
        obj : A molecule-like object
            An object to by type-checked.
        allow_undefined_stereo : bool, default=False
            Whether to accept molecules with undefined stereocenters. If False,
            an exception will be raised if a molecule with undefined stereochemistry
            is passed into this function.
        _cls : class
            Molecule constructor
        Returns
        -------
        Molecule
            An openff.toolkit.topology.molecule Molecule.

        Raises
        ------
        NotImplementedError
            If the object could not be converted into a Molecule.
        """
        # TODO: Add tests for the from_object functions
        from openeye import oechem

        if _cls is None:
            from openff.toolkit.topology.molecule import Molecule

            _cls = Molecule

        if isinstance(obj, oechem.OEMolBase):
            return self.from_openeye(
                oemol=obj, allow_undefined_stereo=allow_undefined_stereo, _cls=_cls
            )
        raise NotImplementedError(
            "Cannot create Molecule from {} object".format(type(obj))
        )

    def from_file(
        self, file_path, file_format, allow_undefined_stereo=False, _cls=None
    ):
        """
        Return an openff.toolkit.topology.Molecule from a file using this toolkit.

        Parameters
        ----------
        file_path : str
            The file to read the molecule from
        file_format : str
            Format specifier, usually file suffix (eg. 'MOL2', 'SMI')
            Note that not all toolkits support all formats. Check ToolkitWrapper.toolkit_file_read_formats for details.
        allow_undefined_stereo : bool, default=False
            If false, raises an exception if oemol contains undefined stereochemistry.
        _cls : class
            Molecule constructor

        Returns
        -------
        molecules : List[Molecule]
            The list of ``Molecule`` objects in the file.

        Raises
        ------
        GAFFAtomTypeWarning
            If the loaded mol2 file possibly uses GAFF atom types, which
            are not supported.

        Examples
        --------

        Load a mol2 file into an OpenFF ``Molecule`` object.

        >>> from openff.toolkit.utils import get_data_file_path
        >>> mol2_file_path = get_data_file_path('molecules/cyclohexane.mol2')
        >>> toolkit = OpenEyeToolkitWrapper()
        >>> molecule = toolkit.from_file(mol2_file_path, file_format='mol2')

        """
        from openeye import oechem

        ifs = oechem.oemolistream(file_path)
        return self._read_oemolistream_molecules(
            ifs, allow_undefined_stereo, file_path=file_path, _cls=_cls
        )

    def from_file_obj(
        self, file_obj, file_format, allow_undefined_stereo=False, _cls=None
    ):
        """
        Return an openff.toolkit.topology.Molecule from a file-like object (an object with a ".read()" method using
        this toolkit.

        Parameters
        ----------
        file_obj : file-like object
            The file-like object to read the molecule from
        file_format : str
            Format specifier, usually file suffix (eg. 'MOL2', 'SMI')
            Note that not all toolkits support all formats. Check ToolkitWrapper.toolkit_file_read_formats for details.
        allow_undefined_stereo : bool, default=False
            If false, raises an exception if oemol contains undefined stereochemistry.
        _cls : class
            Molecule constructor

        Returns
        -------
        molecules : List[Molecule]
            The list of Molecule objects in the file object.

        Raises
        ------
        GAFFAtomTypeWarning
            If the loaded mol2 file possibly uses GAFF atom types, which
            are not supported.

        """
        from openeye import oechem

        # Configure input molecule stream.
        ifs = oechem.oemolistream()
        ifs.openstring(file_obj.read())
        oeformat = getattr(oechem, "OEFormat_" + file_format)
        ifs.SetFormat(oeformat)

        return self._read_oemolistream_molecules(ifs, allow_undefined_stereo, _cls=_cls)

    def to_file_obj(self, molecule, file_obj, file_format):
        """
        Writes an OpenFF Molecule to a file-like object

        Parameters
        ----------
        molecule : an OpenFF Molecule
            The molecule to write
        file_obj
            The file-like object to write to
        file_format
            The format for writing the molecule data

        """
        with tempfile.TemporaryDirectory() as tmpdir:
            with temporary_cd(tmpdir):
                outfile = "temp_molecule." + file_format
                self.to_file(molecule, outfile, file_format)
                file_data = open(outfile).read()
            file_obj.write(file_data)

    def to_file(self, molecule, file_path, file_format):
        """
        Writes an OpenFF Molecule to a file-like object

        Parameters
        ----------
        molecule : an OpenFF Molecule
            The molecule to write
        file_path
            The file path to write to.
        file_format
            The format for writing the molecule data

        """
        from openeye import oechem

        oemol = self.to_openeye(molecule)
        ofs = oechem.oemolostream(file_path)
        openeye_format = getattr(oechem, "OEFormat_" + file_format.upper())
        ofs.SetFormat(openeye_format)

        # OFFTK strictly treats SDF as a single-conformer format.
        # We need to override OETK's behavior here if the user is saving a multiconformer molecule.

        # Remove all but the first conformer when writing to SDF as we only support single conformer format
        if (file_format.lower() == "sdf") and oemol.NumConfs() > 1:
            conf1 = [conf for conf in oemol.GetConfs()][0]
            flat_coords = list()
            for idx, coord in conf1.GetCoords().items():
                flat_coords.extend(coord)
            oemol.DeleteConfs()
            oecoords = oechem.OEFloatArray(flat_coords)
            oemol.NewConf(oecoords)
        # We're standardizing on putting partial charges into SDFs under the `atom.dprop.PartialCharge` property
        if (file_format.lower() == "sdf") and (molecule.partial_charges is not None):
            partial_charges_list = [
                oeatom.GetPartialCharge() for oeatom in oemol.GetAtoms()
            ]
            partial_charges_str = " ".join([f"{val:f}" for val in partial_charges_list])
            # TODO: "dprop" means "double precision" -- Is there any way to make Python more accurately
            #  describe/infer the proper data type?
            oechem.OESetSDData(oemol, "atom.dprop.PartialCharge", partial_charges_str)

        # If the file format is "pdb" using OEWriteMolecule() rearranges the atoms (hydrogens are pushed to the bottom)
        # Issue #475 (https://github.com/openforcefield/openff-toolkit/issues/475)
        # dfhahn's workaround: Using OEWritePDBFile does not alter the atom arrangement
        if file_format.lower() == "pdb":
            if oemol.NumConfs() > 1:
                for conf in oemol.GetConfs():
                    oechem.OEWritePDBFile(ofs, conf, oechem.OEOFlavor_PDB_BONDS)
            else:
                oechem.OEWritePDBFile(ofs, oemol, oechem.OEOFlavor_PDB_BONDS)
        else:
            oechem.OEWriteMolecule(ofs, oemol)
        ofs.close()

    @staticmethod
    def _turn_oemolbase_sd_charges_into_partial_charges(oemol):
        """
        Process an OEMolBase object and check to see whether it has an SD data pair
        where the tag is "atom.dprop.PartialCharge", indicating that it has a list of
        atomic partial charges. If so, apply those charges to the OEAtoms in the OEMolBase,
        and delete the SD data pair.

        Parameters
        ----------
        oemol : openeye.oechem.OEMolBase
            The molecule to process

        Returns
        -------
        charges_are_present : bool
            Whether charges are present in the SD file. This is necessary because OEAtoms
            have a default partial charge of 0.0, which makes truly zero-charge molecules
            (eg "N2", "Ar"...) indistinguishable from molecules for which partial charges
            have not been assigned. The OFF Toolkit allows this distinction with
            mol.partial_charges=None. In order to complete roundtrips within the OFFMol
            spec, we must interpret the presence or absence of this tag as a proxy for
            mol.partial_charges=None.
        """
        from openeye import oechem

        for dp in oechem.OEGetSDDataPairs(oemol):
            if dp.GetTag() == "atom.dprop.PartialCharge":
                charges_str = oechem.OEGetSDData(oemol, "atom.dprop.PartialCharge")
                charges_unitless = [float(i) for i in charges_str.split()]
                assert len(charges_unitless) == oemol.NumAtoms()
                for charge, oeatom in zip(charges_unitless, oemol.GetAtoms()):
                    oeatom.SetPartialCharge(charge)
                oechem.OEDeleteSDData(oemol, "atom.dprop.PartialCharge")
                return True
        return False

    def _read_oemolistream_molecules(
        self, oemolistream, allow_undefined_stereo, file_path=None, _cls=None
    ):
        """
        Reads and return the Molecules in a OEMol input stream.

        Parameters
        ----------
        oemolistream : oechem.oemolistream
            The OEMol input stream to read from.
        allow_undefined_stereo : bool
            If false, raises an exception if oemol contains undefined stereochemistry.
        file_path : str, optional
            The path to the mol2 file. This is used exclusively to make
            the error message more meaningful when the mol2 files doesn't
            use Tripos atom types.
        _cls : class
            Molecule constructor

        Returns
        -------
        molecules : List[Molecule]
            The list of Molecule objects in the stream.

        """
        from openeye import oechem

        mols = list()
        oemol = oechem.OEMol()
        while oechem.OEReadMolecule(oemolistream, oemol):
            oechem.OEPerceiveChiral(oemol)
            oechem.OEAssignAromaticFlags(oemol, oechem.OEAroModel_MDL)
            oechem.OE3DToInternalStereo(oemol)

            # If this is either a multi-conformer or multi-molecule SD file, check to see if there are partial charges
            if (oemolistream.GetFormat() == oechem.OEFormat_SDF) and hasattr(
                oemol, "GetConfs"
            ):
                # The openFF toolkit treats each conformer in a "multiconformer" SDF as
                # a separate molecule.
                # https://github.com/openforcefield/openff-toolkit/issues/202
                # Note that there is ambiguity about how SD data and "multiconformer" SD files should be stored.
                # As a result, we have to do some weird stuff below, as discussed in
                # https://docs.eyesopen.com/toolkits/python/oechemtk/oemol.html#dude-where-s-my-sd-data

                # Jeff: I was unable to find a way to distinguish whether a SDF was multiconformer or not.
                # The logic below should handle either single- or multi-conformer SDFs.
                for conf in oemol.GetConfIter():
                    # First, we turn "conf" into an OEMCMol (OE multiconformer mol), since OTHER file formats
                    # really are multiconformer, and we will eventually feed this into the `from_openeye` function,
                    # which is made to ingest multiconformer mols.
                    this_conf_oemcmol = conf.GetMCMol()

                    # Then, we take any SD data pairs that were on the oemol, and copy them on to "this_conf_oemcmol".
                    # These SD pairs will be populated if we're dealing with a single-conformer SDF.
                    for dp in oechem.OEGetSDDataPairs(oemol):
                        oechem.OESetSDData(
                            this_conf_oemcmol, dp.GetTag(), dp.GetValue()
                        )
                    # On the other hand, these SD pairs will be populated if we're dealing with a MULTI-conformer SDF.
                    for dp in oechem.OEGetSDDataPairs(conf):
                        oechem.OESetSDData(
                            this_conf_oemcmol, dp.GetTag(), dp.GetValue()
                        )
                    # This function fishes out the special SD data tag we use for partial charge
                    # ("atom.dprop.PartialCharge"), and applies those as OETK-supported partial charges on the OEAtoms
                    has_charges = self._turn_oemolbase_sd_charges_into_partial_charges(
                        this_conf_oemcmol
                    )

                    # Finally, we feed the molecule into `from_openeye`, where it converted into an OFFMol
                    mol = self.from_openeye(
                        this_conf_oemcmol,
                        allow_undefined_stereo=allow_undefined_stereo,
                        _cls=_cls,
                    )

                    # If the molecule didn't even have the `PartialCharges` tag, we set it from zeroes to None here.
                    if not (has_charges):
                        mol.partial_charges = None
                    mols.append(mol)

            else:
                # In case this is being read from a SINGLE-molecule SD file, convert the SD field where we
                # stash partial charges into actual per-atom partial charges
                self._turn_oemolbase_sd_charges_into_partial_charges(oemol)
                mol = self.from_openeye(
                    oemol, allow_undefined_stereo=allow_undefined_stereo, _cls=_cls
                )
                mols.append(mol)

            # Check if this is an AMBER-produced mol2 file, which we can not load because they use GAFF atom types.
            if oemolistream.GetFormat() == oechem.OEFormat_MOL2:
                self._check_mol2_gaff_atom_type(mol, file_path)

        return mols

    def enumerate_protomers(self, molecule, max_states=10):
        """
        Enumerate the formal charges of a molecule to generate different protomoers.

        Parameters
        ----------
        molecule: openff.toolkit.topology.Molecule
            The molecule whose state we should enumerate

        max_states: int optional, default=10,
            The maximum number of protomer states to be returned.

        Returns
        -------
        molecules: List[openff.toolkit.topology.Molecule],
            A list of the protomers of the input molecules not including the input.
        """

        from openeye import oequacpac

        options = oequacpac.OEFormalChargeOptions()
        # add one as the input is included
        options.SetMaxCount(max_states + 1)

        molecules = []

        oemol = self.to_openeye(molecule=molecule)
        for protomer in oequacpac.OEEnumerateFormalCharges(oemol, options):

            mol = self.from_openeye(
                protomer, allow_undefined_stereo=True, _cls=molecule.__class__
            )

            if mol != molecule:
                molecules.append(mol)

        return molecules

    def enumerate_stereoisomers(
        self, molecule, undefined_only=False, max_isomers=20, rationalise=True
    ):
        """
        Enumerate the stereocenters and bonds of the current molecule.

        Parameters
        ----------
        molecule: openff.toolkit.topology.Molecule
            The molecule whose state we should enumerate

        undefined_only: bool optional, default=False
            If we should enumerate all stereocenters and bonds or only those with undefined stereochemistry

        max_isomers: int optional, default=20
            The maximum amount of molecules that should be returned

        rationalise: bool optional, default=True
            If we should try to build and rationalise the molecule to ensure it can exist


        Returns
        --------
        molecules: List[openff.toolkit.topology.Molecule]
            A list of openff.toolkit.topology.Molecule instances

        """
        from openeye import oechem, oeomega

        oemol = self.to_openeye(molecule=molecule)

        # arguments for this function can be found here
        # <https://docs.eyesopen.com/toolkits/python/omegatk/OEConfGenFunctions/OEFlipper.html?highlight=stereoisomers>

        molecules = []
        for isomer in oeomega.OEFlipper(oemol, 200, not undefined_only, True, False):

            if rationalise:
                # try and determine if the molecule is reasonable by generating a conformer with
                # strict stereo, like embedding in rdkit
                omega = oeomega.OEOmega()
                omega.SetMaxConfs(1)
                omega.SetCanonOrder(False)
                # Don't generate random stereoisomer if not specified
                omega.SetStrictStereo(True)
                mol = oechem.OEMol(isomer)
                status = omega(mol)
                if status:
                    isomol = self.from_openeye(mol, _cls=molecule.__class__)
                    if isomol != molecule:
                        molecules.append(isomol)

            else:
                isomol = self.from_openeye(isomer, _cls=molecule.__class__)
                if isomol != molecule:
                    molecules.append(isomol)

        return molecules[:max_isomers]

    def enumerate_tautomers(self, molecule, max_states=20):
        """
        Enumerate the possible tautomers of the current molecule

        Parameters
        ----------
        molecule: openff.toolkit.topology.Molecule
            The molecule whose state we should enumerate

        max_states: int optional, default=20
            The maximum amount of molecules that should be returned

        Returns
        -------
        molecules: List[openff.toolkit.topology.Molecule]
            A list of openff.toolkit.topology.Molecule instances excluding the input molecule.
        """
        from openeye import oequacpac

        oemol = self.to_openeye(molecule=molecule)

        tautomers = []

        # set the options
        tautomer_options = oequacpac.OETautomerOptions()
        tautomer_options.SetApplyWarts(False)
        tautomer_options.SetMaxTautomersGenerated(max_states + 1)
        tautomer_options.SetSaveStereo(True)
        # this aligns the outputs of rdkit and openeye for the example cases
        tautomer_options.SetCarbonHybridization(False)

        for tautomer in oequacpac.OEEnumerateTautomers(oemol, tautomer_options):
            # remove the input tautomer from the output
            taut = self.from_openeye(
                tautomer, allow_undefined_stereo=True, _cls=molecule.__class__
            )
            if taut != molecule:
                tautomers.append(
                    self.from_openeye(
                        tautomer, allow_undefined_stereo=True, _cls=molecule.__class__
                    )
                )

        return tautomers

    @staticmethod
    def _check_mol2_gaff_atom_type(molecule, file_path=None):
        """Attempts to detect the presence of GAFF atom types in a molecule loaded from a mol2 file.

        For now, this raises a ``GAFFAtomTypeWarning`` if the molecule
        include Osmium and Holmium atoms, which have GAFF types OS and
        HO respectively.

        Parameters
        ----------
        molecule : openff.toolkit.topology.molecule.Molecule
            The loaded molecule.
        file_path : str, optional
            The path to the mol2 file. This is used exclusively to make
            the error message more meaningful.

        """
        # Handle default.
        if file_path is None:
            file_path = ""
        else:
            # Append a ':' character that will separate the file
            # path from the molecule string representation.
            file_path = file_path + ":"
        # atomic_number: (GAFF_type, element_name)
        warning_atomic_numbers = {76: ("OS", "Osmium"), 67: ("HO", "Holmium")}

        for atom in molecule.atoms:
            try:
                atom_type, element_name = warning_atomic_numbers[atom.atomic_number]
            except KeyError:
                pass
            else:
                import warnings

                warn_msg = (
                    f'OpenEye interpreted the type "{atom_type}" in {file_path}{molecule.name}'
                    f" as {element_name}. Does your mol2 file uses Tripos SYBYL atom types?"
                    " Other atom types such as GAFF are not supported."
                )
                warnings.warn(warn_msg, GAFFAtomTypeWarning)

    @staticmethod
    def _openeye_cip_atom_stereochemistry(oemol, oeatom):
        """
        Determine CIP stereochemistry (R/S) for the specified atom

        Parameters
        ----------
        oemol : openeye.oechem.OEMolBase
            The molecule of interest
        oeatom : openeye.oechem.OEAtomBase
            The atom whose stereochemistry is to be computed

        Returns
        -------
        stereochemistry : str
            'R', 'S', or None if no stereochemistry is specified or the atom is not a stereocenter
        """
        from openeye import oechem

        if not oeatom.HasStereoSpecified():
            # No stereochemical information has been stored, so this could be unknown stereochemistry
            # TODO: Should we raise an exception?
            return None

        cip = oechem.OEPerceiveCIPStereo(oemol, oeatom)

        if cip == oechem.OECIPAtomStereo_S:
            return "S"
        elif cip == oechem.OECIPAtomStereo_R:
            return "R"
        elif cip == oechem.OECIPAtomStereo_NotStereo:
            # Not a stereocenter
            # TODO: Should this be a different case from ``None``?
            return None

    @staticmethod
    def _openeye_cip_bond_stereochemistry(oemol, oebond):
        """
        Determine CIP stereochemistry (E/Z) for the specified bond

        Parameters
        ----------
        oemol : openeye.oechem.OEMolBase
            The molecule of interest
        oebond : openeye.oechem.OEBondBase
            The bond whose stereochemistry is to be computed

        Returns
        -------
        stereochemistry : str
            'E', 'Z', or None if stereochemistry is unspecified or the bond is not a stereo bond

        """
        from openeye import oechem

        if not oebond.HasStereoSpecified():
            # No stereochemical information has been stored, so this could be unknown stereochemistry
            # TODO: Should we raise an exception?
            return None

        cip = oechem.OEPerceiveCIPStereo(oemol, oebond)

        if cip == oechem.OECIPBondStereo_E:
            return "E"
        elif cip == oechem.OECIPBondStereo_Z:
            return "Z"
        elif cip == oechem.OECIPBondStereo_NotStereo:
            return None

    @staticmethod
    def from_openeye(oemol, allow_undefined_stereo=False, _cls=None):
        """
        Create a Molecule from an OpenEye molecule. If the OpenEye molecule has
        implicit hydrogens, this function will make them explicit.

        ``OEAtom`` s have a different set of allowed value for partial charges than
        ``openff.toolkit.topology.Molecule`` s. In the OpenEye toolkits, partial charges
        are stored on individual ``OEAtom`` s, and their values are initialized to ``0.0``.
        In the Open Force Field Toolkit, an ``openff.toolkit.topology.Molecule``'s
        ``partial_charges`` attribute is initialized to ``None`` and can be set to a
        ``simtk.unit.Quantity``-wrapped numpy array with units of
        elementary charge. The Open Force
        Field Toolkit considers an ``OEMol`` where every ``OEAtom`` has a partial
        charge of ``float('nan')`` to be equivalent to an Open Force Field Toolkit `Molecule`'s
        ``partial_charges = None``.
        This assumption is made in both ``to_openeye`` and ``from_openeye``.

        .. warning :: This API is experimental and subject to change.

        Parameters
        ----------
        oemol : openeye.oechem.OEMol
            An OpenEye molecule
        allow_undefined_stereo : bool, default=False
            If false, raises an exception if oemol contains undefined stereochemistry.
        _cls : class
            Molecule constructor

        Returns
        -------
        molecule : openff.toolkit.topology.Molecule
            An OpenFF molecule

        Examples
        --------

        Create a Molecule from an OpenEye OEMol

        >>> from openeye import oechem
        >>> from openff.toolkit.tests.utils import get_data_file_path
        >>> ifs = oechem.oemolistream(get_data_file_path('systems/monomers/ethanol.mol2'))
        >>> oemols = list(ifs.GetOEGraphMols())

        >>> toolkit_wrapper = OpenEyeToolkitWrapper()
        >>> molecule = toolkit_wrapper.from_openeye(oemols[0])

        """
        import math

        from openeye import oechem

        oemol = oechem.OEMol(oemol)

        # Add explicit hydrogens if they're implicit
        if oechem.OEHasImplicitHydrogens(oemol):
            oechem.OEAddExplicitHydrogens(oemol)

        # TODO: Is there any risk to perceiving aromaticity here instead of later?
        oechem.OEAssignAromaticFlags(oemol, oechem.OEAroModel_MDL)

        oechem.OEPerceiveChiral(oemol)

        # Check that all stereo is specified
        # Potentially better OE stereo check: OEFlipper — Toolkits - - Python
        # https: // docs.eyesopen.com / toolkits / python / omegatk / OEConfGenFunctions / OEFlipper.html

        unspec_chiral = False
        unspec_db = False
        problematic_atoms = list()
        problematic_bonds = list()

        for oeatom in oemol.GetAtoms():
            if oeatom.IsChiral():
                if not (oeatom.HasStereoSpecified()):
                    unspec_chiral = True
                    problematic_atoms.append(oeatom)
        for oebond in oemol.GetBonds():
            if oebond.IsChiral():
                if not (oebond.HasStereoSpecified()):
                    unspec_db = True
                    problematic_bonds.append(oebond)
        if unspec_chiral or unspec_db:

            def oeatom_to_str(oeatom):
                return "atomic num: {}, name: {}, idx: {}, aromatic: {}, chiral: {}".format(
                    oeatom.GetAtomicNum(),
                    oeatom.GetName(),
                    oeatom.GetIdx(),
                    oeatom.IsAromatic(),
                    oeatom.IsChiral(),
                )

            def oebond_to_str(oebond):
                return "order: {}, chiral: {}".format(
                    oebond.GetOrder(), oebond.IsChiral()
                )

            def describe_oeatom(oeatom):
                description = "Atom {} with bonds:".format(oeatom_to_str(oeatom))
                for oebond in oeatom.GetBonds():
                    description += "\nbond {} to atom {}".format(
                        oebond_to_str(oebond), oeatom_to_str(oebond.GetNbr(oeatom))
                    )
                return description

            msg = (
                "OEMol has unspecified stereochemistry. "
                "oemol.GetTitle(): {}\n".format(oemol.GetTitle())
            )
            if len(problematic_atoms) != 0:
                msg += "Problematic atoms are:\n"
                for problematic_atom in problematic_atoms:
                    msg += describe_oeatom(problematic_atom) + "\n"
            if len(problematic_bonds) != 0:
                msg += "Problematic bonds are: {}\n".format(problematic_bonds)
            if allow_undefined_stereo:
                msg = "Warning (not error because allow_undefined_stereo=True): " + msg
                logger.warning(msg)
            else:
                msg = "Unable to make OFFMol from OEMol: " + msg
                raise UndefinedStereochemistryError(msg)

        if _cls is None:
            from openff.toolkit.topology.molecule import Molecule

            _cls = Molecule

        molecule = _cls()
        molecule.name = oemol.GetTitle()

        # Copy any attached SD tag information
        for dp in oechem.OEGetSDDataPairs(oemol):
            molecule._properties[dp.GetTag()] = dp.GetValue()

        map_atoms = dict()  # {oemol_idx: molecule_idx}
        atom_mapping = {}
        for oeatom in oemol.GetAtoms():
            oe_idx = oeatom.GetIdx()
            map_id = oeatom.GetMapIdx()
            atomic_number = oeatom.GetAtomicNum()
            formal_charge = oeatom.GetFormalCharge() * unit.elementary_charge
            is_aromatic = oeatom.IsAromatic()
            stereochemistry = OpenEyeToolkitWrapper._openeye_cip_atom_stereochemistry(
                oemol, oeatom
            )
            # stereochemistry = self._openeye_cip_atom_stereochemistry(oemol, oeatom)
            name = ""
            if oeatom.HasData("name"):
                name = oeatom.GetData("name")
            atom_index = molecule._add_atom(
                atomic_number,
                formal_charge,
                is_aromatic,
                stereochemistry=stereochemistry,
                name=name,
            )
            map_atoms[
                oe_idx
            ] = atom_index  # store for mapping oeatom to molecule atom indices below
            atom_mapping[atom_index] = map_id

        # If we have a full / partial atom map add it to the molecule. Zeroes 0
        # indicates no mapping
        if {*atom_mapping.values()} != {0}:

            molecule._properties["atom_map"] = {
                idx: map_idx for idx, map_idx in atom_mapping.items() if map_idx != 0
            }

        for oebond in oemol.GetBonds():
            atom1_index = map_atoms[oebond.GetBgnIdx()]
            atom2_index = map_atoms[oebond.GetEndIdx()]
            bond_order = oebond.GetOrder()
            is_aromatic = oebond.IsAromatic()
            stereochemistry = OpenEyeToolkitWrapper._openeye_cip_bond_stereochemistry(
                oemol, oebond
            )
            if oebond.HasData("fractional_bond_order"):
                fractional_bond_order = oebond.GetData("fractional_bond_order")
            else:
                fractional_bond_order = None

            molecule._add_bond(
                atom1_index,
                atom2_index,
                bond_order,
                is_aromatic=is_aromatic,
                stereochemistry=stereochemistry,
                fractional_bond_order=fractional_bond_order,
            )

        # TODO: Copy conformations, if present
        # TODO: Come up with some scheme to know when to import coordinates
        # From SMILES: no
        # From MOL2: maybe
        # From other: maybe
        if hasattr(oemol, "GetConfs"):
            for conf in oemol.GetConfs():
                n_atoms = molecule.n_atoms
                positions = unit.Quantity(
                    np.zeros(shape=[n_atoms, 3], dtype=np.float64), unit.angstrom
                )
                for oe_id in conf.GetCoords().keys():
                    off_atom_coords = unit.Quantity(
                        conf.GetCoords()[oe_id], unit.angstrom
                    )
                    off_atom_index = map_atoms[oe_id]
                    positions[off_atom_index, :] = off_atom_coords
                if (positions == 0 * unit.angstrom).all() and n_atoms > 1:
                    continue
                molecule._add_conformer(positions)

        # Copy partial charges, if present
        partial_charges = unit.Quantity(
            np.zeros(shape=molecule.n_atoms, dtype=np.float64),
            unit=unit.elementary_charge,
        )

        # If all OEAtoms have a partial charge of NaN, then the OFFMol should
        # have its partial_charges attribute set to None
        any_partial_charge_is_not_nan = False
        for oe_atom in oemol.GetAtoms():
            oe_idx = oe_atom.GetIdx()
            off_idx = map_atoms[oe_idx]
            unitless_charge = oe_atom.GetPartialCharge()
            if not math.isnan(unitless_charge):
                any_partial_charge_is_not_nan = True
                # break
            charge = unitless_charge * unit.elementary_charge
            partial_charges[off_idx] = charge

        if any_partial_charge_is_not_nan:
            molecule.partial_charges = partial_charges
        else:
            molecule.partial_charges = None

        return molecule

    to_openeye_cache = LRUCache(maxsize=4096)


    @cached(to_openeye_cache, key=mol_to_ctab_and_aro_key)
    def _connection_table_to_openeye(
        self, molecule, aromaticity_model=DEFAULT_AROMATICITY_MODEL
    ):
        from openeye import oechem

        if hasattr(oechem, aromaticity_model):
            oe_aro_model = getattr(oechem, aromaticity_model)
        else:
            raise ValueError(
                "Error: provided aromaticity model not recognized by oechem."
            )

        oemol = oechem.OEMol()
        # Add atoms
        map_atoms = {}  # {off_idx : oe_idx}
        oemol_atoms = list()  # list of corresponding oemol atoms
        for atom in molecule.atoms:
            oeatom = oemol.NewAtom(atom.atomic_number)
            oeatom.SetFormalCharge(
                atom.formal_charge.value_in_unit(unit.elementary_charge)
            )
            # TODO: Do we want to provide _any_ pathway for Atom.is_aromatic to influence the OEMol?
            # oeatom.SetAromatic(atom.is_aromatic)
            oemol_atoms.append(oeatom)
            map_atoms[atom.molecule_atom_index] = oeatom.GetIdx()

        # Add bonds
        oemol_bonds = list()  # list of corresponding oemol bonds
        for bond in molecule.bonds:
            atom1_index = bond.atom1_index
            atom2_index = bond.atom2_index
            oebond = oemol.NewBond(oemol_atoms[atom1_index], oemol_atoms[atom2_index])
            oebond.SetOrder(bond.bond_order)
            # TODO: Do we want to provide _any_ pathway for Bond.is_aromatic to influence the OEMol?
            # oebond.SetAromatic(bond.is_aromatic)
            oemol_bonds.append(oebond)

        oechem.OEAssignAromaticFlags(oemol, oe_aro_model)

        # Set atom stereochemistry now that all connectivity is in place
        for atom, oeatom in zip(molecule.atoms, oemol_atoms):
            if not atom.stereochemistry:
                continue

            # Set arbitrary initial stereochemistry
            neighs = [n for n in oeatom.GetAtoms()]
            oeatom.SetStereo(
                neighs, oechem.OEAtomStereo_Tetra, oechem.OEAtomStereo_Right
            )

            # Flip chirality if stereochemistry isincorrect
            oeatom_stereochemistry = (
                OpenEyeToolkitWrapper._openeye_cip_atom_stereochemistry(oemol, oeatom)
            )
            if oeatom_stereochemistry != atom.stereochemistry:
                # Flip the stereochemistry
                oeatom.SetStereo(
                    neighs, oechem.OEAtomStereo_Tetra, oechem.OEAtomStereo_Left
                )
                # Verify it matches now as a sanity check
                oeatom_stereochemistry = (
                    OpenEyeToolkitWrapper._openeye_cip_atom_stereochemistry(
                        oemol, oeatom
                    )
                )
                if oeatom_stereochemistry != atom.stereochemistry:
                    raise Exception(
                        "Programming error: OpenEye atom stereochemistry assumptions failed."
                    )

        # Set bond stereochemistry
        for bond, oebond in zip(molecule.bonds, oemol_bonds):
            if not bond.stereochemistry:
                continue

            atom1_index = bond.molecule.atoms.index(bond.atom1)
            atom2_index = bond.molecule.atoms.index(bond.atom2)
            # Set arbitrary initial stereochemistry
            oeatom1, oeatom2 = oemol_atoms[atom1_index], oemol_atoms[atom2_index]
            oeatom1_neighbor = [n for n in oeatom1.GetAtoms() if not n == oeatom2][0]
            oeatom2_neighbor = [n for n in oeatom2.GetAtoms() if not n == oeatom1][0]
            # oebond.SetStereo([oeatom1, oeatom2], oechem.OEBondStereo_CisTrans, oechem.OEBondStereo_Cis)
            oebond.SetStereo(
                [oeatom1_neighbor, oeatom2_neighbor],
                oechem.OEBondStereo_CisTrans,
                oechem.OEBondStereo_Cis,
            )

            # Flip stereochemistry if incorrect
            oebond_stereochemistry = (
                OpenEyeToolkitWrapper._openeye_cip_bond_stereochemistry(oemol, oebond)
            )
            if oebond_stereochemistry != bond.stereochemistry:
                # Flip the stereochemistry
                oebond.SetStereo(
                    [oeatom1_neighbor, oeatom2_neighbor],
                    oechem.OEBondStereo_CisTrans,
                    oechem.OEBondStereo_Trans,
                )
                # Verify it matches now as a sanity check
                oebond_stereochemistry = (
                    OpenEyeToolkitWrapper._openeye_cip_bond_stereochemistry(
                        oemol, oebond
                    )
                )
                if oebond_stereochemistry != bond.stereochemistry:
                    raise Exception(
                        "Programming error: OpenEye bond stereochemistry assumptions failed."
                    )

        # Clean Up phase
        # The only feature of a molecule that wasn't perceived above seemed to be ring connectivity, better to run it
        # here then for someone to inquire about ring sizes and get 0 when it shouldn't be
        oechem.OEFindRingAtomsAndBonds(oemol)

        return oemol, map_atoms

    def to_openeye(self, molecule, aromaticity_model=DEFAULT_AROMATICITY_MODEL):
        """
        Create an OpenEye molecule using the specified aromaticity model

        ``OEAtom`` s have a different set of allowed value for partial
        charges than ``openff.toolkit.topology.Molecule``\ s. In the
        OpenEye toolkits, partial charges are stored on individual
        ``OEAtom``\ s, and their values are initialized to ``0.0``. In
        the Open Force Field Toolkit, an``openff.toolkit.topology.Molecule``'s
        ``partial_charges`` attribute is initialized to ``None`` and can
        be set to a ``simtk.unit.Quantity``-wrapped numpy array with
        units of elementary charge. The Open Force Field Toolkit
        considers an ``OEMol`` where every ``OEAtom`` has a partial
        charge of ``float('nan')`` to be equivalent to an Open Force
        Field Toolkit ``Molecule``'s ``partial_charges = None``. This
        assumption is made in both ``to_openeye`` and ``from_openeye``.

        .. todo ::

           * Should the aromaticity model be specified in some other way?

        .. warning :: This API is experimental and subject to change.

        Parameters
        ----------
        molecule : openff.toolkit.topology.molecule.Molecule object
            The molecule to convert to an OEMol
        aromaticity_model : str, optional, default=DEFAULT_AROMATICITY_MODEL
            The aromaticity model to use

        Returns
        -------
        oemol : openeye.oechem.OEMol
            An OpenEye molecule

        Examples
        --------

        Create an OpenEye molecule from a Molecule

        >>> from openff.toolkit.topology import Molecule
        >>> toolkit_wrapper = OpenEyeToolkitWrapper()
        >>> molecule = Molecule.from_smiles('CC')
        >>> oemol = toolkit_wrapper.to_openeye(molecule)

        """
        from openeye import oechem

        oemol, off_to_oe_idx = self._connection_table_to_openeye(
            molecule, aromaticity_model=aromaticity_model
        )
        oemol = oechem.OEMol(oemol)
        # if not(molecule.name is None):
        oe_to_off_idx = dict([(j, i) for i, j in off_to_oe_idx.items()])

        oemol.SetTitle(molecule.name)
        # Make lists of OE atoms and OE bonds in the same order as the OFF atoms and OFF bonds
        oemol_atoms = [None] * molecule.n_atoms  # list of corresponding oemol atoms
        for oe_atom in oemol.GetAtoms():
            oe_idx = oe_atom.GetIdx()
            oemol_atoms[oe_to_off_idx[oe_idx]] = oe_atom
            off_atom = molecule.atoms[oe_to_off_idx[oe_idx]]
            oe_atom.SetData("name", off_atom.name)

            if off_atom.partial_charge is None:
                oe_atom.SetPartialCharge(float("nan"))
            else:
                oe_atom.SetPartialCharge(
                    off_atom.partial_charge / unit.elementary_charge
                )
            # oeatom.SetPartialCharge(1.)
        assert None not in oemol_atoms

        oemol_bonds = [None] * molecule.n_bonds  # list of corresponding oemol bonds
        for oe_bond in oemol.GetBonds():
            at1_off_idx = oe_to_off_idx[oe_bond.GetBgnIdx()]
            at2_off_idx = oe_to_off_idx[oe_bond.GetEndIdx()]
            off_bond = molecule.get_bond_between(at1_off_idx, at2_off_idx)
            off_bond_idx = off_bond.molecule_bond_index
            oemol_bonds[off_bond_idx] = oe_bond
            if off_bond.fractional_bond_order is not None:
                oe_bond.SetData("fractional_bond_order", off_bond.fractional_bond_order)

        assert None not in oemol_bonds

        # Retain conformations, if present
        if molecule.n_conformers != 0:
            oemol.DeleteConfs()
            for conf in molecule._conformers:
                # OE needs a 1 x (3*n_Atoms) double array as input
                flat_coords = np.zeros(shape=oemol.NumAtoms() * 3, dtype=np.float64)
                for index, oe_idx in off_to_oe_idx.items():
                    (x, y, z) = conf[index, :] / unit.angstrom
                    flat_coords[(3 * oe_idx)] = x
                    flat_coords[(3 * oe_idx) + 1] = y
                    flat_coords[(3 * oe_idx) + 2] = z

                oecoords = oechem.OEFloatArray(flat_coords)
                oemol.NewConf(oecoords)

        # Retain properties, if present
        for key, value in molecule.properties.items():
            oechem.OESetSDData(oemol, str(key), str(value))

        return oemol

    def to_smiles(self, molecule, isomeric=True, explicit_hydrogens=True, mapped=False):
        """
        Uses the OpenEye toolkit to convert a Molecule into a SMILES string.
        A partially mapped smiles can also be generated for atoms of interest by supplying an `atom_map` to the
        properties dictionary.

        Parameters
        ----------
        molecule : An openff.toolkit.topology.Molecule
            The molecule to convert into a SMILES.
        isomeric: bool optional, default= True
            return an isomeric smiles
        explicit_hydrogens: bool optional, default=True
            return a smiles string containing all hydrogens explicitly
        mapped: bool optional, default=False
            return a explicit hydrogen mapped smiles, the atoms to be mapped can be controlled by supplying an
            atom map into the properties dictionary. If no mapping is passed all atoms will be mapped in order, else
            an atom map dictionary from the current atom index to the map id should be supplied with no duplicates.
            The map ids (values) should start from 0 or 1.

        Returns
        -------
        smiles : str
            The SMILES of the input molecule.
        """
        from openeye import oechem

        oemol = self.to_openeye(molecule)

        # this sets up the default settings following the old DEFAULT flag
        # more information on flags can be found here
        # <https://docs.eyesopen.com/toolkits/python/oechemtk/OEChemConstants/OESMILESFlag.html#OEChem::OESMILESFlag>
        smiles_options = (
            oechem.OESMILESFlag_Canonical
            | oechem.OESMILESFlag_Isotopes
            | oechem.OESMILESFlag_RGroups
        )

        # check if we want an isomeric smiles
        if isomeric:
            # add the atom and bond stereo flags
            smiles_options |= (
                oechem.OESMILESFlag_AtomStereo | oechem.OESMILESFlag_BondStereo
            )

        if explicit_hydrogens:
            # add the hydrogen flag
            smiles_options |= oechem.OESMILESFlag_Hydrogens

        if mapped:
            assert explicit_hydrogens is True, (
                "Mapped smiles require all hydrogens and "
                "stereochemsitry to be defined to retain order"
            )

            # if we only want to map specific atoms check for an atom map
            atom_map = molecule._properties.get("atom_map", None)
            if atom_map is not None:
                # make sure there are no repeated indices
                map_ids = set(atom_map.values())
                if len(map_ids) < len(atom_map):
                    atom_map = None
                elif 0 in atom_map.values():
                    # we need to increment the map index
                    for atom, map in atom_map.items():
                        atom_map[atom] = map + 1

            if atom_map is None:
                # now we need to add the atom map to the atoms
                for oeatom in oemol.GetAtoms():
                    oeatom.SetMapIdx(oeatom.GetIdx() + 1)
            else:
                for atom in oemol.GetAtoms():
                    try:
                        # try to set the atom map
                        map_idx = atom_map[atom.GetIdx()]
                        atom.SetMapIdx(map_idx)
                    except KeyError:
                        continue

            smiles_options |= oechem.OESMILESFlag_AtomMaps

        smiles = oechem.OECreateSmiString(oemol, smiles_options)
        return smiles

    def to_inchi(self, molecule, fixed_hydrogens=False):
        """
        Create an InChI string for the molecule using the RDKit Toolkit.
        InChI is a standardised representation that does not capture tautomers unless specified using the fixed hydrogen
        layer.

        For information on InChi see here https://iupac.org/who-we-are/divisions/division-details/inchi/

        Parameters
        ----------
        molecule : An openff.toolkit.topology.Molecule
            The molecule to convert into a SMILES.

        fixed_hydrogens: bool, default=False
            If a fixed hydrogen layer should be added to the InChI, if `True` this will produce a non standard specific
            InChI string of the molecule.

        Returns
        --------
        inchi: str
            The InChI string of the molecule.
        """

        from openeye import oechem

        oemol = self.to_openeye(molecule)

        if fixed_hydrogens:
            opts = oechem.OEInChIOptions()
            opts.SetFixedHLayer(True)
            inchi = oechem.OEMolToInChI(oemol)

        else:
            inchi = oechem.OEMolToSTDInChI(oemol)

        return inchi

    def to_inchikey(self, molecule, fixed_hydrogens=False):
        """
        Create an InChIKey for the molecule using the RDKit Toolkit.
        InChIKey is a standardised representation that does not capture tautomers unless specified using the fixed hydrogen
        layer.

        For information on InChi see here https://iupac.org/who-we-are/divisions/division-details/inchi/

        Parameters
        ----------
        molecule : An openff.toolkit.topology.Molecule
            The molecule to convert into a SMILES.

        fixed_hydrogens: bool, default=False
            If a fixed hydrogen layer should be added to the InChI, if `True` this will produce a non standard specific
            InChI string of the molecule.

        Returns
        --------
        inchi_key: str
            The InChIKey representation of the molecule.
        """

        from openeye import oechem

        oemol = self.to_openeye(molecule)

        if fixed_hydrogens:
            opts = oechem.OEInChIOptions()
            opts.SetFixedHLayer(True)
            inchi_key = oechem.OEMolToInChIKey(oemol)

        else:
            inchi_key = oechem.OEMolToSTDInChIKey(oemol)

        return inchi_key

    def to_iupac(self, molecule):
        """Generate IUPAC name from Molecule

        Parameters
        ----------
        molecule : An openff.toolkit.topology.Molecule
            The molecule to convert into a SMILES.

        Returns
        -------
        iupac_name : str
            IUPAC name of the molecule

        Examples
        --------

        >>> from openff.toolkit.topology import Molecule
        >>> from openff.toolkit.utils import get_data_file_path
        >>> sdf_filepath = get_data_file_path('molecules/ethanol.sdf')
        >>> molecule = Molecule(sdf_filepath)
        >>> toolkit = OpenEyeToolkitWrapper()
        >>> iupac_name = toolkit.to_iupac(molecule)

        """
        from openeye import oeiupac

        oemol = self.to_openeye(molecule)

        return oeiupac.OECreateIUPACName(oemol)

    def canonical_order_atoms(self, molecule):
        """
        Canonical order the atoms in the molecule using the OpenEye toolkit.

        Parameters
        ----------
        molecule: openff.toolkit.topology.Molecule
            The input molecule

         Returns
        -------
        molecule : openff.toolkit.topology.Molecule
            The input molecule, with canonically-indexed atoms and bonds.
        """

        from openeye import oechem

        oemol = self.to_openeye(molecule)

        oechem.OECanonicalOrderAtoms(oemol)
        oechem.OECanonicalOrderBonds(oemol)

        # reorder the iterator
        vatm = []
        for atom in oemol.GetAtoms():
            if atom.GetAtomicNum() != oechem.OEElemNo_H:
                vatm.append(atom)
        oemol.OrderAtoms(vatm)

        vbnd = []
        for bond in oemol.GetBonds():
            if (
                bond.GetBgn().GetAtomicNum() != oechem.OEElemNo_H
                and bond.GetEnd().GetAtomicNum() != oechem.OEElemNo_H
            ):
                vbnd.append(bond)
        oemol.OrderBonds(vbnd)

        oemol.Sweep()

        for bond in oemol.GetBonds():
            if bond.GetBgnIdx() > bond.GetEndIdx():
                bond.SwapEnds()

        return self.from_openeye(
            oemol, allow_undefined_stereo=True, _cls=molecule.__class__
        )

    def from_smiles(
        self,
        smiles,
        hydrogens_are_explicit=False,
        allow_undefined_stereo=False,
        _cls=None,
    ):
        """
        Create a Molecule from a SMILES string using the OpenEye toolkit.

        .. warning :: This API is experimental and subject to change.

        Parameters
        ----------
        smiles : str
            The SMILES string to turn into a molecule
        hydrogens_are_explicit : bool, default = False
            If False, OE will perform hydrogen addition using OEAddExplicitHydrogens
        allow_undefined_stereo : bool, default=False
            Whether to accept SMILES with undefined stereochemistry. If False,
            an exception will be raised if a SMILES with undefined stereochemistry
            is passed into this function.
        _cls : class
            Molecule constructor
        Returns
        -------
        molecule : openff.toolkit.topology.Molecule
            An OpenFF style molecule.
        """
        from openeye import oechem

        oemol = oechem.OEGraphMol()
        oechem.OESmilesToMol(oemol, smiles)
        if not (hydrogens_are_explicit):
            result = oechem.OEAddExplicitHydrogens(oemol)
            if not result:
                raise ValueError(
                    "Addition of explicit hydrogens failed in from_openeye"
                )
        elif hydrogens_are_explicit and oechem.OEHasImplicitHydrogens(oemol):
            raise ValueError(
                f"'hydrogens_are_explicit' was specified as True, but OpenEye Toolkit interpreted "
                f"SMILES '{smiles}' as having implicit hydrogen. If this SMILES is intended to "
                f"express all explicit hydrogens in the molecule, then you should construct the "
                f"desired molecule as an OEMol (where oechem.OEHasImplicitHydrogens(oemol) returns "
                f"False), and then use Molecule.from_openeye() to create the desired OFFMol."
            )

        # Set partial charges to None, since they couldn't have been stored in a SMILES
        for atom in oemol.GetAtoms():
            atom.SetPartialCharge(float("nan"))

        molecule = self.from_openeye(
            oemol, _cls=_cls, allow_undefined_stereo=allow_undefined_stereo
        )
        return molecule

    def from_inchi(self, inchi, allow_undefined_stereo=False, _cls=None):
        """
        Construct a Molecule from a InChI representation

        Parameters
        ----------
        inchi : str
            The InChI representation of the molecule.

        allow_undefined_stereo : bool, default=False
            Whether to accept InChI with undefined stereochemistry. If False,
            an exception will be raised if a InChI with undefined stereochemistry
            is passed into this function.

        _cls : class
            Molecule constructor

        Returns
        -------
        molecule : openff.toolkit.topology.Molecule
        """

        from openeye import oechem

        # This calls the same functions as OESmilesToMol
        oemol = oechem.OEGraphMol()
        oechem.OEInChIToMol(oemol, inchi)

        # try and catch InChI parsing fails
        # if there are no atoms don't build the molecule
        if oemol.NumAtoms() == 0:
            raise RuntimeError(
                "There was an issue parsing the InChI string, please check and try again."
            )

        molecule = self.from_openeye(
            oemol, allow_undefined_stereo=allow_undefined_stereo, _cls=_cls
        )

        return molecule

    def from_iupac(self, iupac_name, allow_undefined_stereo=False, _cls=None, **kwargs):
        """
        Construct a Molecule from an IUPAC name

        Parameters
        ----------
        iupac_name : str
            The IUPAC or common name of the molecule.
        allow_undefined_stereo : bool, default=False
            Whether to accept a molecule name with undefined stereochemistry. If False,
            an exception will be raised if a molecule name with undefined stereochemistry
            is passed into this function.
        _cls : class
            Molecule constructor

        Returns
        -------
        molecule : openff.toolkit.topology.Molecule

        """
        from openeye import oechem, oeiupac

        oemol = oechem.OEMol()
        parsing_result = oeiupac.OEParseIUPACName(oemol, iupac_name)
        if not parsing_result:
            raise InvalidIUPACNameError(
                f"OpenEye failed to parse {iupac_name} as a IUPAC name"
            )
        oechem.OETriposAtomNames(oemol)
        result = oechem.OEAddExplicitHydrogens(oemol)
        if not result:
            raise Exception("Addition of explicit hydrogens failed in from_iupac")

        molecule = self.from_openeye(
            oemol, allow_undefined_stereo=allow_undefined_stereo, _cls=_cls, **kwargs
        )

        return molecule

    def generate_conformers(
        self, molecule, n_conformers=1, rms_cutoff=None, clear_existing=True
    ):
        """
        Generate molecule conformers using OpenEye Omega.

        .. warning :: This API is experimental and subject to change.

        .. todo ::

            * which parameters should we expose? (or can we implement a general system with \*\*kwargs?)
            * will the coordinates be returned in the OpenFF Molecule's own indexing system? Or is there a chance that
              they'll get reindexed when we convert the input into an OEmol?

        Parameters
        ----------
        molecule : a :class:`Molecule`
            The molecule to generate conformers for.
        n_conformers : int, default=1
            The maximum number of conformers to generate.
        rms_cutoff : simtk.Quantity-wrapped float, in units of distance, optional, default=None
            The minimum RMS value at which two conformers are considered redundant and one is deleted.
            If None, the cutoff is set to 1 Angstrom
        clear_existing : bool, default=True
            Whether to overwrite existing conformers for the molecule
        """
        from openeye import oeomega

        oemol = self.to_openeye(molecule)
        omega = oeomega.OEOmega()
        omega.SetMaxConfs(n_conformers)
        omega.SetCanonOrder(False)
        omega.SetSampleHydrogens(True)
        omega.SetEnergyWindow(15.0)  # unit?
        if rms_cutoff is None:
            omega.SetRMSThreshold(1.0)
        else:
            omega.SetRMSThreshold(rms_cutoff.value_in_unit(unit.angstrom))
        # Don't generate random stereoisomer if not specified
        omega.SetStrictStereo(True)
        status = omega(oemol)

        if status is False:
            omega.SetStrictStereo(False)
            new_status = omega(oemol)
            if new_status is False:
                raise Exception("OpenEye Omega conformer generation failed")

        molecule2 = self.from_openeye(
            oemol, allow_undefined_stereo=True, _cls=molecule.__class__
        )

        if clear_existing:
            molecule._conformers = list()

        for conformer in molecule2._conformers:
            molecule._add_conformer(conformer)

    def apply_elf_conformer_selection(
        self,
        molecule: "Molecule",
        percentage: float = 2.0,
        limit: int = 10,
    ):
        """Applies the `ELF method
        <https://docs.eyesopen.com/toolkits/python/quacpactk/molchargetheory.html#elf-conformer-selection>`_
        to select a set of diverse
        conformers which have minimal electrostatically strongly interacting functional
        groups from a molecules conformers.

        Notes
        -----
        * The input molecule should have a large set of conformers already
          generated to select the ELF conformers from.
        * The selected conformers will be retained in the `molecule.conformers` list
          while unselected conformers will be discarded.

        See Also
        --------
        RDKitToolkitWrapper.apply_elf_conformer_selection

        Parameters
        ----------
        molecule
            The molecule which contains the set of conformers to select from.
        percentage
            The percentage of conformers with the lowest electrostatic interaction
            energies to greedily select from.
        limit
            The maximum number of conformers to select.
        """

        from openeye import oechem, oequacpac

        if molecule.n_conformers == 0:
            return

        oe_molecule = molecule.to_openeye()

        # Select a subset of the OMEGA generated conformers using the ELF10 method.
        oe_elf_options = oequacpac.OEELFOptions()
        oe_elf_options.SetElfLimit(limit)
        oe_elf_options.SetPercent(percentage)

        oe_elf = oequacpac.OEELF(oe_elf_options)

        output_stream = oechem.oeosstream()

        oechem.OEThrow.SetOutputStream(output_stream)
        oechem.OEThrow.Clear()

        status = oe_elf.Select(oe_molecule)

        oechem.OEThrow.SetOutputStream(oechem.oeerr)

        output_string = output_stream.str().decode("UTF-8")
        output_string = output_string.replace("Warning: ", "")
        output_string = re.sub("^: +", "", output_string, flags=re.MULTILINE)
        output_string = re.sub("\n$", "", output_string)

        # Check to make sure the call to OE was succesful, and re-route any
        # non-fatal warnings to the correct logger.
        if not status:
            raise RuntimeError("\n" + output_string)
        elif len(output_string) > 0:
            logger.warning(output_string)

        # Extract and store the ELF conformers on the input molecule.
        conformers = []

        for oe_conformer in oe_molecule.GetConfs():

            conformer = np.zeros((oe_molecule.NumAtoms(), 3))

            for atom_index, coordinates in oe_conformer.GetCoords().items():
                conformer[atom_index, :] = coordinates

            conformers.append(conformer * unit.angstrom)

        molecule._conformers = conformers

    def assign_partial_charges(
        self,
        molecule,
        partial_charge_method=None,
        use_conformers=None,
        strict_n_conformers=False,
        _cls=None,
    ):
        """
        Compute partial charges with OpenEye quacpac, and assign
        the new values to the partial_charges attribute.

        .. warning :: This API is experimental and subject to change.

        .. todo ::

           * Should the default be ELF?
           * Can we expose more charge models?


        Parameters
        ----------
        molecule : openff.toolkit.topology.Molecule
            Molecule for which partial charges are to be computed
        partial_charge_method : str, optional, default=None
            The charge model to use. One of ['amberff94', 'mmff', 'mmff94', `am1-mulliken`, 'am1bcc',
            'am1bccnosymspt', 'am1bccelf10']
            If None, 'am1-mulliken' will be used.
        use_conformers : iterable of simtk.unit.Quantity-wrapped numpy arrays, each with shape (n_atoms, 3) and dimension of distance. Optional, default = None
            Coordinates to use for partial charge calculation. If None, an appropriate number of conformers will be generated.
        strict_n_conformers : bool, default=False
            Whether to raise an exception if an invalid number of conformers is provided for the given charge method.
            If this is False and an invalid number of conformers is found, a warning will be raised.
        _cls : class
            Molecule constructor

        Raises
        ------
        ChargeMethodUnavailableError if the requested charge method can not be handled by this toolkit

        ChargeCalculationError if the charge method is supported by this toolkit, but fails
        """

        import numpy as np
        from openeye import oechem, oequacpac

        from openff.toolkit.topology import Molecule

        SUPPORTED_CHARGE_METHODS = {
            "am1bcc": {
                "oe_charge_method": oequacpac.OEAM1BCCCharges,
                "min_confs": 1,
                "max_confs": 1,
                "rec_confs": 1,
            },
            "am1-mulliken": {
                "oe_charge_method": oequacpac.OEAM1Charges,
                "min_confs": 1,
                "max_confs": 1,
                "rec_confs": 1,
            },
            "gasteiger": {
                "oe_charge_method": oequacpac.OEGasteigerCharges,
                "min_confs": 0,
                "max_confs": 0,
                "rec_confs": 0,
            },
            "mmff94": {
                "oe_charge_method": oequacpac.OEMMFF94Charges,
                "min_confs": 0,
                "max_confs": 0,
                "rec_confs": 0,
            },
            "am1bccnosymspt": {
                "oe_charge_method": oequacpac.OEAM1BCCCharges,
                "min_confs": 1,
                "max_confs": 1,
                "rec_confs": 1,
            },
            "am1elf10": {
                "oe_charge_method": oequacpac.OEELFCharges(
                    oequacpac.OEAM1Charges(optimize=True, symmetrize=True), 10
                ),
                "min_confs": 1,
                "max_confs": None,
                "rec_confs": 500,
            },
            "am1bccelf10": {
                "oe_charge_method": oequacpac.OEAM1BCCELF10Charges,
                "min_confs": 1,
                "max_confs": None,
                "rec_confs": 500,
            },
        }

        if partial_charge_method is None:
            partial_charge_method = "am1-mulliken"

        partial_charge_method = partial_charge_method.lower()

        if partial_charge_method not in SUPPORTED_CHARGE_METHODS:
            raise ChargeMethodUnavailableError(
                f"partial_charge_method '{partial_charge_method}' is not available from OpenEyeToolkitWrapper. "
                f"Available charge methods are {list(SUPPORTED_CHARGE_METHODS.keys())} "
            )

        charge_method = SUPPORTED_CHARGE_METHODS[partial_charge_method]

        if _cls is None:
            from openff.toolkit.topology.molecule import Molecule

            _cls = Molecule

        # Make a temporary copy of the molecule, since we'll be messing with its conformers
        mol_copy = _cls(molecule)

        if use_conformers is None:
            if charge_method["rec_confs"] == 0:
                mol_copy._conformers = None
            else:
                self.generate_conformers(
                    mol_copy,
                    n_conformers=charge_method["rec_confs"],
                    rms_cutoff=0.25 * unit.angstrom,
                )
                # TODO: What's a "best practice" RMS cutoff to use here?
        else:
            mol_copy._conformers = None
            for conformer in use_conformers:
                mol_copy._add_conformer(conformer)
            self._check_n_conformers(
                mol_copy,
                partial_charge_method=partial_charge_method,
                min_confs=charge_method["min_confs"],
                max_confs=charge_method["max_confs"],
                strict_n_conformers=strict_n_conformers,
            )

        oemol = mol_copy.to_openeye()

        errfs = oechem.oeosstream()
        oechem.OEThrow.SetOutputStream(errfs)
        oechem.OEThrow.Clear()

        # The OpenFF toolkit has always supported a version of AM1BCC with no geometry optimization
        # or symmetry correction. So we include this keyword to provide a special configuration of quacpac
        # if requested.
        if partial_charge_method == "am1bccnosymspt":
            optimize = False
            symmetrize = False
            quacpac_status = oequacpac.OEAssignCharges(
                oemol, charge_method["oe_charge_method"](optimize, symmetrize)
            )
        else:
            oe_charge_method = charge_method["oe_charge_method"]

            if callable(oe_charge_method):
                oe_charge_method = oe_charge_method()

            quacpac_status = oequacpac.OEAssignCharges(oemol, oe_charge_method)

        oechem.OEThrow.SetOutputStream(oechem.oeerr)  # restoring to original state
        # This logic handles errors encountered in #34, which can occur when using ELF10 conformer selection
        if not quacpac_status:

            oe_charge_engine = (
                oequacpac.OEAM1Charges
                if partial_charge_method == "am1elf10"
                else oequacpac.OEAM1BCCCharges
            )

            if "SelectElfPop: issue with removing trans COOH conformers" in (
                errfs.str().decode("UTF-8")
            ):
                logger.warning(
                    f"Warning: charge assignment involving ELF10 conformer selection failed due to a known bug (toolkit issue "
                    f"#346). Downgrading to {oe_charge_engine.__name__} charge assignment for this molecule. More information"
                    f"is available at https://github.com/openforcefield/openff-toolkit/issues/346"
                )
                quacpac_status = oequacpac.OEAssignCharges(oemol, oe_charge_engine())

        if quacpac_status is False:
            raise ChargeCalculationError(
                f'Unable to assign charges: {errfs.str().decode("UTF-8")}'
            )

        # Extract and return charges
        ## TODO: Make sure atom mapping remains constant

        charges = unit.Quantity(
            np.zeros(shape=oemol.NumAtoms(), dtype=np.float64), unit.elementary_charge
        )
        for oeatom in oemol.GetAtoms():
            index = oeatom.GetIdx()
            charge = oeatom.GetPartialCharge()
            charge = charge * unit.elementary_charge
            charges[index] = charge

        molecule.partial_charges = charges

    def compute_partial_charges_am1bcc(
        self, molecule, use_conformers=None, strict_n_conformers=False
    ):
        """
        Compute AM1BCC partial charges with OpenEye quacpac. This function will attempt to use
        the OEAM1BCCELF10 charge generation method, but may print a warning and fall back to
        normal OEAM1BCC if an error is encountered. This error is known to occur with some
        carboxylic acids, and is under investigation by OpenEye.


        .. warning :: This API is experimental and subject to change.

        Parameters
        ----------
        molecule : Molecule
            Molecule for which partial charges are to be computed
        use_conformers : iterable of simtk.unit.Quantity-wrapped numpy arrays, each with shape (n_atoms, 3) and dimension of distance. Optional, default = None
            Coordinates to use for partial charge calculation. If None, an appropriate number of conformers
            will be generated.
        strict_n_conformers : bool, default=False
            Whether to raise an exception if an invalid number of conformers is provided.
            If this is False and an invalid number of conformers is found, a warning will be raised
            instead of an Exception.

        Returns
        -------
        charges : numpy.array of shape (natoms) of type float
            The partial charges
        """

        import warnings

        warnings.warn(
            "compute_partial_charges_am1bcc will be deprecated in an upcoming release. "
            "Use assign_partial_charges(partial_charge_method='am1bccelf10') instead.",
            DeprecationWarning,
        )
        self.assign_partial_charges(
            molecule,
            partial_charge_method="am1bccelf10",
            use_conformers=use_conformers,
            strict_n_conformers=strict_n_conformers,
        )
        return molecule.partial_charges

    def assign_fractional_bond_orders(
        self, molecule, bond_order_model=None, use_conformers=None, _cls=None
    ):
        """
        Update and store list of bond orders this molecule. Bond orders are stored on each
        bond, in the `bond.fractional_bond_order` attribute.

        .. warning :: This API is experimental and subject to change.

        Parameters
        ----------
        molecule : openff.toolkit.topology.molecule Molecule
            The molecule to assign wiberg bond orders to
        bond_order_model : str, optional, default=None
            The charge model to use. One of ['am1-wiberg', 'am1-wiberg-elf10',
            'pm3-wiberg', 'pm3-wiberg-elf10']. If None, 'am1-wiberg' will be used.
        use_conformers : iterable of simtk.unit.Quantity(np.array) with shape (n_atoms, 3) and dimension of distance, optional, default=None
            The conformers to use for fractional bond order calculation. If None, an
            appropriate number of conformers will be generated by an available
            ToolkitWrapper. If the chosen ``bond_order_model`` is an ELF variant, the ELF
            conformer selection method will be applied to the provided conformers.
        _cls : class
            Molecule constructor
        """
        from openeye import oechem, oequacpac

        if _cls is None:
            from openff.toolkit.topology.molecule import Molecule

            _cls = Molecule

        # Make a copy since we'll be messing with this molecule's conformers
        temp_mol = _cls(molecule)

        if bond_order_model is None:
            bond_order_model = "am1-wiberg"

        is_elf_method = bond_order_model in ["am1-wiberg-elf10", "pm3-wiberg-elf10"]

        if use_conformers is None:
            temp_mol.generate_conformers(
                n_conformers=1 if not is_elf_method else 500,
                # 0.05 is the recommended RMS when generating a 'Dense' amount of
                # conformers using Omega: https://docs.eyesopen.com/toolkits/python/
                # omegatk/OEConfGenConstants/OEFragBuilderMode.html.
                rms_cutoff=None if not is_elf_method else 0.05 * unit.angstrom,
            )
        else:
            temp_mol._conformers = None
            for conformer in use_conformers:
                temp_mol._add_conformer(conformer)
        if temp_mol.n_conformers == 0:
            raise Exception(
                "No conformers present in molecule submitted for fractional bond order calculation. Consider "
                "loading the molecule from a file with geometry already present or running "
                "molecule.generate_conformers() before calling molecule.compute_wiberg_bond_orders()"
            )

        if is_elf_method:
            # Apply the ELF10 conformer selection method.
            temp_mol.apply_elf_conformer_selection()

        # Set the options to use when computing the WBOs. This is based on example at
        # https://docs.eyesopen.com/toolkits/python/quacpactk/examples_summary_wibergbondorders.html
        am1 = oequacpac.OEAM1()

        am1results = oequacpac.OEAM1Results()
        am1options = am1.GetOptions()

        if bond_order_model.startswith("am1-wiberg"):
            am1options.SetSemiMethod(oequacpac.OEMethodType_AM1)
        elif bond_order_model.startswith("pm3-wiberg"):
            # TODO: Make sure that modifying am1options actually works
            am1options.SetSemiMethod(oequacpac.OEMethodType_PM3)
        else:
            raise ValueError(
                f"Bond order model '{bond_order_model}' is not supported by "
                f"OpenEyeToolkitWrapper. Supported models are ['am1-wiberg', "
                f"'am1-wiberg-elf10', 'pm3-wiberg', 'pm3-wiberg-elf10']."
            )

        # Convert the conformers into OE friendly objects to make setting them one
        # at a time easier.
        oe_conformers = [
            oechem.OEFloatArray(conformer.value_in_unit(unit.angstrom).flatten())
            for conformer in temp_mol.conformers
        ]

        oemol = self.to_openeye(temp_mol)
        bond_orders = defaultdict(list)

        for oe_conformer in oe_conformers:

            oemol.DeleteConfs()
            oemol.NewConf(oe_conformer)

            status = am1.CalcAM1(am1results, oemol)

            if status is False:

                raise Exception(
                    "Unable to assign charges (in the process of calculating "
                    "fractional bond orders)"
                )

            for bond in oemol.GetBonds():

                bond_orders[bond.GetIdx()].append(
                    am1results.GetBondOrder(bond.GetBgnIdx(), bond.GetEndIdx())
                )

        # TODO: Will bonds always map back to the same index? Consider doing a
        #       topology mapping.
        for bond_idx, conformer_bond_orders in bond_orders.items():

            # Get bond order
            order = np.mean(conformer_bond_orders)

            mol_bond = molecule._bonds[bond_idx]
            mol_bond.fractional_bond_order = order

    def get_tagged_smarts_connectivity(self, smarts):
        """
        Returns a tuple of tuples indicating connectivity between tagged atoms in a SMARTS string. Does not
        return bond order.

        Parameters
        ----------
        smarts : str
            The tagged SMARTS to analyze

        Returns
        -------
        unique_tags : tuple of int
            A sorted tuple of all unique tagged atom map indices.
        tagged_atom_connectivity : tuple of tuples of int, shape n_tagged_bonds x 2
            A tuple of tuples, where each inner tuple is a pair of tagged atoms (tag_idx_1, tag_idx_2) which are
            bonded. The inner tuples are ordered smallest-to-largest, and the tuple of tuples is ordered
            lexically. So the return value for an improper torsion would be ((1, 2), (2, 3), (2, 4)).

        Raises
        ------
        SMIRKSParsingError
            If OpenEye toolkit was unable to parse the provided smirks/tagged smarts
        """
        from openeye import oechem

        from openff.toolkit.typing.chemistry import SMIRKSParsingError

        qmol = oechem.OEQMol()
        status = oechem.OEParseSmarts(qmol, smarts)
        if not status:
            raise SMIRKSParsingError(
                f"OpenEye Toolkit was unable to parse SMIRKS {smarts}"
            )

        unique_tags = set()
        connections = set()
        for at1 in qmol.GetAtoms():
            if at1.GetMapIdx() == 0:
                continue
            unique_tags.add(at1.GetMapIdx())
            for at2 in at1.GetAtoms():
                if at2.GetMapIdx() == 0:
                    continue
                cxn_to_add = sorted([at1.GetMapIdx(), at2.GetMapIdx()])
                connections.add(tuple(cxn_to_add))
        connections = tuple(sorted(list(connections)))
        unique_tags = tuple(sorted(list(unique_tags)))
        return tuple(unique_tags), tuple(connections)

    @staticmethod
    def _find_smarts_matches(
        oemol, smarts, aromaticity_model=DEFAULT_AROMATICITY_MODEL
    ):
        """Find all sets of atoms in the provided OpenEye molecule that match the provided SMARTS string.

        Parameters
        ----------
        oemol : openeye.oechem.OEMol or similar
            oemol to process with the SMIRKS in order to find matches
        smarts : str
            SMARTS string with any number of sequentially tagged atoms.
            If there are N tagged atoms numbered 1..N, the resulting matches will be N-tuples of atoms that match the corresponding tagged atoms.
        aromaticity_model : str, optional, default=None
            OpenEye aromaticity model designation as a string, such as ``OEAroModel_MDL``.
            Molecule is prepared with this aromaticity model prior to querying.

        Returns
        -------
        matches : list of tuples of atoms indices within the ``oemol``
            matches[index] is an N-tuple of atom numbers from the ``oemol``
            Matches are returned in no guaranteed order.
            # TODO: What is returned if no matches are found? An empty list, or None?
            # TODO: Ensure that SMARTS numbers 1, 2, 3... are rendered into order of returnd matches indexed by 0, 1, 2...

        .. notes ::

           * Raises ``LicenseError`` if valid OpenEye tools license is not found, rather than causing program to terminate
           * Raises ``ValueError`` if ``smarts`` query is malformed

        """
        from openeye import oechem
        from openeye.oechem import OESubSearch

        # Make a copy of molecule so we don't influence original (probably safer than deepcopy per C Bayly)
        mol = oechem.OEMol(oemol)

        # Set up query
        qmol = oechem.OEQMol()
        if not oechem.OEParseSmarts(qmol, smarts):
            raise ValueError(f"Error parsing SMARTS '{smarts}'")

        # Apply aromaticity model
        if type(aromaticity_model) == str:
            # Check if the user has provided a manually-specified aromaticity_model
            if hasattr(oechem, aromaticity_model):
                oearomodel = getattr(oechem, aromaticity_model)
            else:
                raise ValueError(
                    "Error: provided aromaticity model not recognized by oechem."
                )
        else:
            raise ValueError("Error: provided aromaticity model must be a string.")

        # OEPrepareSearch will clobber our desired aromaticity model if we don't sync up mol and qmol ahead of time
        # Prepare molecule
        # oechem.OEClearAromaticFlags(mol)
        # oechem.OEAssignAromaticFlags(mol, oearomodel)

        # If aromaticity model was provided, prepare query molecule
        oechem.OEClearAromaticFlags(qmol)
        oechem.OEAssignAromaticFlags(qmol, oearomodel)
        # oechem.OEAssignHybridization(mol)
        oechem.OEAssignHybridization(qmol)

        # Build list of matches
        # TODO: The MoleculeImage mapping should preserve ordering of template molecule for equivalent atoms
        #       and speed matching for larger molecules.
        unique = False  # We require all matches, not just one of each kind
        substructure_search = OESubSearch(qmol)
        substructure_search.SetMaxMatches(0)
        oechem.OEPrepareSearch(mol, substructure_search)
        matches = list()
        for match in substructure_search.Match(mol, unique):
            # Compile list of atom indices that match the pattern tags
            atom_indices = dict()
            for matched_atom in match.GetAtoms():
                if matched_atom.pattern.GetMapIdx() != 0:
                    atom_indices[
                        matched_atom.pattern.GetMapIdx() - 1
                    ] = matched_atom.target.GetIdx()
            # Compress into list
            atom_indices = [atom_indices[index] for index in range(len(atom_indices))]
            # Convert to tuple
            matches.append(tuple(atom_indices))
        return matches

    def find_smarts_matches(self, molecule, smarts, aromaticity_model="OEAroModel_MDL"):
        """
        Find all SMARTS matches for the specified molecule, using the specified aromaticity model.

        .. warning :: This API is experimental and subject to change.

        Parameters
        ----------
        molecule : openff.toolkit.topology.Molecule
            The molecule for which all specified SMARTS matches are to be located
        smarts : str
            SMARTS string with optional SMIRKS-style atom tagging
        aromaticity_model : str, optional, default='OEAroModel_MDL'
            Molecule is prepared with this aromaticity model prior to querying.

        .. note :: Currently, the only supported ``aromaticity_model`` is ``OEAroModel_MDL``

        """
        oemol, _ = self._connection_table_to_openeye(molecule)
        return self._find_smarts_matches(
            oemol, smarts, aromaticity_model=aromaticity_model
        )


def requires_openeye_module(module_name):
    def inner_decorator(function):
        @wraps(function)
        def wrapper(*args, **kwargs):
            try:
                module = importlib.import_module("openeye." + module_name)
            except (ImportError, ModuleNotFoundError):
                # TODO: Custom exception
                raise Exception("openeye." + module_name)
            try:
                license_func = OpenEyeToolkitWrapper._license_functions[module_name]
            except KeyError:
                # TODO: Custom exception
                raise Exception(f"we do not currently use {module_name}")

            # TODO: Custom exception
            assert getattr(module, license_func)()

            return function(*args, **kwargs)

        return wrapper

    return inner_decorator


class RDKitToolkitWrapper(ToolkitWrapper):
    """
    RDKit toolkit wrapper

    .. warning :: This API is experimental and subject to change.
    """

    _toolkit_name = "The RDKit"
    _toolkit_installation_instructions = (
        "A conda-installable version of the free and open source RDKit cheminformatics "
        "toolkit can be found at: https://anaconda.org/rdkit/rdkit"
    )

    def __init__(self):
        super().__init__()

        self._toolkit_file_read_formats = ["SDF", "MOL", "SMI"]  # TODO: Add TDT support

        if not self.is_available():
            raise ToolkitUnavailableException(
                f"The required toolkit {self._toolkit_name} is not "
                f"available. {self._toolkit_installation_instructions}"
            )
        else:
            from rdkit import __version__ as rdkit_version

            self._toolkit_version = rdkit_version

            from rdkit import Chem

            # we have to make sure the toolkit can be loaded before formatting this dict
            # Note any new file write formats should be added here only
            self._toolkit_file_write_formats = {
                "SDF": Chem.SDWriter,
                "MOL": Chem.SDWriter,
                "SMI": Chem.SmilesWriter,
                "PDB": Chem.PDBWriter,
                "TDT": Chem.TDTWriter,
            }

    @property
    def toolkit_file_write_formats(self):
        """
        List of file formats that this toolkit can write.
        """
        return list(self._toolkit_file_write_formats.keys())

    @classmethod
    def is_available(cls):
        """
        Check whether the RDKit toolkit can be imported

        Returns
        -------
        is_installed : bool
            True if RDKit is installed, False otherwise.

        """
        if cls._is_available is None:
            try:
                importlib.import_module("rdkit", "Chem")
            except ImportError:
                cls._is_available = False
            else:
                cls._is_available = True
        return cls._is_available

    def from_object(self, obj, allow_undefined_stereo=False, _cls=None):
        """
        If given an rdchem.Mol (or rdchem.Mol-derived object), this function will load it into an
        openff.toolkit.topology.molecule. Otherwise, it will return False.

        Parameters
        ----------
        obj : A rdchem.Mol-derived object
            An object to be type-checked and converted into a Molecule, if possible.
        allow_undefined_stereo : bool, default=False
            Whether to accept molecules with undefined stereocenters. If False,
            an exception will be raised if a molecule with undefined stereochemistry
            is passed into this function.
        _cls : class
            Molecule constructor

        Returns
        -------
        Molecule or False
            An openff.toolkit.topology.molecule Molecule.

        Raises
        ------
        NotImplementedError
            If the object could not be converted into a Molecule.
        """
        # TODO: Add tests for the from_object functions
        from rdkit import Chem

        if _cls is None:
            from openff.toolkit.topology.molecule import Molecule

            _cls = Molecule
        if isinstance(obj, Chem.rdchem.Mol):
            return _cls.from_rdkit(obj, allow_undefined_stereo=allow_undefined_stereo)
        raise NotImplementedError(
            "Cannot create Molecule from {} object".format(type(obj))
        )

    def from_pdb_and_smiles(
        self, file_path, smiles, allow_undefined_stereo=False, _cls=None
    ):
        """
        Create a Molecule from a pdb file and a SMILES string using RDKit.

        Requires RDKit to be installed.

        The molecule is created and sanitised based on the SMILES string, we then find a mapping
        between this molecule and one from the PDB based only on atomic number and connections.
        The SMILES molecule is then reindex to match the PDB, the conformer is attached and the
        molecule returned.

        Parameters
        ----------
        file_path: str
            PDB file path
        smiles : str
            a valid smiles string for the pdb, used for seterochemistry and bond order

        allow_undefined_stereo : bool, default=False
            If false, raises an exception if oemol contains undefined stereochemistry.
        _cls : class
            Molecule constructor

        Returns
        --------
        molecule : openff.toolkit.Molecule (or _cls() type)
            An OFFMol instance with ordering the same as used in the PDB file.

        Raises
        ------
        InvalidConformerError : if the SMILES and PDB molecules are not isomorphic.
        """

        from rdkit import Chem

        from openff.toolkit.topology.molecule import InvalidConformerError, Molecule

        # Make the molecule from smiles
        offmol = self.from_smiles(
            smiles, allow_undefined_stereo=allow_undefined_stereo, _cls=_cls
        )

        # Make another molecule from the PDB, allow stero errors here they are expected
        pdbmol = self.from_rdkit(
            Chem.MolFromPDBFile(file_path, removeHs=False),
            allow_undefined_stereo=True,
            hydrogens_are_explicit=True,
            _cls=_cls,
        )

        # check isomorphic and get the mapping if true the mapping will be
        # Dict[pdb_index: offmol_index] sorted by pdb_index
        isomorphic, mapping = _cls.are_isomorphic(
            pdbmol,
            offmol,
            return_atom_map=True,
            aromatic_matching=False,
            formal_charge_matching=False,
            bond_order_matching=False,
            atom_stereochemistry_matching=False,
            bond_stereochemistry_matching=False,
        )

        if mapping is not None:
            new_mol = offmol.remap(mapping)

            # the pdb conformer is in the correct order so just attach it here
            new_mol._add_conformer(pdbmol.conformers[0])

            return new_mol

        else:
            raise InvalidConformerError("The PDB and SMILES structures do not match.")

    def from_file(
        self, file_path, file_format, allow_undefined_stereo=False, _cls=None
    ):
        """
        Create an openff.toolkit.topology.Molecule from a file using this toolkit.



        Parameters
        ----------
        file_path : str
            The file to read the molecule from
        file_format : str
            Format specifier, usually file suffix (eg. 'MOL2', 'SMI')
            Note that not all toolkits support all formats. Check ToolkitWrapper.toolkit_file_read_formats for details.
        allow_undefined_stereo : bool, default=False
            If false, raises an exception if oemol contains undefined stereochemistry.
        _cls : class
            Molecule constructor
        Returns
        -------
        molecules : iterable of Molecules
            a list of Molecule objects is returned.

        """
        from rdkit import Chem

        file_format = file_format.upper()

        mols = list()
        if (file_format == "MOL") or (file_format == "SDF"):
            for rdmol in Chem.SupplierFromFilename(
                file_path, removeHs=False, sanitize=False, strictParsing=True
            ):
                if rdmol is None:
                    continue

                # Sanitize the molecules (fails on nitro groups)
                try:
                    Chem.SanitizeMol(
                        rdmol,
                        Chem.SANITIZE_ALL
                        ^ Chem.SANITIZE_SETAROMATICITY
                        ^ Chem.SANITIZE_ADJUSTHS,
                    )
                    Chem.AssignStereochemistryFrom3D(rdmol)
                except ValueError as e:
                    logger.warning(rdmol.GetProp("_Name") + " " + str(e))
                    continue
                Chem.SetAromaticity(rdmol, Chem.AromaticityModel.AROMATICITY_MDL)
                mol = self.from_rdkit(
                    rdmol, allow_undefined_stereo=allow_undefined_stereo, _cls=_cls
                )
                mols.append(mol)

        elif file_format == "SMI":
            # TODO: We have to do some special stuff when we import SMILES (currently
            # just adding H's, but could get fancier in the future). It might be
            # worthwhile to parse the SMILES file ourselves and pass each SMILES
            # through the from_smiles function instead
            for rdmol in Chem.SmilesMolSupplier(file_path, titleLine=False):
                rdmol = Chem.AddHs(rdmol)
                mol = self.from_rdkit(
                    rdmol, allow_undefined_stereo=allow_undefined_stereo, _cls=_cls
                )
                mols.append(mol)

        elif file_format == "PDB":
            raise Exception(
                "RDKit can not safely read PDBs on their own. Information about bond order and aromaticity "
                "is likely to be lost. To read a PDB using RDKit use Molecule.from_pdb_and_smiles()"
            )
            # TODO: See if we can implement PDB+mol/smi combinations to get complete bond information.
            #  testing to see if we can make a molecule from smiles and then use the PDB conformer as the geometry
            #  and just reorder the molecule
            # https://github.com/openforcefield/openff-toolkit/issues/121
            # rdmol = Chem.MolFromPDBFile(file_path, removeHs=False)
            # mol = Molecule.from_rdkit(rdmol, _cls=_cls)
            # mols.append(mol)
            # TODO: Add SMI, TDT(?) support

        return mols

    def from_file_obj(
        self, file_obj, file_format, allow_undefined_stereo=False, _cls=None
    ):
        """
        Return an openff.toolkit.topology.Molecule from a file-like object (an object with a ".read()" method using
        this toolkit.

        .. warning :: This API is experimental and subject to change.

        Parameters
        ----------
        file_obj : file-like object
            The file-like object to read the molecule from
        file_format : str
            Format specifier, usually file suffix (eg. 'MOL2', 'SMI')
            Note that not all toolkits support all formats. Check ToolkitWrapper.toolkit_file_read_formats for details.
        allow_undefined_stereo : bool, default=False
            If false, raises an exception if oemol contains undefined stereochemistry.
        _cls : class
            Molecule constructor
        Returns
        -------
        molecules : Molecule or list of Molecules
            a list of Molecule objects is returned.

        """
        from rdkit import Chem

        mols = []

        if (file_format == "MOL") or (file_format == "SDF"):
            # TODO: Iterate over all mols in file_data
            for rdmol in Chem.ForwardSDMolSupplier(file_obj):
                mol = self.from_rdkit(rdmol, _cls=_cls)
                mols.append(mol)

        if file_format == "SMI":
            # TODO: Find a cleaner way to parse SMILES lines
            file_data = file_obj.read()
            lines = [line.strip() for line in file_data.split("\n")]
            # remove blank lines
            lines.remove("")
            for line in lines:
                mol = self.from_smiles(line, _cls=_cls)
                mols.append(mol)

        elif file_format == "PDB":
            raise Exception(
                "RDKit can not safely read PDBs on their own. Information about bond order and aromaticity "
                "is likely to be lost. To read a PDB using RDKit use Molecule.from_pdb_and_smiles()"
            )
            # TODO: See if we can implement PDB+mol/smi combinations to get complete bond information.
            # https://github.com/openforcefield/openff-toolkit/issues/121
            # file_data = file_obj.read()
            # rdmol = Chem.MolFromPDBBlock(file_data)
            # mol = Molecule.from_rdkit(rdmol, _cls=_cls)
            # mols.append(mol)
        # TODO: TDT file support
        return mols

    def to_file_obj(self, molecule, file_obj, file_format):
        """
        Writes an OpenFF Molecule to a file-like object

        Parameters
        ----------
        molecule : an OpenFF Molecule
            The molecule to write
        file_obj
            The file-like object to write to
        file_format
            The format for writing the molecule data

        Returns
        -------

        """

        file_format = file_format.upper()
        rdmol = self.to_rdkit(molecule)
        try:
            writer = self._toolkit_file_write_formats[file_format](file_obj)
            writer.write(rdmol)
            writer.close()
        # if we can not write to that file type catch the error here
        except KeyError:
            raise ValueError(
                f"The requested file type ({file_format}) is not supported to be written using "
                f"RDKitToolkitWrapper."
            )

    def to_file(self, molecule, file_path, file_format):
        """
        Writes an OpenFF Molecule to a file-like object

        Parameters
        ----------
        molecule : an OpenFF Molecule
            The molecule to write
        file_path
            The file path to write to
        file_format
            The format for writing the molecule data

        Returns
        ------

        """

        # open a file object and pass to the object writer
        with open(file_path, "w") as file_obj:
            self.to_file_obj(
                molecule=molecule, file_obj=file_obj, file_format=file_format
            )

    def enumerate_stereoisomers(
        self, molecule, undefined_only=False, max_isomers=20, rationalise=True
    ):
        """
        Enumerate the stereocenters and bonds of the current molecule.

        Parameters
        ----------
        molecule: openff.toolkit.topology.Molecule
            The molecule whose state we should enumerate

        undefined_only: bool optional, default=False
            If we should enumerate all stereocenters and bonds or only those with undefined stereochemistry

        max_isomers: int optional, default=20
            The maximum amount of molecules that should be returned

        rationalise: bool optional, default=True
            If we should try to build and rationalise the molecule to ensure it can exist

        Returns
        --------
        molecules: List[openff.toolkit.topology.Molecule]
            A list of openff.toolkit.topology.Molecule instances

        """
        from rdkit import Chem
        from rdkit.Chem.EnumerateStereoisomers import (
            EnumerateStereoisomers,
            StereoEnumerationOptions,
        )

        # create the molecule
        rdmol = self.to_rdkit(molecule=molecule)

        # in case any bonds/centers are missing stereo chem flag it here
        Chem.AssignStereochemistry(
            rdmol, cleanIt=True, force=True, flagPossibleStereoCenters=True
        )
        Chem.FindPotentialStereoBonds(rdmol)

        # set up the options
        stereo_opts = StereoEnumerationOptions(
            tryEmbedding=rationalise,
            onlyUnassigned=undefined_only,
            maxIsomers=max_isomers,
        )

        isomers = tuple(EnumerateStereoisomers(rdmol, options=stereo_opts))

        molecules = []
        for isomer in isomers:
            # isomer has CIS/TRANS tags so convert back to E/Z
            Chem.SetDoubleBondNeighborDirections(isomer)
            Chem.AssignStereochemistry(isomer, force=True, cleanIt=True)
            mol = self.from_rdkit(isomer, _cls=molecule.__class__)
            if mol != molecule:
                molecules.append(mol)

        return molecules

    def enumerate_tautomers(self, molecule, max_states=20):
        """
        Enumerate the possible tautomers of the current molecule.

        Parameters
        ----------
        molecule: openff.toolkit.topology.Molecule
            The molecule whose state we should enumerate

        max_states: int optional, default=20
            The maximum amount of molecules that should be returned

        Returns
        -------
        molecules: List[openff.toolkit.topology.Molecule]
            A list of openff.toolkit.topology.Molecule instances not including the input molecule.
        """

        from rdkit import Chem
        from rdkit.Chem.MolStandardize import rdMolStandardize

        enumerator = rdMolStandardize.TautomerEnumerator()
        enumerator.SetMaxTautomers(max_states)
        rdmol = Chem.RemoveHs(molecule.to_rdkit())

        tautomers = enumerator.Enumerate(rdmol)

        # make a list of OpenFF molecules excluding the input molecule
        molecules = []
        for taut in tautomers:
            taut_hs = Chem.AddHs(taut)
            mol = self.from_smiles(
                Chem.MolToSmiles(taut_hs), allow_undefined_stereo=True
            )
            if mol != molecule:
                molecules.append(mol)

        return molecules[:max_states]

    def canonical_order_atoms(self, molecule):
        """
        Canonical order the atoms in the molecule using the RDKit.

        Parameters
        ----------
        molecule: openff.toolkit.topology.Molecule
            The input molecule

         Returns
        -------
        molecule : openff.toolkit.topology.Molecule
            The input molecule, with canonically-indexed atoms and bonds.
        """

        from rdkit import Chem

        rdmol = self.to_rdkit(molecule)

        # get the canonical ordering with hydrogens first
        # this is the default behaviour of RDKit
        atom_order = list(Chem.CanonicalRankAtoms(rdmol, breakTies=True))

        heavy_atoms = rdmol.GetNumHeavyAtoms()
        hydrogens = rdmol.GetNumAtoms() - heavy_atoms

        # now go through and change the rankings to get the heavy atoms first if hydrogens are present
        if hydrogens != 0:
            for i in range(len(atom_order)):
                if rdmol.GetAtomWithIdx(i).GetAtomicNum() != 1:
                    atom_order[i] -= hydrogens
                else:
                    atom_order[i] += heavy_atoms

        # make an atom mapping from the atom_order and remap the molecule
        atom_mapping = dict((i, rank) for i, rank in enumerate(atom_order))

        return molecule.remap(atom_mapping, current_to_new=True)

    def to_smiles(self, molecule, isomeric=True, explicit_hydrogens=True, mapped=False):
        """
        Uses the RDKit toolkit to convert a Molecule into a SMILES string.
        A partially mapped smiles can also be generated for atoms of interest by supplying an `atom_map` to the
        properties dictionary.

        Parameters
        ----------
        molecule : An openff.toolkit.topology.Molecule
            The molecule to convert into a SMILES.
        isomeric: bool optional, default= True
            return an isomeric smiles
        explicit_hydrogens: bool optional, default=True
            return a smiles string containing all hydrogens explicitly
        mapped: bool optional, default=False
            return a explicit hydrogen mapped smiles, the atoms to be mapped can be controlled by supplying an
            atom map into the properties dictionary. If no mapping is passed all atoms will be mapped in order, else
            an atom map dictionary from the current atom index to the map id should be supplied with no duplicates.
            The map ids (values) should start from 0 or 1.

        Returns
        -------
        smiles : str
            The SMILES of the input molecule.
        """
        from rdkit import Chem

        rdmol = self.to_rdkit(molecule)

        if not explicit_hydrogens:
            # remove the hydrogens from the molecule
            rdmol = Chem.RemoveHs(rdmol)

        if mapped:
            assert explicit_hydrogens is True, (
                "Mapped smiles require all hydrogens and "
                "stereochemistry to be defined to retain order"
            )

            # if we only want to map specific atoms check for an atom map
            atom_map = molecule._properties.get("atom_map", None)
            if atom_map is not None:
                # make sure there are no repeated indices
                map_ids = set(atom_map.values())
                if len(map_ids) < len(atom_map):
                    atom_map = None
                elif 0 in atom_map.values():
                    # we need to increment the map index
                    for atom, map in atom_map.items():
                        atom_map[atom] = map + 1

            if atom_map is None:
                # now we need to add the indexing to the rdmol to get it in the smiles
                for atom in rdmol.GetAtoms():
                    # the mapping must start from 1, as RDKit uses 0 to represent no mapping.
                    atom.SetAtomMapNum(atom.GetIdx() + 1)
            else:
                for atom in rdmol.GetAtoms():
                    try:
                        # try to set the atom map
                        map_idx = atom_map[atom.GetIdx()]
                        atom.SetAtomMapNum(map_idx)
                    except KeyError:
                        continue

        return Chem.MolToSmiles(
            rdmol, isomericSmiles=isomeric, allHsExplicit=explicit_hydrogens
        )

    def from_smiles(
        self,
        smiles,
        hydrogens_are_explicit=False,
        allow_undefined_stereo=False,
        _cls=None,
    ):
        """
        Create a Molecule from a SMILES string using the RDKit toolkit.

        .. warning :: This API is experimental and subject to change.

        Parameters
        ----------
        smiles : str
            The SMILES string to turn into a molecule
        hydrogens_are_explicit : bool, default=False
            If False, RDKit will perform hydrogen addition using Chem.AddHs
        allow_undefined_stereo : bool, default=False
            Whether to accept SMILES with undefined stereochemistry. If False,
            an exception will be raised if a SMILES with undefined stereochemistry
            is passed into this function.
        _cls : class
            Molecule constructor

        Returns
        -------
        molecule : openff.toolkit.topology.Molecule
            An OpenFF style molecule.
        """
        from rdkit import Chem

        rdmol = Chem.MolFromSmiles(smiles, sanitize=False)
        # strip the atom map from the molecule if it has one
        # so we don't affect the sterochemistry tags
        for atom in rdmol.GetAtoms():
            if atom.GetAtomMapNum() != 0:
                # set the map back to zero but hide the index in the atom prop data
                atom.SetProp("_map_idx", str(atom.GetAtomMapNum()))
                # set it back to zero
                atom.SetAtomMapNum(0)

        # Chem.SanitizeMol calls updatePropertyCache so we don't need to call it ourselves
        # https://www.rdkit.org/docs/cppapi/namespaceRDKit_1_1MolOps.html#a8d831787aaf2d65d9920c37b25b476f5
        Chem.SanitizeMol(
            rdmol,
            Chem.SANITIZE_ALL ^ Chem.SANITIZE_ADJUSTHS ^ Chem.SANITIZE_SETAROMATICITY,
        )
        Chem.SetAromaticity(rdmol, Chem.AromaticityModel.AROMATICITY_MDL)

        # Chem.MolFromSmiles adds bond directions (i.e. ENDDOWNRIGHT/ENDUPRIGHT), but
        # doesn't set bond.GetStereo(). We need to call AssignStereochemistry for that.
        Chem.AssignStereochemistry(rdmol)

        # Throw an exception/warning if there is unspecified stereochemistry.
        if not allow_undefined_stereo:
            self._detect_undefined_stereo(
                rdmol, err_msg_prefix="Unable to make OFFMol from SMILES: "
            )

        # Add explicit hydrogens if they aren't there already
        if not hydrogens_are_explicit:
            rdmol = Chem.AddHs(rdmol)
        elif hydrogens_are_explicit:
            for atom_idx in range(rdmol.GetNumAtoms()):
                atom = rdmol.GetAtomWithIdx(atom_idx)
                if atom.GetNumImplicitHs() != 0:
                    raise ValueError(
                        f"'hydrogens_are_explicit' was specified as True, but RDKit toolkit interpreted "
                        f"SMILES '{smiles}' as having implicit hydrogen. If this SMILES is intended to "
                        f"express all explicit hydrogens in the molecule, then you should construct the "
                        f"desired molecule as an RDMol with no implicit hydrogens, and then use "
                        f"Molecule.from_rdkit() to create the desired OFFMol."
                    )

        molecule = self.from_rdkit(
            rdmol,
            _cls=_cls,
            allow_undefined_stereo=allow_undefined_stereo,
            hydrogens_are_explicit=hydrogens_are_explicit,
        )

        return molecule

    def from_inchi(self, inchi, allow_undefined_stereo=False, _cls=None):
        """
        Construct a Molecule from a InChI representation

        Parameters
        ----------
        inchi : str
            The InChI representation of the molecule.

        allow_undefined_stereo : bool, default=False
            Whether to accept InChI with undefined stereochemistry. If False,
            an exception will be raised if a InChI with undefined stereochemistry
            is passed into this function.

        _cls : class
            Molecule constructor

        Returns
        -------
        molecule : openff.toolkit.topology.Molecule
        """

        from rdkit import Chem

        # this seems to always remove the hydrogens
        rdmol = Chem.MolFromInchi(inchi, sanitize=False, removeHs=False)

        # try and catch an InChI parsing error
        if rdmol is None:
            raise RuntimeError(
                "There was an issue parsing the InChI string, please check and try again."
            )

        # process the molecule
        # TODO do we need this with inchi?
        rdmol.UpdatePropertyCache(strict=False)
        Chem.SanitizeMol(
            rdmol,
            Chem.SANITIZE_ALL ^ Chem.SANITIZE_ADJUSTHS ^ Chem.SANITIZE_SETAROMATICITY,
        )
        Chem.SetAromaticity(rdmol, Chem.AromaticityModel.AROMATICITY_MDL)

        # add hydrogens back here
        rdmol = Chem.AddHs(rdmol)

        molecule = self.from_rdkit(
            rdmol, allow_undefined_stereo=allow_undefined_stereo, _cls=_cls
        )

        return molecule

    def generate_conformers(
        self, molecule, n_conformers=1, rms_cutoff=None, clear_existing=True, _cls=None
    ):
        """
        Generate molecule conformers using RDKit.

        .. warning :: This API is experimental and subject to change.

        .. todo ::

           * which parameters should we expose? (or can we implement a general system with \*\*kwargs?)
           * will the coordinates be returned in the OpenFF Molecule's own indexing system? Or is there a chance that they'll get reindexed when we convert the input into an RDMol?

        Parameters
        ----------
        molecule : a :class:`Molecule`
            The molecule to generate conformers for.
        n_conformers : int, default=1
            Maximum number of conformers to generate.
        rms_cutoff : simtk.Quantity-wrapped float, in units of distance, optional, default=None
            The minimum RMS value at which two conformers are considered redundant and one is deleted.
            If None, the cutoff is set to 1 Angstrom

        clear_existing : bool, default=True
            Whether to overwrite existing conformers for the molecule.
        _cls : class
            Molecule constructor

        """
        from rdkit.Chem import AllChem

        if rms_cutoff is None:
            rms_cutoff = 1.0 * unit.angstrom
        rdmol = self.to_rdkit(molecule)
        # TODO: This generates way more conformations than omega, given the same nConfs and RMS threshold. Is there some way to set an energy cutoff as well?
        AllChem.EmbedMultipleConfs(
            rdmol,
            numConfs=n_conformers,
            pruneRmsThresh=rms_cutoff / unit.angstrom,
            randomSeed=1,
            # params=AllChem.ETKDG()
        )
        molecule2 = self.from_rdkit(
            rdmol, allow_undefined_stereo=True, _cls=molecule.__class__
        )

        if clear_existing:
            molecule._conformers = list()

        for conformer in molecule2._conformers:
            molecule._add_conformer(conformer)

    def assign_partial_charges(
        self,
        molecule,
        partial_charge_method=None,
        use_conformers=None,
        strict_n_conformers=False,
        _cls=None,
    ):
        """
        Compute partial charges with RDKit, and assign
        the new values to the partial_charges attribute.

        .. warning :: This API is experimental and subject to change.

        Parameters
        ----------
        molecule : openff.toolkit.topology.Molecule
            Molecule for which partial charges are to be computed
        partial_charge_method : str, optional, default=None
            The charge model to use. One of ['mmff94']. If None, 'mmff94' will be used.

            * 'mmff94': Applies partial charges using the Merck Molecular Force Field
                        (MMFF). This method does not make use of conformers, and hence
                        ``use_conformers`` and ``strict_n_conformers`` will not impact
                        the partial charges produced.
        use_conformers : iterable of simtk.unit.Quantity-wrapped numpy arrays, each with shape (n_atoms, 3) and dimension of distance. Optional, default = None
            Coordinates to use for partial charge calculation. If None, an appropriate number of conformers will be generated.
        strict_n_conformers : bool, default=False
            Whether to raise an exception if an invalid number of conformers is provided for the given charge method.
            If this is False and an invalid number of conformers is found, a warning will be raised.
        _cls : class
            Molecule constructor

        Raises
        ------
        ChargeMethodUnavailableError if the requested charge method can not be handled by this toolkit

        ChargeCalculationError if the charge method is supported by this toolkit, but fails
        """

        import numpy as np
        from rdkit.Chem import AllChem

        SUPPORTED_CHARGE_METHODS = {"mmff94"}

        if partial_charge_method is None:
            partial_charge_method = "mmff94"

        partial_charge_method = partial_charge_method.lower()

        if partial_charge_method not in SUPPORTED_CHARGE_METHODS:
            raise ChargeMethodUnavailableError(
                f"partial_charge_method '{partial_charge_method}' is not available from RDKitToolkitWrapper. "
                f"Available charge methods are {list(SUPPORTED_CHARGE_METHODS)} "
            )

        rdkit_molecule = molecule.to_rdkit()
        charges = None

        if partial_charge_method == "mmff94":

            mmff_properties = AllChem.MMFFGetMoleculeProperties(
                rdkit_molecule, "MMFF94"
            )
            charges = np.array(
                [
                    mmff_properties.GetMMFFPartialCharge(i)
                    for i in range(molecule.n_atoms)
                ]
            )

        molecule.partial_charges = charges * unit.elementary_charge

    @classmethod
    def _elf_is_problematic_conformer(
        cls, molecule: "Molecule", conformer: unit.Quantity
    ) -> Tuple[bool, Optional[str]]:
        """A function which checks if a particular conformer is known to be problematic
        when computing ELF partial charges.

        Currently this includes conformers which:

        * contain a trans-COOH configuration. The trans conformer is discarded because
          it leads to strong electrostatic interactions when assigning charges, and these
          result in unreasonable charges. Downstream calculations have observed up to a
          4 log unit error in water-octanol logP calculations when using charges assigned
          from trans conformers.

        Returns
        -------
            A tuple of a bool stating whether the conformer is problematic and, if it
            is, a string message explaing why. If the conformer is not problematic, the
            second return value will be none.
        """
        from rdkit.Chem.rdMolTransforms import GetDihedralRad

        # Create a copy of the molecule which contains only this conformer.
        molecule_copy = copy.deepcopy(molecule)
        molecule_copy._conformers = [conformer]

        rdkit_molecule = molecule_copy.to_rdkit()

        # Check for trans-COOH configurations
        carboxylic_acid_matches = cls._find_smarts_matches(
            rdkit_molecule, "[#6X3:2](=[#8:1])(-[#8X2H1:3]-[#1:4])"
        )

        for match in carboxylic_acid_matches:

            dihedral_angle = GetDihedralRad(rdkit_molecule.GetConformer(0), *match)

            if dihedral_angle > np.pi / 2.0:
                # Discard the 'trans' conformer.
                return (
                    True,
                    "Molecules which contain COOH functional groups in a trans "
                    "configuration are discarded by the ELF method.",
                )

        return False, None

    @classmethod
    def _elf_prune_problematic_conformers(
        cls, molecule: "Molecule"
    ) -> List[unit.Quantity]:
        """A function which attempts to remove conformers which are known to be
        problematic when computing ELF partial charges.

        Currently this includes conformers which:

        * contain a trans-COOH configuration. These conformers ... TODO add reason.

        Notes
        -----
        * Problematic conformers are flagged by the
          ``RDKitToolkitWrapper._elf_is_problematic_conformer`` function.

        Returns
        -------
            The conformers to retain.
        """

        valid_conformers = []

        for i, conformer in enumerate(molecule.conformers):

            is_problematic, reason = cls._elf_is_problematic_conformer(
                molecule, conformer
            )

            if is_problematic:
                logger.warning(f"Discarding conformer {i}: {reason}")
            else:
                valid_conformers.append(conformer)

        return valid_conformers

    @classmethod
    def _elf_compute_electrostatic_energy(
        cls, molecule: "Molecule", conformer: unit.Quantity
    ) -> float:
        """Computes the 'electrostatic interaction energy' of a particular conformer
        of a molecule.

        The energy is computed as the sum of ``|q_i * q_j| * r_ij^-1`` over all pairs
        of atoms (i, j) excluding 1-2 and 1-3 terms, where q_i is the partial charge
        of atom i and r_ij the Euclidean distance between atoms i and j.

        Notes
        -----
        * The partial charges will be taken from the molecule directly.

        Parameters
        ----------
        molecule
            The molecule containing the partial charges.
        conformer
            The conformer to compute the energy of. This should be a unit wrapped
            numpy array with shape=(n_atoms, 3) with units compatible with angstroms.

        Returns
        -------
            The electrostatic interaction energy in units of [e^2 / Angstrom].
        """

        if molecule.partial_charges is None:
            raise ValueError("The molecule has no partial charges assigned.")

        partial_charges = np.abs(
            molecule.partial_charges.value_in_unit(unit.elementary_charge)
        ).reshape(-1, 1)

        # Build an exclusion list for 1-2 and 1-3 interactions.
        excluded_pairs = {
            *[(bond.atom1_index, bond.atom2_index) for bond in molecule.bonds],
            *[
                (angle[0].molecule_atom_index, angle[-1].molecule_atom_index)
                for angle in molecule.angles
            ],
        }

        # Build the distance matrix between all pairs of atoms.
        coordinates = conformer.value_in_unit(unit.angstrom)

        distances = np.sqrt(
            np.sum(np.square(coordinates)[:, np.newaxis, :], axis=2)
            - 2 * coordinates.dot(coordinates.T)
            + np.sum(np.square(coordinates), axis=1)
        )
        # Handle edge cases where the squared distance is slightly negative due to
        # precision issues
        np.fill_diagonal(distances, 0.0)

        inverse_distances = np.reciprocal(
            distances, out=np.zeros_like(distances), where=~np.isclose(distances, 0.0)
        )

        # Multiply by the charge products.
        charge_products = partial_charges @ partial_charges.T

        for x, y in excluded_pairs:
            charge_products[x, y] = 0.0
            charge_products[y, x] = 0.0

        interaction_energies = inverse_distances * charge_products

        return 0.5 * interaction_energies.sum()

    @classmethod
    def _elf_compute_rms_matrix(cls, molecule: "Molecule") -> np.ndarray:
        """Computes the symmetric RMS matrix of all conformers in a molecule taking
        only heavy atoms into account.

        Parameters
        ----------
        molecule
            The molecule containing the conformers.

        Returns
        -------
            The RMS matrix with shape=(n_conformers, n_conformers).
        """

        from rdkit import Chem
        from rdkit.Chem import AllChem

        rdkit_molecule: Chem.RWMol = Chem.RemoveHs(molecule.to_rdkit())

        n_conformers = len(molecule.conformers)

        conformer_ids = [conf.GetId() for conf in rdkit_molecule.GetConformers()]

        # Compute the RMS matrix making sure to take into account any automorhism (e.g
        # a phenyl or nitro substituent flipped 180 degrees.
        rms_matrix = np.zeros((n_conformers, n_conformers))

        for i, j in itertools.combinations(conformer_ids, 2):

            rms_matrix[i, j] = AllChem.GetBestRMS(
                rdkit_molecule,
                rdkit_molecule,
                conformer_ids[i],
                conformer_ids[j],
            )

        rms_matrix += rms_matrix.T
        return rms_matrix

    @classmethod
    def _elf_select_diverse_conformers(
        cls,
        molecule: "Molecule",
        ranked_conformers: List[unit.Quantity],
        limit: int,
        rms_tolerance: unit.Quantity,
    ) -> List[unit.Quantity]:
        """Attempt to greedily select a specified number conformers which are maximally
        diverse.

        The conformer with the lowest electrostatic energy (the first conformer in the
        ``ranked_conformers`` list) is always chosen. After that selection proceeds by:

        a) selecting an un-selected conformer which is the most different from those
          already selected, and whose RMS compared to each selected conformer is
          greater than ``rms_tolerance``. Here most different means the conformer
          which has the largest sum of RMS with the selected conformers.

        b) repeating a) until either ``limit`` number of conformers have been selected,
           or there are no more distinct conformers to select from.

        Notes
        -----

        * As the selection is greedy there is no guarantee that the selected conformers
          will be the optimal distinct i.e. there may be other selections of conformers
          which are more distinct.

        Parameters
        ----------
        molecule
            The molecule object which matches the conformers to select from.
        ranked_conformers
            A list of conformers to select from, ranked by their electrostatic
            interaction energy (see ``_compute_electrostatic_energy``).
        limit
            The maximum number of conformers to select.
        rms_tolerance
            Conformers whose RMS is within this amount will be treated as identical and
            the duplicate discarded.

        Returns
        -------
            The select list of conformers.
        """

        # Compute the RMS between all pairs of conformers
        molecule = copy.deepcopy(molecule)
        molecule.conformers.clear()

        for conformer in ranked_conformers:
            molecule.add_conformer(conformer)

        rms_matrix = cls._elf_compute_rms_matrix(molecule)

        # Apply the greedy selection process.
        closed_list = np.zeros(limit).astype(int)
        closed_mask = np.zeros(rms_matrix.shape[0], dtype=bool)

        n_selected = 1

        for i in range(min(molecule.n_conformers, limit - 1)):

            distances = rms_matrix[closed_list[: i + 1], :].sum(axis=0)

            # Exclude already selected conformers or conformers which are too similar
            # to those already selected.
            closed_mask[
                np.any(
                    rms_matrix[closed_list[: i + 1], :]
                    < rms_tolerance.value_in_unit(unit.angstrom),
                    axis=0,
                )
            ] = True

            if np.all(closed_mask):
                # Stop of there are no more distinct conformers to select from.
                break

            distant_index = np.ma.array(distances, mask=closed_mask).argmax()
            closed_list[i + 1] = distant_index

            n_selected += 1

        return [ranked_conformers[i.item()] for i in closed_list[:n_selected]]

    def apply_elf_conformer_selection(
        self,
        molecule: "Molecule",
        percentage: float = 2.0,
        limit: int = 10,
        rms_tolerance: unit.Quantity = 0.05 * unit.angstrom,
    ):
        """Applies the `ELF method
        <https://docs.eyesopen.com/toolkits/python/quacpactk/molchargetheory.html#elf-conformer-selection>`_
        to select a set of diverse conformers which have minimal electrostatically
        strongly interacting functional groups from a molecules conformers.

        The diverse conformer selection is performed by the ``_elf_select_diverse_conformers``
        function, which attempts to greedily select conformers which are most distinct
        according to their RMS.

        Warnings
        --------
        * Although this function is inspired by the OpenEye ELF10 method, this
          implementation may yield slightly different conformers due to potential
          differences in this and the OE closed source implementation.

        Notes
        -----
        * The input molecule should have a large set of conformers already
          generated to select the ELF10 conformers from.
        * The selected conformers will be retained in the `molecule.conformers` list
          while unselected conformers will be discarded.
        * Only heavy atoms are included when using the RMS to select diverse conformers.

        See Also
        --------
        RDKitToolkitWrapper._elf_select_diverse_conformers

        Parameters
        ----------
        molecule
            The molecule which contains the set of conformers to select from.
        percentage
            The percentage of conformers with the lowest electrostatic interaction
            energies to greedily select from.
        limit
            The maximum number of conformers to select.
        rms_tolerance
            Conformers whose RMS is within this amount will be treated as identical and
            the duplicate discarded.
        """

        if molecule.n_conformers == 0:
            return

        # Copy the input molecule so we can directly perturb it within the method.
        molecule_copy = copy.deepcopy(molecule)

        # Prune any problematic conformers, such as trans-COOH configurations.
        conformers = self._elf_prune_problematic_conformers(molecule_copy)

        if len(conformers) == 0:

            raise ValueError(
                "There were no conformers to select from after discarding conformers "
                "which are known to be problematic when computing ELF partial charges. "
                "Make sure to generate a diverse array of conformers before calling the "
                "`RDKitToolkitWrapper.apply_elf_conformer_selection` method."
            )

        # Generate a set of absolute MMFF94 partial charges for the molecule and use
        # these to compute the electrostatic interaction energy of each conformer.
        self.assign_partial_charges(molecule_copy, "mmff94")

        conformer_energies = [
            (
                self._elf_compute_electrostatic_energy(molecule_copy, conformer),
                conformer,
            )
            for conformer in conformers
        ]

        # Rank the conformer energies and retain `percentage`% with the lowest energies.
        conformer_energies = sorted(conformer_energies, key=lambda x: x[0])
        cutoff_index = max(1, int(len(conformer_energies) * percentage / 100.0))

        low_energy_conformers = [
            conformer for _, conformer in conformer_energies[:cutoff_index]
        ]

        # Attempt to greedily select `limit` conformers which are maximally diverse.
        diverse_conformers = self._elf_select_diverse_conformers(
            molecule_copy, low_energy_conformers, limit, rms_tolerance
        )

        molecule._conformers = diverse_conformers

    def from_rdkit(
        self,
        rdmol,
        allow_undefined_stereo=False,
        hydrogens_are_explicit=False,
        _cls=None,
    ):
        """
        Create a Molecule from an RDKit molecule.

        Requires the RDKit to be installed.

        .. warning :: This API is experimental and subject to change.

        Parameters
        ----------
        rdmol : rkit.RDMol
            An RDKit molecule
        allow_undefined_stereo : bool, default=False
            If false, raises an exception if rdmol contains undefined stereochemistry.
        hydrogens_are_explicit : bool, default=False
            If False, RDKit will perform hydrogen addition using Chem.AddHs
        _cls : class
            Molecule constructor

        Returns
        -------
        molecule : openff.toolkit.topology.Molecule
            An OpenFF molecule

        Examples
        --------

        Create a molecule from an RDKit molecule

        >>> from rdkit import Chem
        >>> from openff.toolkit.tests.utils import get_data_file_path
        >>> rdmol = Chem.MolFromMolFile(get_data_file_path('systems/monomers/ethanol.sdf'))

        >>> toolkit_wrapper = RDKitToolkitWrapper()
        >>> molecule = toolkit_wrapper.from_rdkit(rdmol)

        """
        from rdkit import Chem

        if _cls is None:
            from openff.toolkit.topology.molecule import Molecule

            _cls = Molecule

        # Make a copy of the RDKit Mol as we'll need to change it (e.g. assign stereo).
        rdmol = Chem.Mol(rdmol)

        if not hydrogens_are_explicit:
            rdmol = Chem.AddHs(rdmol, addCoords=True)

        # Sanitizing the molecule. We handle aromaticity and chirality manually.
        # This SanitizeMol(...) calls cleanUp, updatePropertyCache, symmetrizeSSSR,
        # assignRadicals, setConjugation, and setHybridization.
        Chem.SanitizeMol(
            rdmol,
            (
                Chem.SANITIZE_ALL
                ^ Chem.SANITIZE_SETAROMATICITY
                ^ Chem.SANITIZE_ADJUSTHS
                ^ Chem.SANITIZE_CLEANUPCHIRALITY
                ^ Chem.SANITIZE_KEKULIZE
            ),
        )
        Chem.SetAromaticity(rdmol, Chem.AromaticityModel.AROMATICITY_MDL)
        # SetAromaticity set aromatic bonds to 1.5, but Molecule.bond_order is an
        # integer (contrarily to fractional_bond_order) so we need the Kekule order.
        Chem.Kekulize(rdmol)

        # Make sure the bond stereo tags are set before checking for
        # undefined stereo. RDKit can figure out bond stereo from other
        # information in the Mol object like bond direction properties.
        # Do not overwrite eventual chiral tags provided by the user.
        Chem.AssignStereochemistry(rdmol, cleanIt=False)

        # Check for undefined stereochemistry.
        self._detect_undefined_stereo(
            rdmol,
            raise_warning=allow_undefined_stereo,
            err_msg_prefix="Unable to make OFFMol from RDMol: ",
        )

        # Create a new OpenFF Molecule
        offmol = _cls()

        # If RDMol has a title save it
        if rdmol.HasProp("_Name"):
            # raise Exception('{}'.format(rdmol.GetProp('name')))
            offmol.name = rdmol.GetProp("_Name")
        else:
            offmol.name = ""

        # Store all properties
        # TODO: Should there be an API point for storing properties?
        properties = rdmol.GetPropsAsDict()
        offmol._properties = properties

        # setting chirality in openeye requires using neighbor atoms
        # therefore we can't do it until after the atoms and bonds are all added
        map_atoms = {}
        map_bonds = {}
        # if we are loading from a mapped smiles extract the mapping
        atom_mapping = {}
        for rda in rdmol.GetAtoms():
            rd_idx = rda.GetIdx()
            # if the molecule was made from a mapped smiles this has been hidden
            # so that it does not affect the sterochemistry tags
            try:
                map_id = int(rda.GetProp("_map_idx"))
            except KeyError:
                map_id = rda.GetAtomMapNum()

            # create a new atom
            # atomic_number = oemol.NewAtom(rda.GetAtomicNum())
            atomic_number = rda.GetAtomicNum()
            formal_charge = rda.GetFormalCharge() * unit.elementary_charge
            is_aromatic = rda.GetIsAromatic()
            if rda.HasProp("_Name"):
                name = rda.GetProp("_Name")
            else:
                # check for PDB names
                try:
                    name = rda.GetMonomerInfo().GetName().strip()
                except AttributeError:
                    name = ""

            # If chiral, store the chirality to be set later
            stereochemistry = None
            # tag = rda.GetChiralTag()
            if rda.HasProp("_CIPCode"):
                stereo_code = rda.GetProp("_CIPCode")
                # if tag == Chem.CHI_TETRAHEDRAL_CCW:
                if stereo_code == "R":
                    stereochemistry = "R"
                # if tag == Chem.CHI_TETRAHEDRAL_CW:
                elif stereo_code == "S":
                    stereochemistry = "S"
                else:
                    raise UndefinedStereochemistryError(
                        "In from_rdkit: Expected atom stereochemistry of R or S. "
                        "Got {} instead.".format(stereo_code)
                    )

            atom_index = offmol._add_atom(
                atomic_number,
                formal_charge,
                is_aromatic,
                name=name,
                stereochemistry=stereochemistry,
            )
            map_atoms[rd_idx] = atom_index
            atom_mapping[atom_index] = map_id

        # If we have a full / partial atom map add it to the molecule. Zeroes 0
        # indicates no mapping
        if {*atom_mapping.values()} != {0}:

            offmol._properties["atom_map"] = {
                idx: map_idx for idx, map_idx in atom_mapping.items() if map_idx != 0
            }

        # Similar to chirality, stereochemistry of bonds in OE is set relative to their neighbors
        for rdb in rdmol.GetBonds():
            rdb_idx = rdb.GetIdx()
            a1 = rdb.GetBeginAtomIdx()
            a2 = rdb.GetEndAtomIdx()

            # Determine bond aromaticity and Kekulized bond order
            is_aromatic = rdb.GetIsAromatic()
            order = rdb.GetBondTypeAsDouble()
            # Convert floating-point bond order to integral bond order
            order = int(order)

            # create a new bond
            bond_index = offmol._add_bond(
                map_atoms[a1], map_atoms[a2], order, is_aromatic
            )
            map_bonds[rdb_idx] = bond_index

        # Now fill in the cached (structure-dependent) properties. We have to have the 2D structure of the molecule
        # in place first, because each call to add_atom and add_bond invalidates all cached properties
        for rdb in rdmol.GetBonds():
            rdb_idx = rdb.GetIdx()
            offb_idx = map_bonds[rdb_idx]
            offb = offmol.bonds[offb_idx]
            # determine if stereochemistry is needed
            # Note that RDKit has 6 possible values of bond stereo: CIS, TRANS, E, Z, ANY, or NONE
            # The logic below assumes that "ANY" and "NONE" mean the same thing.
            stereochemistry = None
            tag = rdb.GetStereo()
            if tag == Chem.BondStereo.STEREOZ:
                stereochemistry = "Z"
            elif tag == Chem.BondStereo.STEREOE:
                stereochemistry = "E"
            elif tag == Chem.BondStereo.STEREOTRANS or tag == Chem.BondStereo.STEREOCIS:
                raise ValueError(
                    "Expected RDKit bond stereochemistry of E or Z, got {} instead".format(
                        tag
                    )
                )
            offb._stereochemistry = stereochemistry
            fractional_bond_order = None
            if rdb.HasProp("fractional_bond_order"):
                fractional_bond_order = rdb.GetDoubleProp("fractional_bond_order")
            offb.fractional_bond_order = fractional_bond_order

        # TODO: Save conformer(s), if present
        # If the rdmol has a conformer, store its coordinates
        if len(rdmol.GetConformers()) != 0:
            for conf in rdmol.GetConformers():
                n_atoms = offmol.n_atoms
                # TODO: Will this always be angstrom when loading from RDKit?
                positions = unit.Quantity(np.zeros((n_atoms, 3)), unit.angstrom)
                for rd_idx, off_idx in map_atoms.items():
                    atom_coords = conf.GetPositions()[rd_idx, :] * unit.angstrom
                    positions[off_idx, :] = atom_coords
                offmol._add_conformer(positions)

        partial_charges = unit.Quantity(
            np.zeros(shape=offmol.n_atoms, dtype=np.float64),
            unit=unit.elementary_charge,
        )

        any_atom_has_partial_charge = False
        for rd_idx, rd_atom in enumerate(rdmol.GetAtoms()):
            off_idx = map_atoms[rd_idx]
            if rd_atom.HasProp("PartialCharge"):
                charge = rd_atom.GetDoubleProp("PartialCharge") * unit.elementary_charge
                partial_charges[off_idx] = charge
                any_atom_has_partial_charge = True
            else:
                # If some other atoms had partial charges but this one doesn't, raise an Exception
                if any_atom_has_partial_charge:
                    raise ValueError(
                        "Some atoms in rdmol have partial charges, but others do not."
                    )
        if any_atom_has_partial_charge:
            offmol.partial_charges = partial_charges
        else:
            offmol.partial_charges = None
        return offmol

    to_rdkit_cache = LRUCache(maxsize=4096)
    @cached(to_rdkit_cache, key=mol_to_ctab_and_aro_key)
    def _connectivity_table_to_rdkit(
        self, molecule, aromaticity_model=DEFAULT_AROMATICITY_MODEL
    ):
        from rdkit import Chem

        # Create an editable RDKit molecule
        rdmol = Chem.RWMol()

        _bondtypes = {
            1: Chem.BondType.SINGLE,
            1.5: Chem.BondType.AROMATIC,
            2: Chem.BondType.DOUBLE,
            3: Chem.BondType.TRIPLE,
            4: Chem.BondType.QUADRUPLE,
            5: Chem.BondType.QUINTUPLE,
            6: Chem.BondType.HEXTUPLE,
            7: Chem.BondType.ONEANDAHALF,
        }

        for index, atom in enumerate(molecule.atoms):
            rdatom = Chem.Atom(atom.atomic_number)
            rdatom.SetFormalCharge(
                atom.formal_charge.value_in_unit(unit.elementary_charge)
            )
            rdatom.SetIsAromatic(atom.is_aromatic)

            ## Stereo handling code moved to after bonds are added
            if atom.stereochemistry == "S":
                rdatom.SetChiralTag(Chem.CHI_TETRAHEDRAL_CW)
            elif atom.stereochemistry == "R":
                rdatom.SetChiralTag(Chem.CHI_TETRAHEDRAL_CCW)

            rd_index = rdmol.AddAtom(rdatom)

            # Let's make sure al the atom indices in the two molecules
            # are the same, otherwise we need to create an atom map.
            assert index == atom.molecule_atom_index
            assert index == rd_index

        for bond in molecule.bonds:
            atom_indices = (
                bond.atom1.molecule_atom_index,
                bond.atom2.molecule_atom_index,
            )
            rdmol.AddBond(*atom_indices)
            rdbond = rdmol.GetBondBetweenAtoms(*atom_indices)
            # Assign bond type, which is based on order unless it is aromatic
            if bond.is_aromatic:
                rdbond.SetBondType(_bondtypes[1.5])
                rdbond.SetIsAromatic(True)
            else:
                rdbond.SetBondType(_bondtypes[bond.bond_order])
                rdbond.SetIsAromatic(False)

        Chem.SanitizeMol(
            rdmol,
            Chem.SANITIZE_ALL ^ Chem.SANITIZE_ADJUSTHS ^ Chem.SANITIZE_SETAROMATICITY,
        )

        # Fix for aromaticity being lost
        if aromaticity_model == "OEAroModel_MDL":
            Chem.SetAromaticity(rdmol, Chem.AromaticityModel.AROMATICITY_MDL)
        else:
            raise ValueError(f"Aromaticity model {aromaticity_model} not recognized")

        # Assign atom stereochemsitry and collect atoms for which RDKit
        # can't figure out chirality. The _CIPCode property of these atoms
        # will be forcefully set to the stereo we want (see #196).
        undefined_stereo_atoms = {}
        for index, atom in enumerate(molecule.atoms):
            rdatom = rdmol.GetAtomWithIdx(index)

            # Skip non-chiral atoms.
            if atom.stereochemistry is None:
                continue

            # Let's randomly assign this atom's (local) stereo to CW
            # and check if this causes the (global) stereo to be set
            # to the desired one (S or R).
            rdatom.SetChiralTag(Chem.CHI_TETRAHEDRAL_CW)
            # We need to do force and cleanIt to recalculate CIP stereo.
            Chem.AssignStereochemistry(rdmol, force=True, cleanIt=True)
            # If our random initial assignment worked, then we're set.
            if (
                rdatom.HasProp("_CIPCode")
                and rdatom.GetProp("_CIPCode") == atom.stereochemistry
            ):
                continue

            # Otherwise, set it to CCW.
            rdatom.SetChiralTag(Chem.CHI_TETRAHEDRAL_CCW)
            # We need to do force and cleanIt to recalculate CIP stereo.
            Chem.AssignStereochemistry(rdmol, force=True, cleanIt=True)
            # Hopefully this worked, otherwise something's wrong
            if (
                rdatom.HasProp("_CIPCode")
                and rdatom.GetProp("_CIPCode") == atom.stereochemistry
            ):
                continue

            # Keep track of undefined stereo atoms. We'll force stereochemistry
            # at the end to avoid the next AssignStereochemistry to overwrite.
            if not rdatom.HasProp("_CIPCode"):
                undefined_stereo_atoms[rdatom] = atom.stereochemistry
                continue

            # Something is wrong.
            err_msg = (
                "Unknown atom stereochemistry encountered in to_rdkit. "
                "Desired stereochemistry: {}. Set stereochemistry {}".format(
                    atom.stereochemistry, rdatom.GetProp("_CIPCode")
                )
            )
            raise RuntimeError(err_msg)

        # Copy bond stereo info from molecule to rdmol.
        self._assign_rdmol_bonds_stereo(molecule, rdmol)

        # Cleanup the rdmol
        rdmol.UpdatePropertyCache(strict=False)
        Chem.GetSSSR(rdmol)

        # Forcefully assign stereo information on the atoms that RDKit
        # can't figure out. This must be done last as calling AssignStereochemistry
        # again will delete these properties (see #196).
        for rdatom, stereochemistry in undefined_stereo_atoms.items():
            rdatom.SetProp("_CIPCode", stereochemistry)

        return rdmol

    def to_rdkit(self, molecule, aromaticity_model=DEFAULT_AROMATICITY_MODEL):
        """
        Create an RDKit molecule

        Requires the RDKit to be installed.

        .. warning :: This API is experimental and subject to change.

        Parameters
        ----------
        aromaticity_model : str, optional, default=DEFAULT_AROMATICITY_MODEL
            The aromaticity model to use

        Returns
        -------
        rdmol : rkit.RDMol
            An RDKit molecule

        Examples
        --------

        Convert a molecule to RDKit

        >>> from openff.toolkit.topology import Molecule
        >>> ethanol = Molecule.from_smiles('CCO')
        >>> rdmol = ethanol.to_rdkit()

        """
        from rdkit import Chem, Geometry

        # Convert the OFF molecule's connectivity table to RDKit, returning a cached rdmol if possible
        rdmol = self._connectivity_table_to_rdkit(
            molecule, aromaticity_model=aromaticity_model
        )
        # In case a cached rdmol was returned, make a copy of it
        rdmol = Chem.RWMol(rdmol)
        # Set name
        # TODO: What is the best practice for how this should be named?
        if not (molecule.name is None):
            rdmol.SetProp("_Name", molecule.name)

        # TODO: Set other properties
        for name, value in molecule.properties.items():
            if type(value) == str:
                rdmol.SetProp(name, value)
            elif type(value) == int:
                rdmol.SetIntProp(name, value)
            elif type(value) == float:
                rdmol.SetDoubleProp(name, value)
            elif type(value) == bool:
                rdmol.SetBoolProp(name, value)
            else:
                # Shove everything else into a string
                rdmol.SetProp(name, str(value))

        for index, atom in enumerate(molecule.atoms):
            rdatom = rdmol.GetAtomWithIdx(index)
            rdatom.SetProp("_Name", atom.name)

        for bond in molecule.bonds:
            atom_indices = (
                bond.atom1.molecule_atom_index,
                bond.atom2.molecule_atom_index,
            )
            rdbond = rdmol.GetBondBetweenAtoms(*atom_indices)
            if not (bond.fractional_bond_order is None):
                rdbond.SetDoubleProp(
                    "fractional_bond_order", bond.fractional_bond_order
                )

        # Set coordinates if we have them
        if molecule._conformers:
            for conformer in molecule._conformers:
                rdmol_conformer = Chem.Conformer()
                for atom_idx in range(molecule.n_atoms):
                    x, y, z = conformer[atom_idx, :].value_in_unit(unit.angstrom)
                    rdmol_conformer.SetAtomPosition(atom_idx, Geometry.Point3D(x, y, z))
                rdmol.AddConformer(rdmol_conformer, assignId=True)

        # Retain charges, if present
        if not (molecule._partial_charges is None):
            rdk_indexed_charges = np.zeros(shape=molecule.n_atoms, dtype=float)
            for atom_idx, charge in enumerate(molecule._partial_charges):
                charge_unitless = charge.value_in_unit(unit.elementary_charge)
                rdk_indexed_charges[atom_idx] = charge_unitless
            for atom_idx, rdk_atom in enumerate(rdmol.GetAtoms()):
                rdk_atom.SetDoubleProp("PartialCharge", rdk_indexed_charges[atom_idx])

            # Note: We could put this outside the "if" statement, which would result in all partial charges in the
            #       resulting file being set to "n/a" if they weren't set in the Open Force Field Toolkit ``Molecule``
            Chem.CreateAtomDoublePropertyList(rdmol, "PartialCharge")

        # Return non-editable version
        return Chem.Mol(rdmol)

    def to_inchi(self, molecule, fixed_hydrogens=False):
        """
        Create an InChI string for the molecule using the RDKit Toolkit.
        InChI is a standardised representation that does not capture tautomers unless specified using the fixed hydrogen
        layer.

        For information on InChi see here https://iupac.org/who-we-are/divisions/division-details/inchi/

        Parameters
        ----------
        molecule : An openff.toolkit.topology.Molecule
            The molecule to convert into a SMILES.

        fixed_hydrogens: bool, default=False
            If a fixed hydrogen layer should be added to the InChI, if `True` this will produce a non standard specific
            InChI string of the molecule.

        Returns
        --------
        inchi: str
            The InChI string of the molecule.
        """

        from rdkit import Chem

        rdmol = self.to_rdkit(molecule)
        if fixed_hydrogens:
            inchi = Chem.MolToInchi(rdmol, options="-FixedH")
        else:
            inchi = Chem.MolToInchi(rdmol)
        return inchi

    def to_inchikey(self, molecule, fixed_hydrogens=False):
        """
        Create an InChIKey for the molecule using the RDKit Toolkit.
        InChIKey is a standardised representation that does not capture tautomers unless specified using the fixed hydrogen
        layer.

        For information on InChi see here https://iupac.org/who-we-are/divisions/division-details/inchi/

        Parameters
        ----------
        molecule : An openff.toolkit.topology.Molecule
            The molecule to convert into a SMILES.

        fixed_hydrogens: bool, default=False
            If a fixed hydrogen layer should be added to the InChI, if `True` this will produce a non standard specific
            InChI string of the molecule.

        Returns
        --------
        inchi_key: str
            The InChIKey representation of the molecule.
        """

        from rdkit import Chem

        rdmol = self.to_rdkit(molecule)
        if fixed_hydrogens:
            inchi_key = Chem.MolToInchiKey(rdmol, options="-FixedH")
        else:
            inchi_key = Chem.MolToInchiKey(rdmol)
        return inchi_key

    def get_tagged_smarts_connectivity(self, smarts):
        """
        Returns a tuple of tuples indicating connectivity between tagged atoms in a SMARTS string. Does not
        return bond order.

        Parameters
        ----------
        smarts : str
            The tagged SMARTS to analyze

        Returns
        -------
        unique_tags : tuple of int
            A sorted tuple of all unique tagged atom map indices.
        tagged_atom_connectivity : tuple of tuples of int, shape n_tagged_bonds x 2
            A tuple of tuples, where each inner tuple is a pair of tagged atoms (tag_idx_1, tag_idx_2) which are
            bonded. The inner tuples are ordered smallest-to-largest, and the tuple of tuples is ordered
            lexically. So the return value for an improper torsion would be ((1, 2), (2, 3), (2, 4)).

        Raises
        ------
        SMIRKSParsingError
            If RDKit was unable to parse the provided smirks/tagged smarts
        """
        from rdkit import Chem

        from openff.toolkit.typing.chemistry import SMIRKSParsingError

        ss = Chem.MolFromSmarts(smarts)

        if ss is None:
            raise SMIRKSParsingError(f"RDKit was unable to parse SMIRKS {smarts}")

        unique_tags = set()
        connections = set()
        for at1 in ss.GetAtoms():
            if at1.GetAtomMapNum() == 0:
                continue
            unique_tags.add(at1.GetAtomMapNum())
            for at2 in at1.GetNeighbors():
                if at2.GetAtomMapNum() == 0:
                    continue
                cxn_to_add = sorted([at1.GetAtomMapNum(), at2.GetAtomMapNum()])
                connections.add(tuple(cxn_to_add))
        connections = tuple(sorted(list(connections)))
        unique_tags = tuple(sorted(list(unique_tags)))
        return unique_tags, connections

    @staticmethod
    def _find_smarts_matches(rdmol, smirks, aromaticity_model="OEAroModel_MDL"):
        """Find all sets of atoms in the provided RDKit molecule that match the provided SMARTS string.

        Parameters
        ----------
        rdmol : rdkit.Chem.Mol
            rdmol to process with the SMIRKS in order to find matches
        smarts : str
            SMARTS string with any number of sequentially tagged atoms.
            If there are N tagged atoms numbered 1..N, the resulting matches will be N-tuples of atoms that match the corresponding tagged atoms.
        aromaticity_model : str, optional, default='OEAroModel_MDL'
            OpenEye aromaticity model designation as a string, such as ``OEAroModel_MDL``.
            Molecule is prepared with this aromaticity model prior to querying.

        Returns
        -------
        matches : list of tuples of atoms indices within the ``rdmol``
            matches[index] is an N-tuple of atom numbers from the ``rdmol``
            Matches are returned in no guaranteed order.
            # TODO: What is returned if no matches are found? An empty list, or None?
            # TODO: Ensure that SMARTS numbers 1, 2, 3... are rendered into order of returnd matches indexed by 0, 1, 2...

        .. notes ::

           * Raises ``ValueError`` if ``smarts`` query is malformed

        """
        from rdkit import Chem

        # Make a copy of the molecule
        # rdmol = Chem.Mol(rdmol)
        # Use designated aromaticity model
        # if aromaticity_model == "OEAroModel_MDL":
        #    Chem.SanitizeMol(rdmol, Chem.SANITIZE_ALL ^ Chem.SANITIZE_SETAROMATICITY)
        #    Chem.SetAromaticity(rdmol, Chem.AromaticityModel.AROMATICITY_MDL)
        # else:
        #    # Only the OEAroModel_MDL is supported for now
        #    raise ValueError("Unknown aromaticity model: {}".aromaticity_models)
        # Set up query.
        qmol = Chem.MolFromSmarts(smirks)  # cannot catch the error
        if qmol is None:
            raise ValueError(
                'RDKit could not parse the SMIRKS string "{}"'.format(smirks)
            )

        # Create atom mapping for query molecule
        idx_map = dict()
        for atom in qmol.GetAtoms():
            smirks_index = atom.GetAtomMapNum()
            if smirks_index != 0:
                idx_map[smirks_index - 1] = atom.GetIdx()
        map_list = [idx_map[x] for x in sorted(idx_map)]

        # Perform matching
        matches = list()

        # choose the largest unsigned int without overflow
        # since the C++ signature is a uint
        max_matches = np.iinfo(np.uintc).max
        for match in rdmol.GetSubstructMatches(
            qmol, uniquify=False, maxMatches=max_matches, useChirality=True
        ):
            mas = [match[x] for x in map_list]
            matches.append(tuple(mas))

        return matches

    def find_smarts_matches(self, molecule, smarts, aromaticity_model="OEAroModel_MDL"):
        """
        Find all SMARTS matches for the specified molecule, using the specified aromaticity model.

        .. warning :: This API is experimental and subject to change.

        Parameters
        ----------
        molecule : openff.toolkit.topology.Molecule
            The molecule for which all specified SMARTS matches are to be located
        smarts : str
            SMARTS string with optional SMIRKS-style atom tagging
        aromaticity_model : str, optional, default='OEAroModel_MDL'
            Molecule is prepared with this aromaticity model prior to querying.

        .. note :: Currently, the only supported ``aromaticity_model`` is ``OEAroModel_MDL``

        """
        rdmol = self._connectivity_table_to_rdkit(
            molecule, aromaticity_model=aromaticity_model
        )
        return self._find_smarts_matches(
            rdmol, smarts, aromaticity_model="OEAroModel_MDL"
        )

    # --------------------------------
    # Stereochemistry RDKit utilities.
    # --------------------------------

    def find_rings(self, molecule):
        """Find the rings in a given molecule.

        .. note ::

            For systems containing some special cases of connected rings, this
            function may not be well-behaved and may report a different number
            rings than expected. Some problematic cases include networks of many
            (5+) rings or bicyclic moieties (i.e. norbornane).

        Parameters
        ----------
        molecule : openff.toolkit.topology.Molecule
            The molecule for which rings are to be found

        Returns
        -------
        rings : tuple of tuples of atom indices
            Nested tuples, each containing the indices of atoms in each ring

        """
        rdmol = molecule.to_rdkit()
        ring_info = rdmol.GetRingInfo()
        rings = ring_info.AtomRings()
        return rings

    @staticmethod
    def _find_undefined_stereo_atoms(rdmol, assign_stereo=False):
        """Find the chiral atoms with undefined stereochemsitry in the RDMol.

        Parameters
        ----------
        rdmol : rdkit.RDMol
            The RDKit molecule.
        assign_stereo : bool, optional, default=False
            As a side effect, this function calls ``Chem.AssignStereochemistry()``
            so by default we work on a molecule copy. Set this to ``True`` to avoid
            making a copy and assigning the stereochemistry to the Mol object.

        Returns
        -------
        undefined_atom_indices : List[int]
            A list of atom indices that are chiral centers with undefined
            stereochemistry.

        See Also
        --------
        rdkit.Chem.FindMolChiralCenters

        """
        from rdkit import Chem

        if not assign_stereo:
            # Avoid modifying the original molecule.
            rdmol = copy.deepcopy(rdmol)

        # Flag possible chiral centers with the "_ChiralityPossible".
        Chem.AssignStereochemistry(rdmol, force=True, flagPossibleStereoCenters=True)

        # Find all atoms with undefined stereo.
        undefined_atom_indices = []
        for atom_idx, atom in enumerate(rdmol.GetAtoms()):
            if atom.GetChiralTag() == Chem.ChiralType.CHI_UNSPECIFIED and atom.HasProp(
                "_ChiralityPossible"
            ):
                undefined_atom_indices.append(atom_idx)
        return undefined_atom_indices

    @staticmethod
    def _find_undefined_stereo_bonds(rdmol):
        """Find the chiral atoms with undefined stereochemsitry in the RDMol.

        Parameters
        ----------
        rdmol : rdkit.RDMol
            The RDKit molecule.

        Returns
        -------
        undefined_bond_indices : List[int]
            A list of bond indices with undefined stereochemistry.

        See Also
        --------
        Chem.EnumerateStereoisomers._getFlippers

        Links
        -----
        https://github.com/rdkit/rdkit/blob/master/Code/GraphMol/Chirality.cpp#L1509-L1515
            This comment in FindPotentialStereoBonds mention that the method
            ignores ring bonds.
        https://github.com/DrrDom/rdk/blob/master/gen_stereo_rdkit3.py
            The function get_unspec_double_bonds() in this module looks like
            may solve the problem with the rings.

        """
        from rdkit import Chem

        # Copy the molecule to avoid side effects. Chem.FindPotentialStereoBonds
        # assign Bond.STEREOANY to unspecific bond, which make subsequent calls
        # of Chem.AssignStereochemistry ignore the bond even if there are
        # ENDDOWNRIGHT/ENDUPRIGHT bond direction indications.
        rdmol_copy = copy.deepcopy(rdmol)

        # Clear any previous assignments on the bonds, since FindPotentialStereo may not overwrite it
        for bond in rdmol_copy.GetBonds():
            bond.SetStereo(Chem.BondStereo.STEREONONE)

        # This function assigns Bond.GetStereo() == Bond.STEREOANY to bonds with
        # possible stereochemistry.
        Chem.FindPotentialStereoBonds(rdmol_copy, cleanIt=True)

        # Any TRULY stereogenic bonds in the molecule are now marked as STEREOANY in rdmol_copy.
        # Iterate through all the bonds, and for the ones where rdmol_copy is marked as STEREOANY,
        # ensure that they are cis/trans/E/Z (tested here be ensuring that they're NOT either
        # # of the other possible types (NONE or ANY))
        undefined_bond_indices = []
        for bond_idx, (orig_bond, repercieved_bond) in enumerate(
            zip(rdmol.GetBonds(), rdmol_copy.GetBonds())
        ):
            # print(repercieved_bond.GetStereo(), orig_bond.GetStereo())
            if (repercieved_bond.GetStereo() == Chem.BondStereo.STEREOANY) and (
                (orig_bond.GetStereo() == Chem.BondStereo.STEREOANY)
                or (orig_bond.GetStereo() == Chem.BondStereo.STEREONONE)
            ):
                undefined_bond_indices.append(bond_idx)
        return undefined_bond_indices

    @classmethod
    def _detect_undefined_stereo(cls, rdmol, err_msg_prefix="", raise_warning=False):
        """Raise UndefinedStereochemistryError if the RDMol has undefined stereochemistry.

        Parameters
        ----------
        rdmol : rdkit.Chem.Mol
            The RDKit molecule.
        err_msg_prefix : str, optional
            A string to prepend to the error/warning message.
        raise_warning : bool, optional, default=False
            If True, a warning is issued instead of an exception.

        Raises
        ------
        UndefinedStereochemistryError
            If the RDMol has undefined atom or bond stereochemistry.

        """
        # Find undefined atom/bond stereochemistry.
        undefined_atom_indices = cls._find_undefined_stereo_atoms(rdmol)
        undefined_bond_indices = cls._find_undefined_stereo_bonds(rdmol)

        # Build error message.
        if len(undefined_atom_indices) == 0 and len(undefined_bond_indices) == 0:
            msg = None
        else:
            msg = err_msg_prefix + "RDMol has unspecified stereochemistry. "
            # The "_Name" property is not always assigned.
            if rdmol.HasProp("_Name"):
                msg += "RDMol name: " + rdmol.GetProp("_Name")

        # Details about undefined atoms.
        if len(undefined_atom_indices) > 0:
            msg += "Undefined chiral centers are:\n"
            for undefined_atom_idx in undefined_atom_indices:
                msg += " - Atom {symbol} (index {index})\n".format(
                    symbol=rdmol.GetAtomWithIdx(undefined_atom_idx).GetSymbol(),
                    index=undefined_atom_idx,
                )

        # Details about undefined bond.
        if len(undefined_bond_indices) > 0:
            msg += "Bonds with undefined stereochemistry are:\n"
            for undefined_bond_idx in undefined_bond_indices:
                bond = rdmol.GetBondWithIdx(undefined_bond_idx)
                atom1, atom2 = bond.GetBeginAtom(), bond.GetEndAtom()
                msg += " - Bond {bindex} (atoms {aindex1}-{aindex2} of element ({symbol1}-{symbol2})\n".format(
                    bindex=undefined_bond_idx,
                    aindex1=atom1.GetIdx(),
                    aindex2=atom2.GetIdx(),
                    symbol1=atom1.GetSymbol(),
                    symbol2=atom2.GetSymbol(),
                )

        if msg is not None:
            if raise_warning:
                msg = "Warning (not error because allow_undefined_stereo=True): " + msg
                logger.warning(msg)
            else:
                msg = "Unable to make OFFMol from RDMol: " + msg
                raise UndefinedStereochemistryError(msg)

    @staticmethod
    def _flip_rdbond_direction(rdbond, paired_rdbonds):
        """Flip the rdbond and all those paired to it.

        Parameters
        ----------
        rdbond : rdkit.Chem.Bond
            The Bond whose direction needs to be flipped.
        paired_rdbonds : Dict[Tuple[int], List[rdkit.Chem.Bond]]
            Maps bond atom indices that are assigned a bond direction to
            the bonds on the other side of the double bond.
        """
        from rdkit import Chem

        # The function assumes that all bonds are either up or down.
        supported_directions = {Chem.BondDir.ENDUPRIGHT, Chem.BondDir.ENDDOWNRIGHT}

        def _flip(b, paired, flipped, ignored):
            # The function assumes that all bonds are either up or down.
            assert b.GetBondDir() in supported_directions
            bond_atom_indices = (b.GetBeginAtomIdx(), b.GetEndAtomIdx())

            # Check that we haven't flipped this bond already.
            if bond_atom_indices in flipped:
                # This should never happen.
                raise RuntimeError("Cannot flip the bond direction consistently.")

            # Flip the bond.
            if b.GetBondDir() == Chem.BondDir.ENDUPRIGHT:
                b.SetBondDir(Chem.BondDir.ENDDOWNRIGHT)
            else:
                b.SetBondDir(Chem.BondDir.ENDUPRIGHT)
            flipped.add(bond_atom_indices)

            # Flip all the paired bonds as well (if there are any).
            if bond_atom_indices in paired:
                for paired_rdbond in paired[bond_atom_indices]:
                    # Don't flip the bond that was flipped in the upper-level recursion.
                    if (
                        paired_rdbond.GetBeginAtomIdx(),
                        paired_rdbond.GetEndAtomIdx(),
                    ) != ignored:
                        # Don't flip this bond in the next recursion.
                        _flip(paired_rdbond, paired, flipped, ignored=bond_atom_indices)

        _flip(rdbond, paired_rdbonds, flipped=set(), ignored=None)

    @classmethod
    def _assign_rdmol_bonds_stereo(cls, offmol, rdmol):
        """Copy the info about bonds stereochemistry from the OFF Molecule to RDKit Mol."""
        from rdkit import Chem

        # Map the bonds indices that are assigned bond direction
        # to the bond on the other side of the double bond.
        # (atom_index1, atom_index2) -> List[rdkit.Chem.Bond]
        paired_bonds = {}

        for bond in offmol.bonds:
            # No need to do anything with bonds without stereochemistry.
            if not bond.stereochemistry:
                continue

            # Isolate stereo RDKit bond object.
            rdbond_atom_indices = (
                bond.atom1.molecule_atom_index,
                bond.atom2.molecule_atom_index,
            )
            stereo_rdbond = rdmol.GetBondBetweenAtoms(*rdbond_atom_indices)

            # Collect all neighboring rdbonds of atom1 and atom2.
            neighbor_rdbonds1 = [
                rdmol.GetBondBetweenAtoms(
                    n.molecule_atom_index, bond.atom1.molecule_atom_index
                )
                for n in bond.atom1.bonded_atoms
                if n != bond.atom2
            ]
            neighbor_rdbonds2 = [
                rdmol.GetBondBetweenAtoms(
                    bond.atom2.molecule_atom_index, n.molecule_atom_index
                )
                for n in bond.atom2.bonded_atoms
                if n != bond.atom1
            ]

            # Select only 1 neighbor bond per atom out of the two.
            neighbor_rdbonds = []
            for i, rdbonds in enumerate([neighbor_rdbonds1, neighbor_rdbonds2]):
                # If there are no neighbors for which we have already
                # assigned the bond direction, just pick the first one.
                neighbor_rdbonds.append(rdbonds[0])
                # Otherwise, pick neighbor that was already assigned to
                # avoid inconsistencies and keep the tree non-cyclic.
                for rdb in rdbonds:
                    if (rdb.GetBeginAtomIdx(), rdb.GetBeginAtomIdx()) in paired_bonds:
                        neighbor_rdbonds[i] = rdb
                        break

            # Assign a random direction to the bonds that were not already assigned
            # keeping track of which bond would be best to flip later (i.e. does that
            # are not already determining the stereochemistry of another double bond).
            flipped_rdbond = neighbor_rdbonds[0]
            for rdb in neighbor_rdbonds:
                if (rdb.GetBeginAtomIdx(), rdb.GetEndAtomIdx()) not in paired_bonds:
                    rdb.SetBondDir(Chem.BondDir.ENDUPRIGHT)
                    # Set this bond as a possible bond to flip.
                    flipped_rdbond = rdb

            Chem.AssignStereochemistry(rdmol, cleanIt=True, force=True)

            # Verify that the current directions give us the desired stereochemistries.
            assert bond.stereochemistry in {"E", "Z"}
            if bond.stereochemistry == "E":
                desired_rdk_stereo_code = Chem.rdchem.BondStereo.STEREOE
            else:
                desired_rdk_stereo_code = Chem.rdchem.BondStereo.STEREOZ

            # If that doesn't work, flip the direction of one bond preferring
            # those that are not already determining the stereo of another bond.
            if stereo_rdbond.GetStereo() != desired_rdk_stereo_code:
                cls._flip_rdbond_direction(flipped_rdbond, paired_bonds)
                Chem.AssignStereochemistry(rdmol, cleanIt=True, force=True)

                # The stereo should be set correctly here.
                assert stereo_rdbond.GetStereo() == desired_rdk_stereo_code

            # Update paired bonds map.
            neighbor_bond_indices = [
                (rdb.GetBeginAtomIdx(), rdb.GetEndAtomIdx()) for rdb in neighbor_rdbonds
            ]
            for i, bond_indices in enumerate(neighbor_bond_indices):
                try:
                    paired_bonds[bond_indices].append(neighbor_rdbonds[1 - i])
                except KeyError:
                    paired_bonds[bond_indices] = [neighbor_rdbonds[1 - i]]


class AmberToolsToolkitWrapper(ToolkitWrapper):
    """
    AmberTools toolkit wrapper

    .. warning :: This API is experimental and subject to change.
    """

    _toolkit_name = "AmberTools"
    _toolkit_installation_instructions = (
        "The AmberTools toolkit (free and open source) can be found at "
        "https://anaconda.org/conda-forge/ambertools"
    )

    def __init__(self):
        super().__init__()

        self._toolkit_file_read_formats = []
        self._toolkit_file_write_formats = []

        if not self.is_available():
            raise ToolkitUnavailableException(
                f"The required toolkit {self._toolkit_name} is not "
                f"available. {self._toolkit_installation_instructions}"
            )

        # TODO: More reliable way to extract AmberTools version
        out = subprocess.check_output(["antechamber", "-L"])
        ambertools_version = out.decode("utf-8").split("\n")[1].split()[3].strip(":")
        self._toolkit_version = ambertools_version

        # TODO: Find AMBERHOME or executable home, checking miniconda if needed
        # Store an instance of an RDKitToolkitWrapper for file I/O
        self._rdkit_toolkit_wrapper = RDKitToolkitWrapper()

    @staticmethod
    def is_available():
        """
        Check whether the AmberTools toolkit is installed

        Returns
        -------
        is_installed : bool
            True if AmberTools is installed, False otherwise.

        """
        # TODO: Check all tools needed
        # TODO: How should we implement find_executable?
        ANTECHAMBER_PATH = find_executable("antechamber")
        if ANTECHAMBER_PATH is None:
            return False
        # AmberToolsToolkitWrapper needs RDKit to do basically anything, since its interface requires SDF I/O
        if not (RDKitToolkitWrapper.is_available()):
            return False
        return True

    def assign_partial_charges(
        self,
        molecule,
        partial_charge_method=None,
        use_conformers=None,
        strict_n_conformers=False,
        _cls=None,
    ):
        """
        Compute partial charges with AmberTools using antechamber/sqm, and assign
        the new values to the partial_charges attribute.

        .. warning :: This API experimental and subject to change.

        .. todo ::

           * Do we want to also allow ESP/RESP charges?

        Parameters
        ----------
        molecule : openff.toolkit.topology.Molecule
            Molecule for which partial charges are to be computed
        partial_charge_method : str, optional, default=None
            The charge model to use. One of ['gasteiger', 'am1bcc', 'am1-mulliken']. If None, 'am1-mulliken' will be used.
        use_conformers : iterable of simtk.unit.Quantity-wrapped numpy arrays, each with shape (n_atoms, 3) and dimension of distance. Optional, default = None
            List of (n_atoms x 3) simtk.unit.Quantities to use for partial charge calculation.
            If None, an appropriate number of conformers will be generated.
        strict_n_conformers : bool, default=False
            Whether to raise an exception if an invalid number of conformers is provided for the given charge method.
            If this is False and an invalid number of conformers is found, a warning will be raised.
        _cls : class
            Molecule constructor

        Raises
        ------
        ChargeMethodUnavailableError if the requested charge method can not be handled by this toolkit

        ChargeCalculationError if the charge method is supported by this toolkit, but fails
        """

        import os
        import subprocess

        from openff.toolkit.topology import Molecule

        if partial_charge_method is None:
            partial_charge_method = "am1-mulliken"
        else:
            # Standardize method name for string comparisons
            partial_charge_method = partial_charge_method.lower()

        SUPPORTED_CHARGE_METHODS = {
            "am1bcc": {
                "antechamber_keyword": "bcc",
                "min_confs": 1,
                "max_confs": 1,
                "rec_confs": 1,
            },
            "am1-mulliken": {
                "antechamber_keyword": "mul",
                "min_confs": 1,
                "max_confs": 1,
                "rec_confs": 1,
            },
            "gasteiger": {
                "antechamber_keyword": "gas",
                "min_confs": 0,
                "max_confs": 0,
                "rec_confs": 0,
            },
        }

        if partial_charge_method not in SUPPORTED_CHARGE_METHODS:
            raise ChargeMethodUnavailableError(
                f"partial_charge_method '{partial_charge_method}' is not available from AmberToolsToolkitWrapper. "
                f"Available charge methods are {list(SUPPORTED_CHARGE_METHODS.keys())} "
            )

        charge_method = SUPPORTED_CHARGE_METHODS[partial_charge_method]

        if _cls is None:
            from openff.toolkit.topology.molecule import Molecule

            _cls = Molecule

        # Make a temporary copy of the molecule, since we'll be messing with its conformers
        mol_copy = _cls(molecule)

        if use_conformers is None:
            if charge_method["rec_confs"] == 0:
                mol_copy._conformers = None
            else:
                mol_copy.generate_conformers(
                    n_conformers=charge_method["rec_confs"],
                    rms_cutoff=0.25 * unit.angstrom,
                    toolkit_registry=RDKitToolkitWrapper(),
                )
            # TODO: What's a "best practice" RMS cutoff to use here?
        else:
            mol_copy._conformers = None
            for conformer in use_conformers:
                mol_copy._add_conformer(conformer)
            self._check_n_conformers(
                mol_copy,
                partial_charge_method=partial_charge_method,
                min_confs=charge_method["min_confs"],
                max_confs=charge_method["max_confs"],
                strict_n_conformers=strict_n_conformers,
            )

        # Find the path to antechamber
        # TODO: How should we implement find_executable?
        ANTECHAMBER_PATH = find_executable("antechamber")
        if ANTECHAMBER_PATH is None:
            raise AntechamberNotFoundError(
                "Antechamber not found, cannot run charge_mol()"
            )

        # Compute charges
        with tempfile.TemporaryDirectory() as tmpdir:
            with temporary_cd(tmpdir):
                net_charge = mol_copy.total_charge / unit.elementary_charge
                # Write out molecule in SDF format
                ## TODO: How should we handle multiple conformers?
                self._rdkit_toolkit_wrapper.to_file(
                    mol_copy, "molecule.sdf", file_format="sdf"
                )
                # Compute desired charges
                # TODO: Add error handling if antechamber chokes
                short_charge_method = charge_method["antechamber_keyword"]
                subprocess.check_output(
                    [
                        "antechamber",
                        "-i",
                        "molecule.sdf",
                        "-fi",
                        "sdf",
                        "-o",
                        "charged.mol2",
                        "-fo",
                        "mol2",
                        "-pf",
                        "yes",
                        "-dr",
                        "n",
                        "-c",
                        short_charge_method,
                        "-nc",
                        str(net_charge),
                    ]
                )
                # Write out just charges
                subprocess.check_output(
                    [
                        "antechamber",
                        "-dr",
                        "n",
                        "-i",
                        "charged.mol2",
                        "-fi",
                        "mol2",
                        "-o",
                        "charges2.mol2",
                        "-fo",
                        "mol2",
                        "-c",
                        "wc",
                        "-cf",
                        "charges.txt",
                        "-pf",
                        "yes",
                    ]
                )
                # Check to ensure charges were actually produced
                if not os.path.exists("charges.txt"):
                    # TODO: copy files into local directory to aid debugging?
                    raise ChargeCalculationError(
                        "Antechamber/sqm partial charge calculation failed on "
                        "molecule {} (SMILES {})".format(
                            molecule.name, molecule.to_smiles()
                        )
                    )
                # Read the charges
                with open("charges.txt", "r") as infile:
                    contents = infile.read()
                text_charges = contents.split()
                charges = np.zeros([molecule.n_atoms], np.float64)
                for index, token in enumerate(text_charges):
                    charges[index] = float(token)
                # TODO: Ensure that the atoms in charged.mol2 are in the same order as in molecule.sdf
        charges = unit.Quantity(charges, unit.elementary_charge)
        molecule.partial_charges = charges

    def compute_partial_charges_am1bcc(
        self, molecule, use_conformers=None, strict_n_conformers=False
    ):
        """
        Compute partial charges with AmberTools using antechamber/sqm. This will calculate AM1-BCC charges on the first
        conformer only.

        .. warning :: This API is experimental and subject to change.

        Parameters
        ----------
        molecule : Molecule
            Molecule for which partial charges are to be computed
        use_conformers : iterable of simtk.unit.Quantity-wrapped numpy arrays, each with shape (n_atoms, 3) and dimension of distance. Optional, default = None
            Coordinates to use for partial charge calculation. If None, an appropriate number of conformers
            will be generated.
        strict_n_conformers : bool, default=False
            Whether to raise an exception if an invalid number of conformers is provided.
            If this is False and an invalid number of conformers is found, a warning will be raised
            instead of an Exception.

        Returns
        -------
        charges : numpy.array of shape (natoms) of type float
            The partial charges
        """

        import warnings

        warnings.warn(
            "compute_partial_charges_am1bcc will be deprecated in an upcoming release. "
            "Use assign_partial_charges(partial_charge_method='am1bcc') instead.",
            DeprecationWarning,
        )

        self.assign_partial_charges(
            molecule,
            partial_charge_method="AM1BCC",
            use_conformers=use_conformers,
            strict_n_conformers=strict_n_conformers,
        )
        return molecule.partial_charges

    def _modify_sqm_in_to_request_bond_orders(self, file_path):
        """
        Modify a sqm.in file produced by antechamber to include the "printbondorders=1" directive
        in the header. This method will overwrite the original file.

        Parameters
        ----------
        file_path : str
            The path to sqm.in
        """

        data = open(file_path).read()

        # Original sqm.in file headerlooks like:

        # Run semi-empirical minimization
        #  &qmmm
        #    qm_theory='AM1', grms_tol=0.0005,
        #    scfconv=1.d-10, ndiis_attempts=700,   qmcharge=0,
        #  /
        # ... (atom coordinates in something like XYZ format) ...

        # To get WBOs, we need to add "printbondorders=1" to the list of keywords

        # First, split the sqm.in text at the "/" mark at the end of the header
        datasp = data.split("/")
        # Insert the "printbondorders" directive in a new line and re-add the "/"
        datasp.insert(1, "printbondorders=1, \n /")
        # Reassemble the file text
        new_data = "".join(datasp)
        # Write the new file contents, overwriting the original file.
        with open(file_path, "w") as of:
            of.write(new_data)

    def _get_fractional_bond_orders_from_sqm_out(
        self, file_path, validate_elements=None
    ):
        """
        Process a SQM output file containing bond orders, and return a dict of the form
        dict[atom_1_index, atom_2_index] = fractional_bond_order

        Parameters
        ----------
        file_path : str
            File path for sqm output file
        validate_elements : iterable of str
            The element symbols expected in molecule index order. A ValueError will be raised
            if the elements are not found in this order.

        Returns
        -------
        bond_orders : dict[(int, int)]: float
            A dictionary where the keys are tuples of two atom indices and the values are
            floating-point bond orders. The keys are sorted in ascending order, such that
            the lower atom index is key[0] and the higher is key[1].
        """

        # Example sqm.out section with WBOs:
        #  Bond Orders
        #
        #   QMMM:    NUM1 ELEM1 NUM2 ELEM2      BOND_ORDER
        #   QMMM:       2   C      1   C        1.41107532
        #   QMMM:       3   C      1   C        1.41047804
        # ...
        #   QMMM:      15   H     13   H        0.00000954
        #   QMMM:      15   H     14   H        0.00000813
        #
        #            --------- Calculation Completed ----------

        data = open(file_path).read()

        begin_sep = """ Bond Orders
 
  QMMM:    NUM1 ELEM1 NUM2 ELEM2      BOND_ORDER
"""
        end_sep = """

           --------- Calculation Completed ----------
"""
        # Extract the chunk of text between begin_sep and end_sep, and split it by newline
        fbo_lines = data.split(begin_sep)[1].split(end_sep)[0].split("\n")

        # Iterate over the lines and populate the dict to return
        bond_orders = dict()
        for line in fbo_lines:
            linesp = line.split()
            atom_index_1 = int(linesp[1])
            atom_element_1 = linesp[2]
            atom_index_2 = int(linesp[3])
            atom_element_2 = linesp[4]
            bond_order = float(linesp[5])

            # If validate_elements was provided, ensure that the ordering of element symbols is what we expected
            if validate_elements is not None:
                if (atom_element_1 != validate_elements[atom_index_1 - 1]) or (
                    atom_element_2 != validate_elements[atom_index_2 - 1]
                ):
                    # raise ValueError('\n'.join(fbo_lines))
                    raise ValueError(
                        f"Elements or indexing in sqm output differ from expectation. "
                        f"Expected {validate_elements[atom_index_1]} with index {atom_index_1} and "
                        f"{validate_elements[atom_index_2]} with index {atom_index_2}, "
                        f"but SQM output has {atom_element_1} and {atom_element_2} for the same atoms."
                    )

            # To make lookup easier, we identify bonds as integer tuples with the lowest atom index
            # first and the highest second.
            index_tuple = tuple(sorted([atom_index_1, atom_index_2]))
            bond_orders[index_tuple] = bond_order
        return bond_orders

    def assign_fractional_bond_orders(
        self, molecule, bond_order_model=None, use_conformers=None, _cls=None
    ):
        """
        Update and store list of bond orders this molecule. Bond orders are stored on each
        bond, in the `bond.fractional_bond_order` attribute.

        .. warning :: This API is experimental and subject to change.

        Parameters
        ----------
        molecule : openff.toolkit.topology.molecule Molecule
            The molecule to assign wiberg bond orders to
        bond_order_model : str, optional, default=None
            The charge model to use. Only allowed value is 'am1-wiberg'. If None, 'am1-wiberg' will be used.
        use_conformers : iterable of simtk.unit.Quantity(np.array) with shape (n_atoms, 3) and dimension of distance, optional, default=None
            The conformers to use for fractional bond order calculation. If None, an appropriate number
            of conformers will be generated by an available ToolkitWrapper.
        _cls : class
            Molecule constructor
        """
        from openff.toolkit.topology import Molecule

        # Find the path to antechamber
        # TODO: How should we implement find_executable?
        ANTECHAMBER_PATH = find_executable("antechamber")
        if ANTECHAMBER_PATH is None:
            raise AntechamberNotFoundError(
                "Antechamber not found, cannot run "
                "AmberToolsToolkitWrapper.assign_fractional_bond_orders()"
            )

        if _cls is None:
            from openff.toolkit.topology.molecule import Molecule

            _cls = Molecule

        # Make a copy since we'll be messing with this molecule's conformers
        temp_mol = _cls(molecule)

        if use_conformers is None:
            temp_mol.generate_conformers(
                n_conformers=1,
                toolkit_registry=self._rdkit_toolkit_wrapper,
            )
        else:
            temp_mol._conformers = None
            for conformer in use_conformers:
                temp_mol._add_conformer(conformer)

        if len(temp_mol.conformers) == 0:
            raise ValueError(
                "No conformers present in molecule submitted for fractional bond order calculation. Consider "
                "loading the molecule from a file with geometry already present or running "
                "molecule.generate_conformers() before calling molecule.assign_fractional_bond_orders"
            )

        # Compute bond orders
        bond_order_model_to_antechamber_keyword = {"am1-wiberg": "mul"}
        supported_bond_order_models = list(
            bond_order_model_to_antechamber_keyword.keys()
        )
        if bond_order_model is None:
            bond_order_model = "am1-wiberg"

        bond_order_model = bond_order_model.lower()

        if bond_order_model not in supported_bond_order_models:
            raise ValueError(
                f"Bond order model '{bond_order_model}' is not supported by AmberToolsToolkitWrapper. "
                f"Supported models are {supported_bond_order_models}"
            )
        ac_charge_keyword = bond_order_model_to_antechamber_keyword[bond_order_model]

        bond_orders = defaultdict(list)

        for conformer in [*temp_mol.conformers]:

            with tempfile.TemporaryDirectory() as tmpdir:

                with temporary_cd(tmpdir):
                    net_charge = temp_mol.total_charge
                    # Write out molecule in SDF format
                    temp_mol._conformers = [conformer]
                    self._rdkit_toolkit_wrapper.to_file(
                        temp_mol, "molecule.sdf", file_format="sdf"
                    )
                    # Prepare sqm.in file as if we were going to run charge calc
                    # TODO: Add error handling if antechamber chokes
                    subprocess.check_output(
                        [
                            "antechamber",
                            "-i",
                            "molecule.sdf",
                            "-fi",
                            "sdf",
                            "-o",
                            "sqm.in",
                            "-fo",
                            "sqmcrt",
                            "-pf",
                            "yes",
                            "-c",
                            ac_charge_keyword,
                            "-nc",
                            str(net_charge),
                        ]
                    )
                    # Modify sqm.in to request bond order calculation
                    self._modify_sqm_in_to_request_bond_orders("sqm.in")
                    # Run sqm to get bond orders
                    subprocess.check_output(
                        ["sqm", "-i", "sqm.in", "-o", "sqm.out", "-O"]
                    )
                    # Ensure that antechamber/sqm did not change the indexing by checking against
                    # an ordered list of element symbols for this molecule
                    expected_elements = [at.element.symbol for at in molecule.atoms]
                    conformer_bond_orders = (
                        self._get_fractional_bond_orders_from_sqm_out(
                            "sqm.out", validate_elements=expected_elements
                        )
                    )

                    for bond_indices, value in conformer_bond_orders.items():
                        bond_orders[bond_indices].append(value)

        # Note that sqm calculate WBOs for ALL PAIRS of atoms, not just those that have
        # bonds defined in the original molecule. So here we iterate over the bonds in
        # the original molecule and only nab the WBOs for those.
        for bond in molecule.bonds:
            # The atom index tuples that act as bond indices are ordered from lowest to highest by
            # _get_fractional_bond_orders_from_sqm_out, so here we make sure that we look them up in
            # sorted order as well
            sorted_atom_indices = sorted(
                tuple([bond.atom1_index + 1, bond.atom2_index + 1])
            )
            bond.fractional_bond_order = np.mean(
                bond_orders[tuple(sorted_atom_indices)]
            )
=======
)
>>>>>>> e70c2664


# =============================================================================================
# IMPORTS
# =============================================================================================

import logging

from .ambertools_wrapper import AmberToolsToolkitWrapper
from .base_wrapper import ToolkitWrapper
from .builtin_wrapper import BuiltInToolkitWrapper
from .constants import (
    ALLOWED_AROMATICITY_MODELS,
    ALLOWED_CHARGE_MODELS,
    ALLOWED_FRACTIONAL_BOND_ORDER_MODELS,
    DEFAULT_AROMATICITY_MODEL,
    DEFAULT_CHARGE_MODEL,
    DEFAULT_FRACTIONAL_BOND_ORDER_MODEL,
)
from .exceptions import (
    AntechamberNotFoundError,
    ChargeCalculationError,
    ChargeMethodUnavailableError,
    GAFFAtomTypeWarning,
    IncompatibleUnitError,
    IncorrectNumConformersError,
    IncorrectNumConformersWarning,
    InvalidIUPACNameError,
    InvalidToolkitError,
    InvalidToolkitRegistryError,
    LicenseError,
    MessageException,
    MissingDependencyError,
    MissingPackageError,
    SMILESParseError,
    ToolkitUnavailableException,
    UndefinedStereochemistryError,
)
from .openeye_wrapper import OpenEyeToolkitWrapper, requires_openeye_module
from .rdkit_wrapper import RDKitToolkitWrapper
from .toolkit_registry import ToolkitRegistry

# =============================================================================================
# CONFIGURE LOGGER
# =============================================================================================

logger = logging.getLogger(__name__)


# =============================================================================================
# GLOBAL TOOLKIT REGISTRY
# =============================================================================================

# Create global toolkit registry, where all available toolkits are registered
GLOBAL_TOOLKIT_REGISTRY = ToolkitRegistry(
    toolkit_precedence=[
        OpenEyeToolkitWrapper,
        RDKitToolkitWrapper,
        AmberToolsToolkitWrapper,
        BuiltInToolkitWrapper,
    ],
    exception_if_unavailable=False,
)

# =============================================================================================
# SET GLOBAL TOOLKIT-AVAIABLE VARIABLES
# =============================================================================================

OPENEYE_AVAILABLE = False
RDKIT_AVAILABLE = False
AMBERTOOLS_AVAILABLE = False

# Only available toolkits will have made it into the GLOBAL_TOOLKIT_REGISTRY
for toolkit in GLOBAL_TOOLKIT_REGISTRY.registered_toolkits:
    if type(toolkit) is OpenEyeToolkitWrapper:
        OPENEYE_AVAILABLE = True
    elif type(toolkit) is RDKitToolkitWrapper:
        RDKIT_AVAILABLE = True
    elif type(toolkit) is AmberToolsToolkitWrapper:
        AMBERTOOLS_AVAILABLE = True

# =============================================================================================
# WARN IF INSUFFICIENT TOOLKITS INSTALLED
# =============================================================================================

# Define basic toolkits that handle essential file I/O

BASIC_CHEMINFORMATICS_TOOLKITS = [RDKitToolkitWrapper, OpenEyeToolkitWrapper]

# Ensure we have at least one basic toolkit
if (
    sum(
        [
            tk.is_available()
            for tk in GLOBAL_TOOLKIT_REGISTRY.registered_toolkits
            if type(tk) in BASIC_CHEMINFORMATICS_TOOLKITS
        ]
    )
    == 0
):
    from .utils import all_subclasses

    msg = "WARNING: No basic cheminformatics toolkits are available.\n"
    msg += "At least one basic toolkit is required to handle SMARTS matching and file I/O. \n"
    msg += "Please install at least one of the following basic toolkits:\n"
    for wrapper in all_subclasses(ToolkitWrapper):
        if wrapper.toolkit_name is not None:
            msg += "{} : {}\n".format(
                wrapper._toolkit_name, wrapper._toolkit_installation_instructions
            )
    print(msg)<|MERGE_RESOLUTION|>--- conflicted
+++ resolved
@@ -20,24 +20,14 @@
    * Change global variables from _INSTALLED to _AVAILABLE
 
 """
-<<<<<<< HEAD
-
-__all__ = [
-=======
 __all__ = (
     # constants
->>>>>>> e70c2664
     "DEFAULT_AROMATICITY_MODEL",
     "ALLOWED_AROMATICITY_MODELS",
     "DEFAULT_FRACTIONAL_BOND_ORDER_MODEL",
     "ALLOWED_FRACTIONAL_BOND_ORDER_MODELS",
     "DEFAULT_CHARGE_MODEL",
     "ALLOWED_CHARGE_MODELS",
-<<<<<<< HEAD
-    "LicenseError",
-    "MissingPackageError",
-    "ToolkitUnavailableException",
-=======
     # exceptions and warnings
     "MessageException",
     "IncompatibleUnitError",
@@ -45,20 +35,10 @@
     "MissingPackageError",
     "ToolkitUnavailableException",
     "LicenseError",
->>>>>>> e70c2664
     "InvalidToolkitError",
     "InvalidToolkitRegistryError",
     "UndefinedStereochemistryError",
     "GAFFAtomTypeWarning",
-<<<<<<< HEAD
-    "ToolkitWrapper",
-    "BuiltInToolkitWrapper",
-    "OpenEyeToolkitWrapper",
-    "RDKitToolkitWrapper",
-    "AmberToolsToolkitWrapper",
-    "BuiltInToolkitWrapper",
-    "ToolkitRegistry",
-=======
     "ChargeMethodUnavailableError",
     "IncorrectNumConformersError",
     "IncorrectNumConformersWarning",
@@ -79,5533 +59,12 @@
     # toolkit_registry
     "ToolkitRegistry",
     # in this module
->>>>>>> e70c2664
     "GLOBAL_TOOLKIT_REGISTRY",
     "OPENEYE_AVAILABLE",
     "RDKIT_AVAILABLE",
     "AMBERTOOLS_AVAILABLE",
     "BASIC_CHEMINFORMATICS_TOOLKITS",
-<<<<<<< HEAD
-]
-
-
-# =============================================================================================
-# GLOBAL IMPORTS
-# =============================================================================================
-
-import copy
-import importlib
-import inspect
-import itertools
-import logging
-import re
-import subprocess
-import tempfile
-from collections import defaultdict
-from distutils.spawn import find_executable
-from functools import wraps
-from typing import TYPE_CHECKING, List, Optional, Tuple
-
-import numpy as np
-from cachetools import LRUCache, cached
-from simtk import unit
-
-from openff.toolkit.utils.utils import (
-    MessageException,
-    all_subclasses,
-    inherit_docstrings,
-    temporary_cd,
 )
-
-if TYPE_CHECKING:
-    from openforcefield.topology.molecule import Molecule
-
-# =============================================================================================
-# CONFIGURE LOGGER
-# =============================================================================================
-
-logger = logging.getLogger(__name__)
-
-# =============================================================================================
-# SUPPORTED MODELS
-#
-# TODO: We may no longer need these since we now require SMIRNOFF to specify these models explicitly.
-# =============================================================================================
-
-DEFAULT_AROMATICITY_MODEL = "OEAroModel_MDL"  # TODO: Is there a more specific name and reference for the aromaticity model?
-ALLOWED_AROMATICITY_MODELS = ["OEAroModel_MDL"]
-
-DEFAULT_FRACTIONAL_BOND_ORDER_MODEL = "Wiberg"  # TODO: Is there a more specific name and reference for the fractional bond order models?
-ALLOWED_FRACTIONAL_BOND_ORDER_MODELS = ["Wiberg"]
-
-DEFAULT_CHARGE_MODEL = "AM1-BCC"  # TODO: Should this be `AM1-BCC`, or should we encode BCCs explicitly via AM1-CM2 preprocessing?
-ALLOWED_CHARGE_MODELS = ["AM1-BCC"]  # TODO: Which models do we want to support?
-
-
-# =============================================================================================
-# Exceptions
-# =============================================================================================
-
-
-class MissingPackageError(MessageException):
-    """This function requires a package that is not installed."""
-
-
-class ToolkitUnavailableException(MessageException):
-    """The requested toolkit is unavailable."""
-
-    # TODO: Allow toolkit to be specified and used in formatting/printing exception.
-
-
-class LicenseError(ToolkitUnavailableException):
-    """This function requires a license that cannot be found."""
-
-
-class InvalidToolkitError(MessageException):
-    """A non-toolkit object was received when a toolkit object was expected"""
-
-
-class InvalidToolkitRegistryError(MessageException):
-    """An object other than a ToolkitRegistry or toolkit wrapper was received"""
-
-
-class UndefinedStereochemistryError(MessageException):
-    """A molecule was attempted to be loaded with undefined stereochemistry"""
-
-
-class GAFFAtomTypeWarning(RuntimeWarning):
-    """A warning raised if a loaded mol2 file possibly uses GAFF atom types."""
-
-
-class ChargeMethodUnavailableError(MessageException):
-    """A toolkit does not support the requested partial_charge_method combination"""
-
-
-class IncorrectNumConformersError(MessageException):
-    """The requested partial_charge_method expects a different number of conformers than was provided"""
-
-
-class IncorrectNumConformersWarning(Warning):
-    """The requested partial_charge_method expects a different number of conformers than was provided"""
-
-
-class ChargeCalculationError(MessageException):
-    """An unhandled error occured in an external toolkit during charge calculation"""
-
-
-class InvalidIUPACNameError(MessageException):
-    """Failed to parse IUPAC name"""
-
-
-class AntechamberNotFoundError(MessageException):
-    """The antechamber executable was not found"""
-
-
-# =============================================================================================
-# TOOLKIT UTILITY DECORATORS
-# =============================================================================================
-
-# =============================================================================================
-# UTILITY FUNCTIONS
-# =============================================================================================
-
-
-def mol_to_ctab_and_aro_key(
-    self, molecule, aromaticity_model=DEFAULT_AROMATICITY_MODEL
-):
-    return f"{molecule.ordered_connection_table_hash()}-{aromaticity_model}"
-
-
-# =============================================================================================
-# CHEMINFORMATICS TOOLKIT WRAPPERS
-# =============================================================================================
-
-
-class ToolkitWrapper:
-    """
-    Toolkit wrapper base class.
-
-    .. warning :: This API is experimental and subject to change.
-    """
-
-    _is_available = None  # True if toolkit is available
-    _toolkit_version = None
-    _toolkit_name = None  # Name of the toolkit
-    _toolkit_installation_instructions = (
-        None  # Installation instructions for the toolkit
-    )
-
-    # @staticmethod
-    # TODO: Right now, to access the class definition, I have to make this a classmethod
-    # and thereby call it with () on the outermost decorator. Is this wasting time? Are we caching
-    # the is_available results?
-    @classmethod
-    def requires_toolkit(cls):  # remember cls is a ToolkitWrapper subclass here
-        def decorator(func):
-            @wraps(func)
-            def wrapped_function(*args, **kwargs):
-                if not cls.is_available():
-                    msg = "This function requires the {} toolkit".format(
-                        cls._toolkit_name
-                    )
-                    raise ToolkitUnavailableException(msg)
-                value = func(*args, **kwargs)
-                return value
-
-            return wrapped_function
-
-        return decorator
-
-    @property
-    # @classmethod
-    def toolkit_name(self):
-        """
-        Return the name of the toolkit wrapped by this class as a str
-
-        .. warning :: This API is experimental and subject to change.
-
-        Returns
-        -------
-        toolkit_name : str
-            The name of the wrapped toolkit
-
-        """
-        return self.__class__._toolkit_name
-
-    @property
-    # @classmethod
-    def toolkit_installation_instructions(self):
-        """
-        Instructions on how to install the wrapped toolkit.
-        """
-        return self._toolkit_installation_instructions
-
-    # @classmethod
-    @property
-    def toolkit_file_read_formats(self):
-        """
-        List of file formats that this toolkit can read.
-        """
-        return self._toolkit_file_read_formats
-
-    # @classmethod
-    @property
-    def toolkit_file_write_formats(self):
-        """
-        List of file formats that this toolkit can write.
-        """
-        return self._toolkit_file_write_formats
-
-    @classmethod
-    def is_available(cls):
-        """
-        Check whether the corresponding toolkit can be imported
-
-        Returns
-        -------
-        is_installed : bool
-            True if corresponding toolkit is installed, False otherwise.
-
-        """
-        return NotImplementedError
-
-    @property
-    def toolkit_version(self):
-        """
-        Return the version of the wrapped toolkit as a str
-
-        .. warning :: This API is experimental and subject to change.
-
-        Returns
-        -------
-        toolkit_version : str
-            The version of the wrapped toolkit
-
-        """
-        return self._toolkit_version
-
-    def from_file(self, file_path, file_format, allow_undefined_stereo=False):
-        """
-        Return an openff.toolkit.topology.Molecule from a file using this toolkit.
-
-        Parameters
-        ----------
-        file_path : str
-            The file to read the molecule from
-        file_format : str
-            Format specifier, usually file suffix (eg. 'MOL2', 'SMI')
-            Note that not all toolkits support all formats. Check ToolkitWrapper.toolkit_file_read_formats for details.
-        allow_undefined_stereo : bool, default=False
-            If false, raises an exception if any molecules contain undefined stereochemistry.
-        _cls : class
-            Molecule constructor
-        Returns
-        -------
-        molecules : Molecule or list of Molecules
-            a list of Molecule objects is returned.
-
-        """
-        return NotImplementedError
-
-    def from_file_obj(
-        self, file_obj, file_format, allow_undefined_stereo=False, _cls=None
-    ):
-        """
-        Return an openff.toolkit.topology.Molecule from a file-like object (an object with a ".read()" method using this
-         toolkit.
-
-        Parameters
-        ----------
-        file_obj : file-like object
-            The file-like object to read the molecule from
-        file_format : str
-            Format specifier, usually file suffix (eg. 'MOL2', 'SMI')
-            Note that not all toolkits support all formats. Check ToolkitWrapper.toolkit_file_read_formats for details.
-        allow_undefined_stereo : bool, default=False
-            If false, raises an exception if any molecules contain undefined stereochemistry. If false, the function
-            skips loading the molecule.
-        _cls : class
-            Molecule constructor
-
-        Returns
-        -------
-        molecules : Molecule or list of Molecules
-            a list of Molecule objects is returned.
-        """
-        return NotImplementedError
-
-    def _check_n_conformers(
-        self,
-        molecule,
-        partial_charge_method,
-        min_confs=None,
-        max_confs=None,
-        strict_n_conformers=False,
-    ):
-        """
-        Private method for validating the number of conformers on a molecule prior to partial
-        charge calculation
-
-        Parameters
-        ----------
-        molecule : Molecule
-            Molecule for which partial charges are to be computed
-        partial_charge_method : str, optional, default=None
-            The name of the charge method being used
-        min_confs : int, optional, default=None
-            The minimum number of conformers required to use this charge method
-        max_confs : int, optional, default=None
-            The maximum number of conformers required to use this charge method
-        strict_n_conformers : bool, default=False
-            Whether to raise an exception if an invalid number of conformers is provided.
-            If this is False and an invalid number of conformers is found, a warning will be raised.
-
-        Raises
-        ------
-        IncorrectNumConformersError
-            If the wrong number of conformers is attached to the input molecule, and strict_n_conformers is True.
-        """
-        import warnings
-
-        n_confs = molecule.n_conformers
-        wrong_confs_msg = (
-            f"Molecule '{molecule}' has {n_confs} conformers, "
-            f"but charge method '{partial_charge_method}' expects"
-        )
-        exception_suffix = (
-            "You can disable this error by setting `strict_n_conformers=False' "
-            "when calling 'molecule.assign_partial_charges'."
-        )
-        # If there's no n_confs filter, then this molecule automatically passes
-        if min_confs is None and max_confs is None:
-            return
-        # If there's constraints on both ends, check both limits
-        elif min_confs is not None and max_confs is not None:
-            if not (min_confs <= n_confs <= max_confs):
-                if min_confs == max_confs:
-                    wrong_confs_msg += f" exactly {min_confs}."
-                else:
-                    wrong_confs_msg += f" between {min_confs} and {max_confs}."
-
-            else:
-                return
-        # If there's only a max constraint, check that
-        elif min_confs is not None and max_confs is None:
-            if not (min_confs <= n_confs):
-                wrong_confs_msg += f" at least {min_confs}."
-            else:
-                return
-        # If there's only a maximum constraint, check that
-        elif min_confs is None and max_confs is not None:
-            if not (n_confs <= max_confs):
-                wrong_confs_msg += f" at most {max_confs}."
-            else:
-                return
-        # If we've made it this far, the molecule has the wrong number of conformers
-        if strict_n_conformers:
-            wrong_confs_msg += exception_suffix
-            raise IncorrectNumConformersError(wrong_confs_msg)
-        else:
-            warnings.warn(wrong_confs_msg, IncorrectNumConformersWarning)
-
-    def __repr__(self):
-        return (
-            f"ToolkitWrapper around {self.toolkit_name} version {self.toolkit_version}"
-        )
-
-
-@inherit_docstrings
-class BuiltInToolkitWrapper(ToolkitWrapper):
-    """
-    Built-in ToolkitWrapper for very basic functionality. This is intended for use in testing and not much more.
-
-    .. warning :: This API is experimental and subject to change.
-    """
-
-    _toolkit_name = "Built-in Toolkit"
-    _toolkit_installation_instructions = (
-        "This toolkit is installed with the Open Force Field Toolkit and does "
-        "not require additional dependencies."
-    )
-
-    def __init__(self):
-        super().__init__()
-
-        self._toolkit_file_read_formats = []
-        self._toolkit_file_write_formats = []
-
-    def assign_partial_charges(
-        self,
-        molecule,
-        partial_charge_method=None,
-        use_conformers=None,
-        strict_n_conformers=False,
-        _cls=None,
-    ):
-        """
-        Compute partial charges with the built-in toolkit using simple arithmetic operations, and assign
-        the new values to the partial_charges attribute.
-
-        .. warning :: This API is experimental and subject to change.
-
-        Parameters
-        ----------
-        molecule : openff.toolkit.topology.Molecule
-            Molecule for which partial charges are to be computed
-        partial_charge_method: str, optional, default=None
-            The charge model to use. One of ['zeros', 'formal_charge']. If None, 'formal_charge' will be used.
-        use_conformers : iterable of simtk.unit.Quantity-wrapped numpy arrays, each with shape (n_atoms, 3) and dimension of distance. Optional, default = None
-            Coordinates to use for partial charge calculation. If None, an appropriate number of conformers
-            will be generated.
-        strict_n_conformers : bool, default=False
-            Whether to raise an exception if an invalid number of conformers is provided for the given charge method.
-            If this is False and an invalid number of conformers is found, a warning will be raised
-            instead of an Exception.
-        _cls : class
-            Molecule constructor
-
-        Raises
-        ------
-        ChargeMethodUnavailableError if the requested charge method can not be handled by this toolkit
-
-        IncorrectNumConformersError if strict_n_conformers is True and use_conformers is provided and specifies an
-        invalid number of conformers for the requested method
-
-        ChargeCalculationError if the charge calculation is supported by this toolkit, but fails
-        """
-
-        PARTIAL_CHARGE_METHODS = {
-            "zeros": {"rec_confs": 0, "min_confs": 0, "max_confs": 0},
-            "formal_charge": {"rec_confs": 0, "min_confs": 0, "max_confs": 0},
-        }
-
-        if partial_charge_method is None:
-            partial_charge_method = "formal_charge"
-
-        if _cls is None:
-            from openff.toolkit.topology.molecule import Molecule
-
-            _cls = Molecule
-
-        # Make a temporary copy of the molecule, since we'll be messing with its conformers
-        mol_copy = _cls(molecule)
-
-        partial_charge_method = partial_charge_method.lower()
-        if partial_charge_method not in PARTIAL_CHARGE_METHODS:
-            raise ChargeMethodUnavailableError(
-                f'Partial charge method "{partial_charge_method}"" is not supported by '
-                f"the Built-in toolkit. Available charge methods are "
-                f"{list(PARTIAL_CHARGE_METHODS.keys())}"
-            )
-
-        if use_conformers is None:
-            # Note that this refers back to the GLOBAL_TOOLKIT_REGISTRY by default, since
-            # BuiltInToolkitWrapper can't generate conformers
-            mol_copy.generate_conformers(
-                n_conformers=PARTIAL_CHARGE_METHODS[partial_charge_method]["rec_confs"]
-            )
-        else:
-            mol_copy._conformers = None
-            for conformer in use_conformers:
-                mol_copy._add_conformer(conformer)
-            self._check_n_conformers(
-                mol_copy,
-                partial_charge_method=partial_charge_method,
-                min_confs=0,
-                max_confs=0,
-                strict_n_conformers=strict_n_conformers,
-            )
-
-        partial_charges = unit.Quantity(
-            np.zeros((molecule.n_particles)), unit.elementary_charge
-        )
-        if partial_charge_method == "zeroes":
-            pass
-        elif partial_charge_method == "formal_charge":
-            for part_idx, particle in enumerate(molecule.particles):
-                partial_charges[part_idx] = particle.formal_charge
-
-        molecule.partial_charges = partial_charges
-
-
-@inherit_docstrings
-class OpenEyeToolkitWrapper(ToolkitWrapper):
-    """
-    OpenEye toolkit wrapper
-
-    .. warning :: This API is experimental and subject to change.
-    """
-
-    _toolkit_name = "OpenEye Toolkit"
-    _toolkit_installation_instructions = (
-        "The OpenEye toolkit requires a (free for academics) license, and can be "
-        "found at: "
-        "https://docs.eyesopen.com/toolkits/python/quickstart-python/install.html"
-    )
-    # This could belong to ToolkitWrapper, although it seems strange
-    # to carry that data for open-source toolkits
-    _is_licensed = None
-    # Only for OpenEye is there potentially a difference between
-    # being available and installed
-    _is_installed = None
-    _license_functions = {
-        "oechem": "OEChemIsLicensed",
-        "oequacpac": "OEQuacPacIsLicensed",
-        "oeiupac": "OEIUPACIsLicensed",
-        "oeomega": "OEOmegaIsLicensed",
-    }
-
-    def __init__(self):
-
-        self._toolkit_file_read_formats = [
-            "CAN",
-            "CDX",
-            "CSV",
-            "FASTA",
-            "INCHI",
-            "INCHIKEY",
-            "ISM",
-            "MDL",
-            "MF",
-            "MMOD",
-            "MOL2",
-            "MOL2H",
-            "MOPAC",
-            "OEB",
-            "PDB",
-            "RDF",
-            "SDF",
-            "SKC",
-            "SLN",
-            "SMI",
-            "USM",
-            "XYC",
-        ]
-        self._toolkit_file_write_formats = [
-            "CAN",
-            "CDX",
-            "CSV",
-            "FASTA",
-            "INCHI",
-            "INCHIKEY",
-            "ISM",
-            "MDL",
-            "MF",
-            "MMOD",
-            "MOL2",
-            "MOL2H",
-            "MOPAC",
-            "OEB",
-            "PDB",
-            "RDF",
-            "SDF",
-            "SKC",
-            "SLN",
-            "SMI",
-            "USM",
-            "XYC",
-        ]
-
-        # check if the toolkit can be loaded
-        if not self.is_available():
-            msg = (
-                f"The required toolkit {self._toolkit_name} is not "
-                f"available. {self._toolkit_installation_instructions}"
-            )
-            if self._is_installed is False:
-                raise ToolkitUnavailableException(msg)
-            if self._is_licensed is False:
-                raise LicenseError(msg)
-
-        from openeye import __version__ as openeye_version
-
-        self._toolkit_version = openeye_version
-
-    @classmethod
-    def _check_licenses(cls):
-        """Check license of all known OpenEye tools. Returns True if any are found
-        to be licensed, False if any are not."""
-        for (tool, license_func) in cls._license_functions.items():
-            try:
-                module = importlib.import_module("openeye." + tool)
-            except (ImportError, ModuleNotFoundError):
-                continue
-            else:
-                if getattr(module, license_func)():
-                    return True
-        return False
-
-    @classmethod
-    def is_available(cls):
-        """
-        Check if the given OpenEye toolkit components are available.
-
-        If the OpenEye toolkit is not installed or no license is found
-        for at least one the required toolkits , ``False`` is returned.
-
-        Returns
-        -------
-        all_installed : bool
-            ``True`` if all required OpenEye tools are installed and licensed,
-            ``False`` otherwise
-
-        """
-        if cls._is_available is None:
-            if cls._is_licensed is None:
-                cls._is_licensed = cls._check_licenses()
-            if cls._is_installed is None:
-                for tool in cls._license_functions.keys():
-                    cls._is_installed = True
-                    try:
-                        importlib.import_module("openeye." + tool)
-                    except (ImportError, ModuleNotFoundError):
-                        cls._is_installed = False
-            cls._is_available = cls._is_installed and cls._is_licensed
-        return cls._is_available
-
-    def from_object(self, obj, allow_undefined_stereo=False, _cls=None):
-        """
-        If given an OEMol (or OEMol-derived object), this function will load it into an openff.toolkit.topology.molecule
-
-        Parameters
-        ----------
-        obj : A molecule-like object
-            An object to by type-checked.
-        allow_undefined_stereo : bool, default=False
-            Whether to accept molecules with undefined stereocenters. If False,
-            an exception will be raised if a molecule with undefined stereochemistry
-            is passed into this function.
-        _cls : class
-            Molecule constructor
-        Returns
-        -------
-        Molecule
-            An openff.toolkit.topology.molecule Molecule.
-
-        Raises
-        ------
-        NotImplementedError
-            If the object could not be converted into a Molecule.
-        """
-        # TODO: Add tests for the from_object functions
-        from openeye import oechem
-
-        if _cls is None:
-            from openff.toolkit.topology.molecule import Molecule
-
-            _cls = Molecule
-
-        if isinstance(obj, oechem.OEMolBase):
-            return self.from_openeye(
-                oemol=obj, allow_undefined_stereo=allow_undefined_stereo, _cls=_cls
-            )
-        raise NotImplementedError(
-            "Cannot create Molecule from {} object".format(type(obj))
-        )
-
-    def from_file(
-        self, file_path, file_format, allow_undefined_stereo=False, _cls=None
-    ):
-        """
-        Return an openff.toolkit.topology.Molecule from a file using this toolkit.
-
-        Parameters
-        ----------
-        file_path : str
-            The file to read the molecule from
-        file_format : str
-            Format specifier, usually file suffix (eg. 'MOL2', 'SMI')
-            Note that not all toolkits support all formats. Check ToolkitWrapper.toolkit_file_read_formats for details.
-        allow_undefined_stereo : bool, default=False
-            If false, raises an exception if oemol contains undefined stereochemistry.
-        _cls : class
-            Molecule constructor
-
-        Returns
-        -------
-        molecules : List[Molecule]
-            The list of ``Molecule`` objects in the file.
-
-        Raises
-        ------
-        GAFFAtomTypeWarning
-            If the loaded mol2 file possibly uses GAFF atom types, which
-            are not supported.
-
-        Examples
-        --------
-
-        Load a mol2 file into an OpenFF ``Molecule`` object.
-
-        >>> from openff.toolkit.utils import get_data_file_path
-        >>> mol2_file_path = get_data_file_path('molecules/cyclohexane.mol2')
-        >>> toolkit = OpenEyeToolkitWrapper()
-        >>> molecule = toolkit.from_file(mol2_file_path, file_format='mol2')
-
-        """
-        from openeye import oechem
-
-        ifs = oechem.oemolistream(file_path)
-        return self._read_oemolistream_molecules(
-            ifs, allow_undefined_stereo, file_path=file_path, _cls=_cls
-        )
-
-    def from_file_obj(
-        self, file_obj, file_format, allow_undefined_stereo=False, _cls=None
-    ):
-        """
-        Return an openff.toolkit.topology.Molecule from a file-like object (an object with a ".read()" method using
-        this toolkit.
-
-        Parameters
-        ----------
-        file_obj : file-like object
-            The file-like object to read the molecule from
-        file_format : str
-            Format specifier, usually file suffix (eg. 'MOL2', 'SMI')
-            Note that not all toolkits support all formats. Check ToolkitWrapper.toolkit_file_read_formats for details.
-        allow_undefined_stereo : bool, default=False
-            If false, raises an exception if oemol contains undefined stereochemistry.
-        _cls : class
-            Molecule constructor
-
-        Returns
-        -------
-        molecules : List[Molecule]
-            The list of Molecule objects in the file object.
-
-        Raises
-        ------
-        GAFFAtomTypeWarning
-            If the loaded mol2 file possibly uses GAFF atom types, which
-            are not supported.
-
-        """
-        from openeye import oechem
-
-        # Configure input molecule stream.
-        ifs = oechem.oemolistream()
-        ifs.openstring(file_obj.read())
-        oeformat = getattr(oechem, "OEFormat_" + file_format)
-        ifs.SetFormat(oeformat)
-
-        return self._read_oemolistream_molecules(ifs, allow_undefined_stereo, _cls=_cls)
-
-    def to_file_obj(self, molecule, file_obj, file_format):
-        """
-        Writes an OpenFF Molecule to a file-like object
-
-        Parameters
-        ----------
-        molecule : an OpenFF Molecule
-            The molecule to write
-        file_obj
-            The file-like object to write to
-        file_format
-            The format for writing the molecule data
-
-        """
-        with tempfile.TemporaryDirectory() as tmpdir:
-            with temporary_cd(tmpdir):
-                outfile = "temp_molecule." + file_format
-                self.to_file(molecule, outfile, file_format)
-                file_data = open(outfile).read()
-            file_obj.write(file_data)
-
-    def to_file(self, molecule, file_path, file_format):
-        """
-        Writes an OpenFF Molecule to a file-like object
-
-        Parameters
-        ----------
-        molecule : an OpenFF Molecule
-            The molecule to write
-        file_path
-            The file path to write to.
-        file_format
-            The format for writing the molecule data
-
-        """
-        from openeye import oechem
-
-        oemol = self.to_openeye(molecule)
-        ofs = oechem.oemolostream(file_path)
-        openeye_format = getattr(oechem, "OEFormat_" + file_format.upper())
-        ofs.SetFormat(openeye_format)
-
-        # OFFTK strictly treats SDF as a single-conformer format.
-        # We need to override OETK's behavior here if the user is saving a multiconformer molecule.
-
-        # Remove all but the first conformer when writing to SDF as we only support single conformer format
-        if (file_format.lower() == "sdf") and oemol.NumConfs() > 1:
-            conf1 = [conf for conf in oemol.GetConfs()][0]
-            flat_coords = list()
-            for idx, coord in conf1.GetCoords().items():
-                flat_coords.extend(coord)
-            oemol.DeleteConfs()
-            oecoords = oechem.OEFloatArray(flat_coords)
-            oemol.NewConf(oecoords)
-        # We're standardizing on putting partial charges into SDFs under the `atom.dprop.PartialCharge` property
-        if (file_format.lower() == "sdf") and (molecule.partial_charges is not None):
-            partial_charges_list = [
-                oeatom.GetPartialCharge() for oeatom in oemol.GetAtoms()
-            ]
-            partial_charges_str = " ".join([f"{val:f}" for val in partial_charges_list])
-            # TODO: "dprop" means "double precision" -- Is there any way to make Python more accurately
-            #  describe/infer the proper data type?
-            oechem.OESetSDData(oemol, "atom.dprop.PartialCharge", partial_charges_str)
-
-        # If the file format is "pdb" using OEWriteMolecule() rearranges the atoms (hydrogens are pushed to the bottom)
-        # Issue #475 (https://github.com/openforcefield/openff-toolkit/issues/475)
-        # dfhahn's workaround: Using OEWritePDBFile does not alter the atom arrangement
-        if file_format.lower() == "pdb":
-            if oemol.NumConfs() > 1:
-                for conf in oemol.GetConfs():
-                    oechem.OEWritePDBFile(ofs, conf, oechem.OEOFlavor_PDB_BONDS)
-            else:
-                oechem.OEWritePDBFile(ofs, oemol, oechem.OEOFlavor_PDB_BONDS)
-        else:
-            oechem.OEWriteMolecule(ofs, oemol)
-        ofs.close()
-
-    @staticmethod
-    def _turn_oemolbase_sd_charges_into_partial_charges(oemol):
-        """
-        Process an OEMolBase object and check to see whether it has an SD data pair
-        where the tag is "atom.dprop.PartialCharge", indicating that it has a list of
-        atomic partial charges. If so, apply those charges to the OEAtoms in the OEMolBase,
-        and delete the SD data pair.
-
-        Parameters
-        ----------
-        oemol : openeye.oechem.OEMolBase
-            The molecule to process
-
-        Returns
-        -------
-        charges_are_present : bool
-            Whether charges are present in the SD file. This is necessary because OEAtoms
-            have a default partial charge of 0.0, which makes truly zero-charge molecules
-            (eg "N2", "Ar"...) indistinguishable from molecules for which partial charges
-            have not been assigned. The OFF Toolkit allows this distinction with
-            mol.partial_charges=None. In order to complete roundtrips within the OFFMol
-            spec, we must interpret the presence or absence of this tag as a proxy for
-            mol.partial_charges=None.
-        """
-        from openeye import oechem
-
-        for dp in oechem.OEGetSDDataPairs(oemol):
-            if dp.GetTag() == "atom.dprop.PartialCharge":
-                charges_str = oechem.OEGetSDData(oemol, "atom.dprop.PartialCharge")
-                charges_unitless = [float(i) for i in charges_str.split()]
-                assert len(charges_unitless) == oemol.NumAtoms()
-                for charge, oeatom in zip(charges_unitless, oemol.GetAtoms()):
-                    oeatom.SetPartialCharge(charge)
-                oechem.OEDeleteSDData(oemol, "atom.dprop.PartialCharge")
-                return True
-        return False
-
-    def _read_oemolistream_molecules(
-        self, oemolistream, allow_undefined_stereo, file_path=None, _cls=None
-    ):
-        """
-        Reads and return the Molecules in a OEMol input stream.
-
-        Parameters
-        ----------
-        oemolistream : oechem.oemolistream
-            The OEMol input stream to read from.
-        allow_undefined_stereo : bool
-            If false, raises an exception if oemol contains undefined stereochemistry.
-        file_path : str, optional
-            The path to the mol2 file. This is used exclusively to make
-            the error message more meaningful when the mol2 files doesn't
-            use Tripos atom types.
-        _cls : class
-            Molecule constructor
-
-        Returns
-        -------
-        molecules : List[Molecule]
-            The list of Molecule objects in the stream.
-
-        """
-        from openeye import oechem
-
-        mols = list()
-        oemol = oechem.OEMol()
-        while oechem.OEReadMolecule(oemolistream, oemol):
-            oechem.OEPerceiveChiral(oemol)
-            oechem.OEAssignAromaticFlags(oemol, oechem.OEAroModel_MDL)
-            oechem.OE3DToInternalStereo(oemol)
-
-            # If this is either a multi-conformer or multi-molecule SD file, check to see if there are partial charges
-            if (oemolistream.GetFormat() == oechem.OEFormat_SDF) and hasattr(
-                oemol, "GetConfs"
-            ):
-                # The openFF toolkit treats each conformer in a "multiconformer" SDF as
-                # a separate molecule.
-                # https://github.com/openforcefield/openff-toolkit/issues/202
-                # Note that there is ambiguity about how SD data and "multiconformer" SD files should be stored.
-                # As a result, we have to do some weird stuff below, as discussed in
-                # https://docs.eyesopen.com/toolkits/python/oechemtk/oemol.html#dude-where-s-my-sd-data
-
-                # Jeff: I was unable to find a way to distinguish whether a SDF was multiconformer or not.
-                # The logic below should handle either single- or multi-conformer SDFs.
-                for conf in oemol.GetConfIter():
-                    # First, we turn "conf" into an OEMCMol (OE multiconformer mol), since OTHER file formats
-                    # really are multiconformer, and we will eventually feed this into the `from_openeye` function,
-                    # which is made to ingest multiconformer mols.
-                    this_conf_oemcmol = conf.GetMCMol()
-
-                    # Then, we take any SD data pairs that were on the oemol, and copy them on to "this_conf_oemcmol".
-                    # These SD pairs will be populated if we're dealing with a single-conformer SDF.
-                    for dp in oechem.OEGetSDDataPairs(oemol):
-                        oechem.OESetSDData(
-                            this_conf_oemcmol, dp.GetTag(), dp.GetValue()
-                        )
-                    # On the other hand, these SD pairs will be populated if we're dealing with a MULTI-conformer SDF.
-                    for dp in oechem.OEGetSDDataPairs(conf):
-                        oechem.OESetSDData(
-                            this_conf_oemcmol, dp.GetTag(), dp.GetValue()
-                        )
-                    # This function fishes out the special SD data tag we use for partial charge
-                    # ("atom.dprop.PartialCharge"), and applies those as OETK-supported partial charges on the OEAtoms
-                    has_charges = self._turn_oemolbase_sd_charges_into_partial_charges(
-                        this_conf_oemcmol
-                    )
-
-                    # Finally, we feed the molecule into `from_openeye`, where it converted into an OFFMol
-                    mol = self.from_openeye(
-                        this_conf_oemcmol,
-                        allow_undefined_stereo=allow_undefined_stereo,
-                        _cls=_cls,
-                    )
-
-                    # If the molecule didn't even have the `PartialCharges` tag, we set it from zeroes to None here.
-                    if not (has_charges):
-                        mol.partial_charges = None
-                    mols.append(mol)
-
-            else:
-                # In case this is being read from a SINGLE-molecule SD file, convert the SD field where we
-                # stash partial charges into actual per-atom partial charges
-                self._turn_oemolbase_sd_charges_into_partial_charges(oemol)
-                mol = self.from_openeye(
-                    oemol, allow_undefined_stereo=allow_undefined_stereo, _cls=_cls
-                )
-                mols.append(mol)
-
-            # Check if this is an AMBER-produced mol2 file, which we can not load because they use GAFF atom types.
-            if oemolistream.GetFormat() == oechem.OEFormat_MOL2:
-                self._check_mol2_gaff_atom_type(mol, file_path)
-
-        return mols
-
-    def enumerate_protomers(self, molecule, max_states=10):
-        """
-        Enumerate the formal charges of a molecule to generate different protomoers.
-
-        Parameters
-        ----------
-        molecule: openff.toolkit.topology.Molecule
-            The molecule whose state we should enumerate
-
-        max_states: int optional, default=10,
-            The maximum number of protomer states to be returned.
-
-        Returns
-        -------
-        molecules: List[openff.toolkit.topology.Molecule],
-            A list of the protomers of the input molecules not including the input.
-        """
-
-        from openeye import oequacpac
-
-        options = oequacpac.OEFormalChargeOptions()
-        # add one as the input is included
-        options.SetMaxCount(max_states + 1)
-
-        molecules = []
-
-        oemol = self.to_openeye(molecule=molecule)
-        for protomer in oequacpac.OEEnumerateFormalCharges(oemol, options):
-
-            mol = self.from_openeye(
-                protomer, allow_undefined_stereo=True, _cls=molecule.__class__
-            )
-
-            if mol != molecule:
-                molecules.append(mol)
-
-        return molecules
-
-    def enumerate_stereoisomers(
-        self, molecule, undefined_only=False, max_isomers=20, rationalise=True
-    ):
-        """
-        Enumerate the stereocenters and bonds of the current molecule.
-
-        Parameters
-        ----------
-        molecule: openff.toolkit.topology.Molecule
-            The molecule whose state we should enumerate
-
-        undefined_only: bool optional, default=False
-            If we should enumerate all stereocenters and bonds or only those with undefined stereochemistry
-
-        max_isomers: int optional, default=20
-            The maximum amount of molecules that should be returned
-
-        rationalise: bool optional, default=True
-            If we should try to build and rationalise the molecule to ensure it can exist
-
-
-        Returns
-        --------
-        molecules: List[openff.toolkit.topology.Molecule]
-            A list of openff.toolkit.topology.Molecule instances
-
-        """
-        from openeye import oechem, oeomega
-
-        oemol = self.to_openeye(molecule=molecule)
-
-        # arguments for this function can be found here
-        # <https://docs.eyesopen.com/toolkits/python/omegatk/OEConfGenFunctions/OEFlipper.html?highlight=stereoisomers>
-
-        molecules = []
-        for isomer in oeomega.OEFlipper(oemol, 200, not undefined_only, True, False):
-
-            if rationalise:
-                # try and determine if the molecule is reasonable by generating a conformer with
-                # strict stereo, like embedding in rdkit
-                omega = oeomega.OEOmega()
-                omega.SetMaxConfs(1)
-                omega.SetCanonOrder(False)
-                # Don't generate random stereoisomer if not specified
-                omega.SetStrictStereo(True)
-                mol = oechem.OEMol(isomer)
-                status = omega(mol)
-                if status:
-                    isomol = self.from_openeye(mol, _cls=molecule.__class__)
-                    if isomol != molecule:
-                        molecules.append(isomol)
-
-            else:
-                isomol = self.from_openeye(isomer, _cls=molecule.__class__)
-                if isomol != molecule:
-                    molecules.append(isomol)
-
-        return molecules[:max_isomers]
-
-    def enumerate_tautomers(self, molecule, max_states=20):
-        """
-        Enumerate the possible tautomers of the current molecule
-
-        Parameters
-        ----------
-        molecule: openff.toolkit.topology.Molecule
-            The molecule whose state we should enumerate
-
-        max_states: int optional, default=20
-            The maximum amount of molecules that should be returned
-
-        Returns
-        -------
-        molecules: List[openff.toolkit.topology.Molecule]
-            A list of openff.toolkit.topology.Molecule instances excluding the input molecule.
-        """
-        from openeye import oequacpac
-
-        oemol = self.to_openeye(molecule=molecule)
-
-        tautomers = []
-
-        # set the options
-        tautomer_options = oequacpac.OETautomerOptions()
-        tautomer_options.SetApplyWarts(False)
-        tautomer_options.SetMaxTautomersGenerated(max_states + 1)
-        tautomer_options.SetSaveStereo(True)
-        # this aligns the outputs of rdkit and openeye for the example cases
-        tautomer_options.SetCarbonHybridization(False)
-
-        for tautomer in oequacpac.OEEnumerateTautomers(oemol, tautomer_options):
-            # remove the input tautomer from the output
-            taut = self.from_openeye(
-                tautomer, allow_undefined_stereo=True, _cls=molecule.__class__
-            )
-            if taut != molecule:
-                tautomers.append(
-                    self.from_openeye(
-                        tautomer, allow_undefined_stereo=True, _cls=molecule.__class__
-                    )
-                )
-
-        return tautomers
-
-    @staticmethod
-    def _check_mol2_gaff_atom_type(molecule, file_path=None):
-        """Attempts to detect the presence of GAFF atom types in a molecule loaded from a mol2 file.
-
-        For now, this raises a ``GAFFAtomTypeWarning`` if the molecule
-        include Osmium and Holmium atoms, which have GAFF types OS and
-        HO respectively.
-
-        Parameters
-        ----------
-        molecule : openff.toolkit.topology.molecule.Molecule
-            The loaded molecule.
-        file_path : str, optional
-            The path to the mol2 file. This is used exclusively to make
-            the error message more meaningful.
-
-        """
-        # Handle default.
-        if file_path is None:
-            file_path = ""
-        else:
-            # Append a ':' character that will separate the file
-            # path from the molecule string representation.
-            file_path = file_path + ":"
-        # atomic_number: (GAFF_type, element_name)
-        warning_atomic_numbers = {76: ("OS", "Osmium"), 67: ("HO", "Holmium")}
-
-        for atom in molecule.atoms:
-            try:
-                atom_type, element_name = warning_atomic_numbers[atom.atomic_number]
-            except KeyError:
-                pass
-            else:
-                import warnings
-
-                warn_msg = (
-                    f'OpenEye interpreted the type "{atom_type}" in {file_path}{molecule.name}'
-                    f" as {element_name}. Does your mol2 file uses Tripos SYBYL atom types?"
-                    " Other atom types such as GAFF are not supported."
-                )
-                warnings.warn(warn_msg, GAFFAtomTypeWarning)
-
-    @staticmethod
-    def _openeye_cip_atom_stereochemistry(oemol, oeatom):
-        """
-        Determine CIP stereochemistry (R/S) for the specified atom
-
-        Parameters
-        ----------
-        oemol : openeye.oechem.OEMolBase
-            The molecule of interest
-        oeatom : openeye.oechem.OEAtomBase
-            The atom whose stereochemistry is to be computed
-
-        Returns
-        -------
-        stereochemistry : str
-            'R', 'S', or None if no stereochemistry is specified or the atom is not a stereocenter
-        """
-        from openeye import oechem
-
-        if not oeatom.HasStereoSpecified():
-            # No stereochemical information has been stored, so this could be unknown stereochemistry
-            # TODO: Should we raise an exception?
-            return None
-
-        cip = oechem.OEPerceiveCIPStereo(oemol, oeatom)
-
-        if cip == oechem.OECIPAtomStereo_S:
-            return "S"
-        elif cip == oechem.OECIPAtomStereo_R:
-            return "R"
-        elif cip == oechem.OECIPAtomStereo_NotStereo:
-            # Not a stereocenter
-            # TODO: Should this be a different case from ``None``?
-            return None
-
-    @staticmethod
-    def _openeye_cip_bond_stereochemistry(oemol, oebond):
-        """
-        Determine CIP stereochemistry (E/Z) for the specified bond
-
-        Parameters
-        ----------
-        oemol : openeye.oechem.OEMolBase
-            The molecule of interest
-        oebond : openeye.oechem.OEBondBase
-            The bond whose stereochemistry is to be computed
-
-        Returns
-        -------
-        stereochemistry : str
-            'E', 'Z', or None if stereochemistry is unspecified or the bond is not a stereo bond
-
-        """
-        from openeye import oechem
-
-        if not oebond.HasStereoSpecified():
-            # No stereochemical information has been stored, so this could be unknown stereochemistry
-            # TODO: Should we raise an exception?
-            return None
-
-        cip = oechem.OEPerceiveCIPStereo(oemol, oebond)
-
-        if cip == oechem.OECIPBondStereo_E:
-            return "E"
-        elif cip == oechem.OECIPBondStereo_Z:
-            return "Z"
-        elif cip == oechem.OECIPBondStereo_NotStereo:
-            return None
-
-    @staticmethod
-    def from_openeye(oemol, allow_undefined_stereo=False, _cls=None):
-        """
-        Create a Molecule from an OpenEye molecule. If the OpenEye molecule has
-        implicit hydrogens, this function will make them explicit.
-
-        ``OEAtom`` s have a different set of allowed value for partial charges than
-        ``openff.toolkit.topology.Molecule`` s. In the OpenEye toolkits, partial charges
-        are stored on individual ``OEAtom`` s, and their values are initialized to ``0.0``.
-        In the Open Force Field Toolkit, an ``openff.toolkit.topology.Molecule``'s
-        ``partial_charges`` attribute is initialized to ``None`` and can be set to a
-        ``simtk.unit.Quantity``-wrapped numpy array with units of
-        elementary charge. The Open Force
-        Field Toolkit considers an ``OEMol`` where every ``OEAtom`` has a partial
-        charge of ``float('nan')`` to be equivalent to an Open Force Field Toolkit `Molecule`'s
-        ``partial_charges = None``.
-        This assumption is made in both ``to_openeye`` and ``from_openeye``.
-
-        .. warning :: This API is experimental and subject to change.
-
-        Parameters
-        ----------
-        oemol : openeye.oechem.OEMol
-            An OpenEye molecule
-        allow_undefined_stereo : bool, default=False
-            If false, raises an exception if oemol contains undefined stereochemistry.
-        _cls : class
-            Molecule constructor
-
-        Returns
-        -------
-        molecule : openff.toolkit.topology.Molecule
-            An OpenFF molecule
-
-        Examples
-        --------
-
-        Create a Molecule from an OpenEye OEMol
-
-        >>> from openeye import oechem
-        >>> from openff.toolkit.tests.utils import get_data_file_path
-        >>> ifs = oechem.oemolistream(get_data_file_path('systems/monomers/ethanol.mol2'))
-        >>> oemols = list(ifs.GetOEGraphMols())
-
-        >>> toolkit_wrapper = OpenEyeToolkitWrapper()
-        >>> molecule = toolkit_wrapper.from_openeye(oemols[0])
-
-        """
-        import math
-
-        from openeye import oechem
-
-        oemol = oechem.OEMol(oemol)
-
-        # Add explicit hydrogens if they're implicit
-        if oechem.OEHasImplicitHydrogens(oemol):
-            oechem.OEAddExplicitHydrogens(oemol)
-
-        # TODO: Is there any risk to perceiving aromaticity here instead of later?
-        oechem.OEAssignAromaticFlags(oemol, oechem.OEAroModel_MDL)
-
-        oechem.OEPerceiveChiral(oemol)
-
-        # Check that all stereo is specified
-        # Potentially better OE stereo check: OEFlipper — Toolkits - - Python
-        # https: // docs.eyesopen.com / toolkits / python / omegatk / OEConfGenFunctions / OEFlipper.html
-
-        unspec_chiral = False
-        unspec_db = False
-        problematic_atoms = list()
-        problematic_bonds = list()
-
-        for oeatom in oemol.GetAtoms():
-            if oeatom.IsChiral():
-                if not (oeatom.HasStereoSpecified()):
-                    unspec_chiral = True
-                    problematic_atoms.append(oeatom)
-        for oebond in oemol.GetBonds():
-            if oebond.IsChiral():
-                if not (oebond.HasStereoSpecified()):
-                    unspec_db = True
-                    problematic_bonds.append(oebond)
-        if unspec_chiral or unspec_db:
-
-            def oeatom_to_str(oeatom):
-                return "atomic num: {}, name: {}, idx: {}, aromatic: {}, chiral: {}".format(
-                    oeatom.GetAtomicNum(),
-                    oeatom.GetName(),
-                    oeatom.GetIdx(),
-                    oeatom.IsAromatic(),
-                    oeatom.IsChiral(),
-                )
-
-            def oebond_to_str(oebond):
-                return "order: {}, chiral: {}".format(
-                    oebond.GetOrder(), oebond.IsChiral()
-                )
-
-            def describe_oeatom(oeatom):
-                description = "Atom {} with bonds:".format(oeatom_to_str(oeatom))
-                for oebond in oeatom.GetBonds():
-                    description += "\nbond {} to atom {}".format(
-                        oebond_to_str(oebond), oeatom_to_str(oebond.GetNbr(oeatom))
-                    )
-                return description
-
-            msg = (
-                "OEMol has unspecified stereochemistry. "
-                "oemol.GetTitle(): {}\n".format(oemol.GetTitle())
-            )
-            if len(problematic_atoms) != 0:
-                msg += "Problematic atoms are:\n"
-                for problematic_atom in problematic_atoms:
-                    msg += describe_oeatom(problematic_atom) + "\n"
-            if len(problematic_bonds) != 0:
-                msg += "Problematic bonds are: {}\n".format(problematic_bonds)
-            if allow_undefined_stereo:
-                msg = "Warning (not error because allow_undefined_stereo=True): " + msg
-                logger.warning(msg)
-            else:
-                msg = "Unable to make OFFMol from OEMol: " + msg
-                raise UndefinedStereochemistryError(msg)
-
-        if _cls is None:
-            from openff.toolkit.topology.molecule import Molecule
-
-            _cls = Molecule
-
-        molecule = _cls()
-        molecule.name = oemol.GetTitle()
-
-        # Copy any attached SD tag information
-        for dp in oechem.OEGetSDDataPairs(oemol):
-            molecule._properties[dp.GetTag()] = dp.GetValue()
-
-        map_atoms = dict()  # {oemol_idx: molecule_idx}
-        atom_mapping = {}
-        for oeatom in oemol.GetAtoms():
-            oe_idx = oeatom.GetIdx()
-            map_id = oeatom.GetMapIdx()
-            atomic_number = oeatom.GetAtomicNum()
-            formal_charge = oeatom.GetFormalCharge() * unit.elementary_charge
-            is_aromatic = oeatom.IsAromatic()
-            stereochemistry = OpenEyeToolkitWrapper._openeye_cip_atom_stereochemistry(
-                oemol, oeatom
-            )
-            # stereochemistry = self._openeye_cip_atom_stereochemistry(oemol, oeatom)
-            name = ""
-            if oeatom.HasData("name"):
-                name = oeatom.GetData("name")
-            atom_index = molecule._add_atom(
-                atomic_number,
-                formal_charge,
-                is_aromatic,
-                stereochemistry=stereochemistry,
-                name=name,
-            )
-            map_atoms[
-                oe_idx
-            ] = atom_index  # store for mapping oeatom to molecule atom indices below
-            atom_mapping[atom_index] = map_id
-
-        # If we have a full / partial atom map add it to the molecule. Zeroes 0
-        # indicates no mapping
-        if {*atom_mapping.values()} != {0}:
-
-            molecule._properties["atom_map"] = {
-                idx: map_idx for idx, map_idx in atom_mapping.items() if map_idx != 0
-            }
-
-        for oebond in oemol.GetBonds():
-            atom1_index = map_atoms[oebond.GetBgnIdx()]
-            atom2_index = map_atoms[oebond.GetEndIdx()]
-            bond_order = oebond.GetOrder()
-            is_aromatic = oebond.IsAromatic()
-            stereochemistry = OpenEyeToolkitWrapper._openeye_cip_bond_stereochemistry(
-                oemol, oebond
-            )
-            if oebond.HasData("fractional_bond_order"):
-                fractional_bond_order = oebond.GetData("fractional_bond_order")
-            else:
-                fractional_bond_order = None
-
-            molecule._add_bond(
-                atom1_index,
-                atom2_index,
-                bond_order,
-                is_aromatic=is_aromatic,
-                stereochemistry=stereochemistry,
-                fractional_bond_order=fractional_bond_order,
-            )
-
-        # TODO: Copy conformations, if present
-        # TODO: Come up with some scheme to know when to import coordinates
-        # From SMILES: no
-        # From MOL2: maybe
-        # From other: maybe
-        if hasattr(oemol, "GetConfs"):
-            for conf in oemol.GetConfs():
-                n_atoms = molecule.n_atoms
-                positions = unit.Quantity(
-                    np.zeros(shape=[n_atoms, 3], dtype=np.float64), unit.angstrom
-                )
-                for oe_id in conf.GetCoords().keys():
-                    off_atom_coords = unit.Quantity(
-                        conf.GetCoords()[oe_id], unit.angstrom
-                    )
-                    off_atom_index = map_atoms[oe_id]
-                    positions[off_atom_index, :] = off_atom_coords
-                if (positions == 0 * unit.angstrom).all() and n_atoms > 1:
-                    continue
-                molecule._add_conformer(positions)
-
-        # Copy partial charges, if present
-        partial_charges = unit.Quantity(
-            np.zeros(shape=molecule.n_atoms, dtype=np.float64),
-            unit=unit.elementary_charge,
-        )
-
-        # If all OEAtoms have a partial charge of NaN, then the OFFMol should
-        # have its partial_charges attribute set to None
-        any_partial_charge_is_not_nan = False
-        for oe_atom in oemol.GetAtoms():
-            oe_idx = oe_atom.GetIdx()
-            off_idx = map_atoms[oe_idx]
-            unitless_charge = oe_atom.GetPartialCharge()
-            if not math.isnan(unitless_charge):
-                any_partial_charge_is_not_nan = True
-                # break
-            charge = unitless_charge * unit.elementary_charge
-            partial_charges[off_idx] = charge
-
-        if any_partial_charge_is_not_nan:
-            molecule.partial_charges = partial_charges
-        else:
-            molecule.partial_charges = None
-
-        return molecule
-
-    to_openeye_cache = LRUCache(maxsize=4096)
-
-
-    @cached(to_openeye_cache, key=mol_to_ctab_and_aro_key)
-    def _connection_table_to_openeye(
-        self, molecule, aromaticity_model=DEFAULT_AROMATICITY_MODEL
-    ):
-        from openeye import oechem
-
-        if hasattr(oechem, aromaticity_model):
-            oe_aro_model = getattr(oechem, aromaticity_model)
-        else:
-            raise ValueError(
-                "Error: provided aromaticity model not recognized by oechem."
-            )
-
-        oemol = oechem.OEMol()
-        # Add atoms
-        map_atoms = {}  # {off_idx : oe_idx}
-        oemol_atoms = list()  # list of corresponding oemol atoms
-        for atom in molecule.atoms:
-            oeatom = oemol.NewAtom(atom.atomic_number)
-            oeatom.SetFormalCharge(
-                atom.formal_charge.value_in_unit(unit.elementary_charge)
-            )
-            # TODO: Do we want to provide _any_ pathway for Atom.is_aromatic to influence the OEMol?
-            # oeatom.SetAromatic(atom.is_aromatic)
-            oemol_atoms.append(oeatom)
-            map_atoms[atom.molecule_atom_index] = oeatom.GetIdx()
-
-        # Add bonds
-        oemol_bonds = list()  # list of corresponding oemol bonds
-        for bond in molecule.bonds:
-            atom1_index = bond.atom1_index
-            atom2_index = bond.atom2_index
-            oebond = oemol.NewBond(oemol_atoms[atom1_index], oemol_atoms[atom2_index])
-            oebond.SetOrder(bond.bond_order)
-            # TODO: Do we want to provide _any_ pathway for Bond.is_aromatic to influence the OEMol?
-            # oebond.SetAromatic(bond.is_aromatic)
-            oemol_bonds.append(oebond)
-
-        oechem.OEAssignAromaticFlags(oemol, oe_aro_model)
-
-        # Set atom stereochemistry now that all connectivity is in place
-        for atom, oeatom in zip(molecule.atoms, oemol_atoms):
-            if not atom.stereochemistry:
-                continue
-
-            # Set arbitrary initial stereochemistry
-            neighs = [n for n in oeatom.GetAtoms()]
-            oeatom.SetStereo(
-                neighs, oechem.OEAtomStereo_Tetra, oechem.OEAtomStereo_Right
-            )
-
-            # Flip chirality if stereochemistry isincorrect
-            oeatom_stereochemistry = (
-                OpenEyeToolkitWrapper._openeye_cip_atom_stereochemistry(oemol, oeatom)
-            )
-            if oeatom_stereochemistry != atom.stereochemistry:
-                # Flip the stereochemistry
-                oeatom.SetStereo(
-                    neighs, oechem.OEAtomStereo_Tetra, oechem.OEAtomStereo_Left
-                )
-                # Verify it matches now as a sanity check
-                oeatom_stereochemistry = (
-                    OpenEyeToolkitWrapper._openeye_cip_atom_stereochemistry(
-                        oemol, oeatom
-                    )
-                )
-                if oeatom_stereochemistry != atom.stereochemistry:
-                    raise Exception(
-                        "Programming error: OpenEye atom stereochemistry assumptions failed."
-                    )
-
-        # Set bond stereochemistry
-        for bond, oebond in zip(molecule.bonds, oemol_bonds):
-            if not bond.stereochemistry:
-                continue
-
-            atom1_index = bond.molecule.atoms.index(bond.atom1)
-            atom2_index = bond.molecule.atoms.index(bond.atom2)
-            # Set arbitrary initial stereochemistry
-            oeatom1, oeatom2 = oemol_atoms[atom1_index], oemol_atoms[atom2_index]
-            oeatom1_neighbor = [n for n in oeatom1.GetAtoms() if not n == oeatom2][0]
-            oeatom2_neighbor = [n for n in oeatom2.GetAtoms() if not n == oeatom1][0]
-            # oebond.SetStereo([oeatom1, oeatom2], oechem.OEBondStereo_CisTrans, oechem.OEBondStereo_Cis)
-            oebond.SetStereo(
-                [oeatom1_neighbor, oeatom2_neighbor],
-                oechem.OEBondStereo_CisTrans,
-                oechem.OEBondStereo_Cis,
-            )
-
-            # Flip stereochemistry if incorrect
-            oebond_stereochemistry = (
-                OpenEyeToolkitWrapper._openeye_cip_bond_stereochemistry(oemol, oebond)
-            )
-            if oebond_stereochemistry != bond.stereochemistry:
-                # Flip the stereochemistry
-                oebond.SetStereo(
-                    [oeatom1_neighbor, oeatom2_neighbor],
-                    oechem.OEBondStereo_CisTrans,
-                    oechem.OEBondStereo_Trans,
-                )
-                # Verify it matches now as a sanity check
-                oebond_stereochemistry = (
-                    OpenEyeToolkitWrapper._openeye_cip_bond_stereochemistry(
-                        oemol, oebond
-                    )
-                )
-                if oebond_stereochemistry != bond.stereochemistry:
-                    raise Exception(
-                        "Programming error: OpenEye bond stereochemistry assumptions failed."
-                    )
-
-        # Clean Up phase
-        # The only feature of a molecule that wasn't perceived above seemed to be ring connectivity, better to run it
-        # here then for someone to inquire about ring sizes and get 0 when it shouldn't be
-        oechem.OEFindRingAtomsAndBonds(oemol)
-
-        return oemol, map_atoms
-
-    def to_openeye(self, molecule, aromaticity_model=DEFAULT_AROMATICITY_MODEL):
-        """
-        Create an OpenEye molecule using the specified aromaticity model
-
-        ``OEAtom`` s have a different set of allowed value for partial
-        charges than ``openff.toolkit.topology.Molecule``\ s. In the
-        OpenEye toolkits, partial charges are stored on individual
-        ``OEAtom``\ s, and their values are initialized to ``0.0``. In
-        the Open Force Field Toolkit, an``openff.toolkit.topology.Molecule``'s
-        ``partial_charges`` attribute is initialized to ``None`` and can
-        be set to a ``simtk.unit.Quantity``-wrapped numpy array with
-        units of elementary charge. The Open Force Field Toolkit
-        considers an ``OEMol`` where every ``OEAtom`` has a partial
-        charge of ``float('nan')`` to be equivalent to an Open Force
-        Field Toolkit ``Molecule``'s ``partial_charges = None``. This
-        assumption is made in both ``to_openeye`` and ``from_openeye``.
-
-        .. todo ::
-
-           * Should the aromaticity model be specified in some other way?
-
-        .. warning :: This API is experimental and subject to change.
-
-        Parameters
-        ----------
-        molecule : openff.toolkit.topology.molecule.Molecule object
-            The molecule to convert to an OEMol
-        aromaticity_model : str, optional, default=DEFAULT_AROMATICITY_MODEL
-            The aromaticity model to use
-
-        Returns
-        -------
-        oemol : openeye.oechem.OEMol
-            An OpenEye molecule
-
-        Examples
-        --------
-
-        Create an OpenEye molecule from a Molecule
-
-        >>> from openff.toolkit.topology import Molecule
-        >>> toolkit_wrapper = OpenEyeToolkitWrapper()
-        >>> molecule = Molecule.from_smiles('CC')
-        >>> oemol = toolkit_wrapper.to_openeye(molecule)
-
-        """
-        from openeye import oechem
-
-        oemol, off_to_oe_idx = self._connection_table_to_openeye(
-            molecule, aromaticity_model=aromaticity_model
-        )
-        oemol = oechem.OEMol(oemol)
-        # if not(molecule.name is None):
-        oe_to_off_idx = dict([(j, i) for i, j in off_to_oe_idx.items()])
-
-        oemol.SetTitle(molecule.name)
-        # Make lists of OE atoms and OE bonds in the same order as the OFF atoms and OFF bonds
-        oemol_atoms = [None] * molecule.n_atoms  # list of corresponding oemol atoms
-        for oe_atom in oemol.GetAtoms():
-            oe_idx = oe_atom.GetIdx()
-            oemol_atoms[oe_to_off_idx[oe_idx]] = oe_atom
-            off_atom = molecule.atoms[oe_to_off_idx[oe_idx]]
-            oe_atom.SetData("name", off_atom.name)
-
-            if off_atom.partial_charge is None:
-                oe_atom.SetPartialCharge(float("nan"))
-            else:
-                oe_atom.SetPartialCharge(
-                    off_atom.partial_charge / unit.elementary_charge
-                )
-            # oeatom.SetPartialCharge(1.)
-        assert None not in oemol_atoms
-
-        oemol_bonds = [None] * molecule.n_bonds  # list of corresponding oemol bonds
-        for oe_bond in oemol.GetBonds():
-            at1_off_idx = oe_to_off_idx[oe_bond.GetBgnIdx()]
-            at2_off_idx = oe_to_off_idx[oe_bond.GetEndIdx()]
-            off_bond = molecule.get_bond_between(at1_off_idx, at2_off_idx)
-            off_bond_idx = off_bond.molecule_bond_index
-            oemol_bonds[off_bond_idx] = oe_bond
-            if off_bond.fractional_bond_order is not None:
-                oe_bond.SetData("fractional_bond_order", off_bond.fractional_bond_order)
-
-        assert None not in oemol_bonds
-
-        # Retain conformations, if present
-        if molecule.n_conformers != 0:
-            oemol.DeleteConfs()
-            for conf in molecule._conformers:
-                # OE needs a 1 x (3*n_Atoms) double array as input
-                flat_coords = np.zeros(shape=oemol.NumAtoms() * 3, dtype=np.float64)
-                for index, oe_idx in off_to_oe_idx.items():
-                    (x, y, z) = conf[index, :] / unit.angstrom
-                    flat_coords[(3 * oe_idx)] = x
-                    flat_coords[(3 * oe_idx) + 1] = y
-                    flat_coords[(3 * oe_idx) + 2] = z
-
-                oecoords = oechem.OEFloatArray(flat_coords)
-                oemol.NewConf(oecoords)
-
-        # Retain properties, if present
-        for key, value in molecule.properties.items():
-            oechem.OESetSDData(oemol, str(key), str(value))
-
-        return oemol
-
-    def to_smiles(self, molecule, isomeric=True, explicit_hydrogens=True, mapped=False):
-        """
-        Uses the OpenEye toolkit to convert a Molecule into a SMILES string.
-        A partially mapped smiles can also be generated for atoms of interest by supplying an `atom_map` to the
-        properties dictionary.
-
-        Parameters
-        ----------
-        molecule : An openff.toolkit.topology.Molecule
-            The molecule to convert into a SMILES.
-        isomeric: bool optional, default= True
-            return an isomeric smiles
-        explicit_hydrogens: bool optional, default=True
-            return a smiles string containing all hydrogens explicitly
-        mapped: bool optional, default=False
-            return a explicit hydrogen mapped smiles, the atoms to be mapped can be controlled by supplying an
-            atom map into the properties dictionary. If no mapping is passed all atoms will be mapped in order, else
-            an atom map dictionary from the current atom index to the map id should be supplied with no duplicates.
-            The map ids (values) should start from 0 or 1.
-
-        Returns
-        -------
-        smiles : str
-            The SMILES of the input molecule.
-        """
-        from openeye import oechem
-
-        oemol = self.to_openeye(molecule)
-
-        # this sets up the default settings following the old DEFAULT flag
-        # more information on flags can be found here
-        # <https://docs.eyesopen.com/toolkits/python/oechemtk/OEChemConstants/OESMILESFlag.html#OEChem::OESMILESFlag>
-        smiles_options = (
-            oechem.OESMILESFlag_Canonical
-            | oechem.OESMILESFlag_Isotopes
-            | oechem.OESMILESFlag_RGroups
-        )
-
-        # check if we want an isomeric smiles
-        if isomeric:
-            # add the atom and bond stereo flags
-            smiles_options |= (
-                oechem.OESMILESFlag_AtomStereo | oechem.OESMILESFlag_BondStereo
-            )
-
-        if explicit_hydrogens:
-            # add the hydrogen flag
-            smiles_options |= oechem.OESMILESFlag_Hydrogens
-
-        if mapped:
-            assert explicit_hydrogens is True, (
-                "Mapped smiles require all hydrogens and "
-                "stereochemsitry to be defined to retain order"
-            )
-
-            # if we only want to map specific atoms check for an atom map
-            atom_map = molecule._properties.get("atom_map", None)
-            if atom_map is not None:
-                # make sure there are no repeated indices
-                map_ids = set(atom_map.values())
-                if len(map_ids) < len(atom_map):
-                    atom_map = None
-                elif 0 in atom_map.values():
-                    # we need to increment the map index
-                    for atom, map in atom_map.items():
-                        atom_map[atom] = map + 1
-
-            if atom_map is None:
-                # now we need to add the atom map to the atoms
-                for oeatom in oemol.GetAtoms():
-                    oeatom.SetMapIdx(oeatom.GetIdx() + 1)
-            else:
-                for atom in oemol.GetAtoms():
-                    try:
-                        # try to set the atom map
-                        map_idx = atom_map[atom.GetIdx()]
-                        atom.SetMapIdx(map_idx)
-                    except KeyError:
-                        continue
-
-            smiles_options |= oechem.OESMILESFlag_AtomMaps
-
-        smiles = oechem.OECreateSmiString(oemol, smiles_options)
-        return smiles
-
-    def to_inchi(self, molecule, fixed_hydrogens=False):
-        """
-        Create an InChI string for the molecule using the RDKit Toolkit.
-        InChI is a standardised representation that does not capture tautomers unless specified using the fixed hydrogen
-        layer.
-
-        For information on InChi see here https://iupac.org/who-we-are/divisions/division-details/inchi/
-
-        Parameters
-        ----------
-        molecule : An openff.toolkit.topology.Molecule
-            The molecule to convert into a SMILES.
-
-        fixed_hydrogens: bool, default=False
-            If a fixed hydrogen layer should be added to the InChI, if `True` this will produce a non standard specific
-            InChI string of the molecule.
-
-        Returns
-        --------
-        inchi: str
-            The InChI string of the molecule.
-        """
-
-        from openeye import oechem
-
-        oemol = self.to_openeye(molecule)
-
-        if fixed_hydrogens:
-            opts = oechem.OEInChIOptions()
-            opts.SetFixedHLayer(True)
-            inchi = oechem.OEMolToInChI(oemol)
-
-        else:
-            inchi = oechem.OEMolToSTDInChI(oemol)
-
-        return inchi
-
-    def to_inchikey(self, molecule, fixed_hydrogens=False):
-        """
-        Create an InChIKey for the molecule using the RDKit Toolkit.
-        InChIKey is a standardised representation that does not capture tautomers unless specified using the fixed hydrogen
-        layer.
-
-        For information on InChi see here https://iupac.org/who-we-are/divisions/division-details/inchi/
-
-        Parameters
-        ----------
-        molecule : An openff.toolkit.topology.Molecule
-            The molecule to convert into a SMILES.
-
-        fixed_hydrogens: bool, default=False
-            If a fixed hydrogen layer should be added to the InChI, if `True` this will produce a non standard specific
-            InChI string of the molecule.
-
-        Returns
-        --------
-        inchi_key: str
-            The InChIKey representation of the molecule.
-        """
-
-        from openeye import oechem
-
-        oemol = self.to_openeye(molecule)
-
-        if fixed_hydrogens:
-            opts = oechem.OEInChIOptions()
-            opts.SetFixedHLayer(True)
-            inchi_key = oechem.OEMolToInChIKey(oemol)
-
-        else:
-            inchi_key = oechem.OEMolToSTDInChIKey(oemol)
-
-        return inchi_key
-
-    def to_iupac(self, molecule):
-        """Generate IUPAC name from Molecule
-
-        Parameters
-        ----------
-        molecule : An openff.toolkit.topology.Molecule
-            The molecule to convert into a SMILES.
-
-        Returns
-        -------
-        iupac_name : str
-            IUPAC name of the molecule
-
-        Examples
-        --------
-
-        >>> from openff.toolkit.topology import Molecule
-        >>> from openff.toolkit.utils import get_data_file_path
-        >>> sdf_filepath = get_data_file_path('molecules/ethanol.sdf')
-        >>> molecule = Molecule(sdf_filepath)
-        >>> toolkit = OpenEyeToolkitWrapper()
-        >>> iupac_name = toolkit.to_iupac(molecule)
-
-        """
-        from openeye import oeiupac
-
-        oemol = self.to_openeye(molecule)
-
-        return oeiupac.OECreateIUPACName(oemol)
-
-    def canonical_order_atoms(self, molecule):
-        """
-        Canonical order the atoms in the molecule using the OpenEye toolkit.
-
-        Parameters
-        ----------
-        molecule: openff.toolkit.topology.Molecule
-            The input molecule
-
-         Returns
-        -------
-        molecule : openff.toolkit.topology.Molecule
-            The input molecule, with canonically-indexed atoms and bonds.
-        """
-
-        from openeye import oechem
-
-        oemol = self.to_openeye(molecule)
-
-        oechem.OECanonicalOrderAtoms(oemol)
-        oechem.OECanonicalOrderBonds(oemol)
-
-        # reorder the iterator
-        vatm = []
-        for atom in oemol.GetAtoms():
-            if atom.GetAtomicNum() != oechem.OEElemNo_H:
-                vatm.append(atom)
-        oemol.OrderAtoms(vatm)
-
-        vbnd = []
-        for bond in oemol.GetBonds():
-            if (
-                bond.GetBgn().GetAtomicNum() != oechem.OEElemNo_H
-                and bond.GetEnd().GetAtomicNum() != oechem.OEElemNo_H
-            ):
-                vbnd.append(bond)
-        oemol.OrderBonds(vbnd)
-
-        oemol.Sweep()
-
-        for bond in oemol.GetBonds():
-            if bond.GetBgnIdx() > bond.GetEndIdx():
-                bond.SwapEnds()
-
-        return self.from_openeye(
-            oemol, allow_undefined_stereo=True, _cls=molecule.__class__
-        )
-
-    def from_smiles(
-        self,
-        smiles,
-        hydrogens_are_explicit=False,
-        allow_undefined_stereo=False,
-        _cls=None,
-    ):
-        """
-        Create a Molecule from a SMILES string using the OpenEye toolkit.
-
-        .. warning :: This API is experimental and subject to change.
-
-        Parameters
-        ----------
-        smiles : str
-            The SMILES string to turn into a molecule
-        hydrogens_are_explicit : bool, default = False
-            If False, OE will perform hydrogen addition using OEAddExplicitHydrogens
-        allow_undefined_stereo : bool, default=False
-            Whether to accept SMILES with undefined stereochemistry. If False,
-            an exception will be raised if a SMILES with undefined stereochemistry
-            is passed into this function.
-        _cls : class
-            Molecule constructor
-        Returns
-        -------
-        molecule : openff.toolkit.topology.Molecule
-            An OpenFF style molecule.
-        """
-        from openeye import oechem
-
-        oemol = oechem.OEGraphMol()
-        oechem.OESmilesToMol(oemol, smiles)
-        if not (hydrogens_are_explicit):
-            result = oechem.OEAddExplicitHydrogens(oemol)
-            if not result:
-                raise ValueError(
-                    "Addition of explicit hydrogens failed in from_openeye"
-                )
-        elif hydrogens_are_explicit and oechem.OEHasImplicitHydrogens(oemol):
-            raise ValueError(
-                f"'hydrogens_are_explicit' was specified as True, but OpenEye Toolkit interpreted "
-                f"SMILES '{smiles}' as having implicit hydrogen. If this SMILES is intended to "
-                f"express all explicit hydrogens in the molecule, then you should construct the "
-                f"desired molecule as an OEMol (where oechem.OEHasImplicitHydrogens(oemol) returns "
-                f"False), and then use Molecule.from_openeye() to create the desired OFFMol."
-            )
-
-        # Set partial charges to None, since they couldn't have been stored in a SMILES
-        for atom in oemol.GetAtoms():
-            atom.SetPartialCharge(float("nan"))
-
-        molecule = self.from_openeye(
-            oemol, _cls=_cls, allow_undefined_stereo=allow_undefined_stereo
-        )
-        return molecule
-
-    def from_inchi(self, inchi, allow_undefined_stereo=False, _cls=None):
-        """
-        Construct a Molecule from a InChI representation
-
-        Parameters
-        ----------
-        inchi : str
-            The InChI representation of the molecule.
-
-        allow_undefined_stereo : bool, default=False
-            Whether to accept InChI with undefined stereochemistry. If False,
-            an exception will be raised if a InChI with undefined stereochemistry
-            is passed into this function.
-
-        _cls : class
-            Molecule constructor
-
-        Returns
-        -------
-        molecule : openff.toolkit.topology.Molecule
-        """
-
-        from openeye import oechem
-
-        # This calls the same functions as OESmilesToMol
-        oemol = oechem.OEGraphMol()
-        oechem.OEInChIToMol(oemol, inchi)
-
-        # try and catch InChI parsing fails
-        # if there are no atoms don't build the molecule
-        if oemol.NumAtoms() == 0:
-            raise RuntimeError(
-                "There was an issue parsing the InChI string, please check and try again."
-            )
-
-        molecule = self.from_openeye(
-            oemol, allow_undefined_stereo=allow_undefined_stereo, _cls=_cls
-        )
-
-        return molecule
-
-    def from_iupac(self, iupac_name, allow_undefined_stereo=False, _cls=None, **kwargs):
-        """
-        Construct a Molecule from an IUPAC name
-
-        Parameters
-        ----------
-        iupac_name : str
-            The IUPAC or common name of the molecule.
-        allow_undefined_stereo : bool, default=False
-            Whether to accept a molecule name with undefined stereochemistry. If False,
-            an exception will be raised if a molecule name with undefined stereochemistry
-            is passed into this function.
-        _cls : class
-            Molecule constructor
-
-        Returns
-        -------
-        molecule : openff.toolkit.topology.Molecule
-
-        """
-        from openeye import oechem, oeiupac
-
-        oemol = oechem.OEMol()
-        parsing_result = oeiupac.OEParseIUPACName(oemol, iupac_name)
-        if not parsing_result:
-            raise InvalidIUPACNameError(
-                f"OpenEye failed to parse {iupac_name} as a IUPAC name"
-            )
-        oechem.OETriposAtomNames(oemol)
-        result = oechem.OEAddExplicitHydrogens(oemol)
-        if not result:
-            raise Exception("Addition of explicit hydrogens failed in from_iupac")
-
-        molecule = self.from_openeye(
-            oemol, allow_undefined_stereo=allow_undefined_stereo, _cls=_cls, **kwargs
-        )
-
-        return molecule
-
-    def generate_conformers(
-        self, molecule, n_conformers=1, rms_cutoff=None, clear_existing=True
-    ):
-        """
-        Generate molecule conformers using OpenEye Omega.
-
-        .. warning :: This API is experimental and subject to change.
-
-        .. todo ::
-
-            * which parameters should we expose? (or can we implement a general system with \*\*kwargs?)
-            * will the coordinates be returned in the OpenFF Molecule's own indexing system? Or is there a chance that
-              they'll get reindexed when we convert the input into an OEmol?
-
-        Parameters
-        ----------
-        molecule : a :class:`Molecule`
-            The molecule to generate conformers for.
-        n_conformers : int, default=1
-            The maximum number of conformers to generate.
-        rms_cutoff : simtk.Quantity-wrapped float, in units of distance, optional, default=None
-            The minimum RMS value at which two conformers are considered redundant and one is deleted.
-            If None, the cutoff is set to 1 Angstrom
-        clear_existing : bool, default=True
-            Whether to overwrite existing conformers for the molecule
-        """
-        from openeye import oeomega
-
-        oemol = self.to_openeye(molecule)
-        omega = oeomega.OEOmega()
-        omega.SetMaxConfs(n_conformers)
-        omega.SetCanonOrder(False)
-        omega.SetSampleHydrogens(True)
-        omega.SetEnergyWindow(15.0)  # unit?
-        if rms_cutoff is None:
-            omega.SetRMSThreshold(1.0)
-        else:
-            omega.SetRMSThreshold(rms_cutoff.value_in_unit(unit.angstrom))
-        # Don't generate random stereoisomer if not specified
-        omega.SetStrictStereo(True)
-        status = omega(oemol)
-
-        if status is False:
-            omega.SetStrictStereo(False)
-            new_status = omega(oemol)
-            if new_status is False:
-                raise Exception("OpenEye Omega conformer generation failed")
-
-        molecule2 = self.from_openeye(
-            oemol, allow_undefined_stereo=True, _cls=molecule.__class__
-        )
-
-        if clear_existing:
-            molecule._conformers = list()
-
-        for conformer in molecule2._conformers:
-            molecule._add_conformer(conformer)
-
-    def apply_elf_conformer_selection(
-        self,
-        molecule: "Molecule",
-        percentage: float = 2.0,
-        limit: int = 10,
-    ):
-        """Applies the `ELF method
-        <https://docs.eyesopen.com/toolkits/python/quacpactk/molchargetheory.html#elf-conformer-selection>`_
-        to select a set of diverse
-        conformers which have minimal electrostatically strongly interacting functional
-        groups from a molecules conformers.
-
-        Notes
-        -----
-        * The input molecule should have a large set of conformers already
-          generated to select the ELF conformers from.
-        * The selected conformers will be retained in the `molecule.conformers` list
-          while unselected conformers will be discarded.
-
-        See Also
-        --------
-        RDKitToolkitWrapper.apply_elf_conformer_selection
-
-        Parameters
-        ----------
-        molecule
-            The molecule which contains the set of conformers to select from.
-        percentage
-            The percentage of conformers with the lowest electrostatic interaction
-            energies to greedily select from.
-        limit
-            The maximum number of conformers to select.
-        """
-
-        from openeye import oechem, oequacpac
-
-        if molecule.n_conformers == 0:
-            return
-
-        oe_molecule = molecule.to_openeye()
-
-        # Select a subset of the OMEGA generated conformers using the ELF10 method.
-        oe_elf_options = oequacpac.OEELFOptions()
-        oe_elf_options.SetElfLimit(limit)
-        oe_elf_options.SetPercent(percentage)
-
-        oe_elf = oequacpac.OEELF(oe_elf_options)
-
-        output_stream = oechem.oeosstream()
-
-        oechem.OEThrow.SetOutputStream(output_stream)
-        oechem.OEThrow.Clear()
-
-        status = oe_elf.Select(oe_molecule)
-
-        oechem.OEThrow.SetOutputStream(oechem.oeerr)
-
-        output_string = output_stream.str().decode("UTF-8")
-        output_string = output_string.replace("Warning: ", "")
-        output_string = re.sub("^: +", "", output_string, flags=re.MULTILINE)
-        output_string = re.sub("\n$", "", output_string)
-
-        # Check to make sure the call to OE was succesful, and re-route any
-        # non-fatal warnings to the correct logger.
-        if not status:
-            raise RuntimeError("\n" + output_string)
-        elif len(output_string) > 0:
-            logger.warning(output_string)
-
-        # Extract and store the ELF conformers on the input molecule.
-        conformers = []
-
-        for oe_conformer in oe_molecule.GetConfs():
-
-            conformer = np.zeros((oe_molecule.NumAtoms(), 3))
-
-            for atom_index, coordinates in oe_conformer.GetCoords().items():
-                conformer[atom_index, :] = coordinates
-
-            conformers.append(conformer * unit.angstrom)
-
-        molecule._conformers = conformers
-
-    def assign_partial_charges(
-        self,
-        molecule,
-        partial_charge_method=None,
-        use_conformers=None,
-        strict_n_conformers=False,
-        _cls=None,
-    ):
-        """
-        Compute partial charges with OpenEye quacpac, and assign
-        the new values to the partial_charges attribute.
-
-        .. warning :: This API is experimental and subject to change.
-
-        .. todo ::
-
-           * Should the default be ELF?
-           * Can we expose more charge models?
-
-
-        Parameters
-        ----------
-        molecule : openff.toolkit.topology.Molecule
-            Molecule for which partial charges are to be computed
-        partial_charge_method : str, optional, default=None
-            The charge model to use. One of ['amberff94', 'mmff', 'mmff94', `am1-mulliken`, 'am1bcc',
-            'am1bccnosymspt', 'am1bccelf10']
-            If None, 'am1-mulliken' will be used.
-        use_conformers : iterable of simtk.unit.Quantity-wrapped numpy arrays, each with shape (n_atoms, 3) and dimension of distance. Optional, default = None
-            Coordinates to use for partial charge calculation. If None, an appropriate number of conformers will be generated.
-        strict_n_conformers : bool, default=False
-            Whether to raise an exception if an invalid number of conformers is provided for the given charge method.
-            If this is False and an invalid number of conformers is found, a warning will be raised.
-        _cls : class
-            Molecule constructor
-
-        Raises
-        ------
-        ChargeMethodUnavailableError if the requested charge method can not be handled by this toolkit
-
-        ChargeCalculationError if the charge method is supported by this toolkit, but fails
-        """
-
-        import numpy as np
-        from openeye import oechem, oequacpac
-
-        from openff.toolkit.topology import Molecule
-
-        SUPPORTED_CHARGE_METHODS = {
-            "am1bcc": {
-                "oe_charge_method": oequacpac.OEAM1BCCCharges,
-                "min_confs": 1,
-                "max_confs": 1,
-                "rec_confs": 1,
-            },
-            "am1-mulliken": {
-                "oe_charge_method": oequacpac.OEAM1Charges,
-                "min_confs": 1,
-                "max_confs": 1,
-                "rec_confs": 1,
-            },
-            "gasteiger": {
-                "oe_charge_method": oequacpac.OEGasteigerCharges,
-                "min_confs": 0,
-                "max_confs": 0,
-                "rec_confs": 0,
-            },
-            "mmff94": {
-                "oe_charge_method": oequacpac.OEMMFF94Charges,
-                "min_confs": 0,
-                "max_confs": 0,
-                "rec_confs": 0,
-            },
-            "am1bccnosymspt": {
-                "oe_charge_method": oequacpac.OEAM1BCCCharges,
-                "min_confs": 1,
-                "max_confs": 1,
-                "rec_confs": 1,
-            },
-            "am1elf10": {
-                "oe_charge_method": oequacpac.OEELFCharges(
-                    oequacpac.OEAM1Charges(optimize=True, symmetrize=True), 10
-                ),
-                "min_confs": 1,
-                "max_confs": None,
-                "rec_confs": 500,
-            },
-            "am1bccelf10": {
-                "oe_charge_method": oequacpac.OEAM1BCCELF10Charges,
-                "min_confs": 1,
-                "max_confs": None,
-                "rec_confs": 500,
-            },
-        }
-
-        if partial_charge_method is None:
-            partial_charge_method = "am1-mulliken"
-
-        partial_charge_method = partial_charge_method.lower()
-
-        if partial_charge_method not in SUPPORTED_CHARGE_METHODS:
-            raise ChargeMethodUnavailableError(
-                f"partial_charge_method '{partial_charge_method}' is not available from OpenEyeToolkitWrapper. "
-                f"Available charge methods are {list(SUPPORTED_CHARGE_METHODS.keys())} "
-            )
-
-        charge_method = SUPPORTED_CHARGE_METHODS[partial_charge_method]
-
-        if _cls is None:
-            from openff.toolkit.topology.molecule import Molecule
-
-            _cls = Molecule
-
-        # Make a temporary copy of the molecule, since we'll be messing with its conformers
-        mol_copy = _cls(molecule)
-
-        if use_conformers is None:
-            if charge_method["rec_confs"] == 0:
-                mol_copy._conformers = None
-            else:
-                self.generate_conformers(
-                    mol_copy,
-                    n_conformers=charge_method["rec_confs"],
-                    rms_cutoff=0.25 * unit.angstrom,
-                )
-                # TODO: What's a "best practice" RMS cutoff to use here?
-        else:
-            mol_copy._conformers = None
-            for conformer in use_conformers:
-                mol_copy._add_conformer(conformer)
-            self._check_n_conformers(
-                mol_copy,
-                partial_charge_method=partial_charge_method,
-                min_confs=charge_method["min_confs"],
-                max_confs=charge_method["max_confs"],
-                strict_n_conformers=strict_n_conformers,
-            )
-
-        oemol = mol_copy.to_openeye()
-
-        errfs = oechem.oeosstream()
-        oechem.OEThrow.SetOutputStream(errfs)
-        oechem.OEThrow.Clear()
-
-        # The OpenFF toolkit has always supported a version of AM1BCC with no geometry optimization
-        # or symmetry correction. So we include this keyword to provide a special configuration of quacpac
-        # if requested.
-        if partial_charge_method == "am1bccnosymspt":
-            optimize = False
-            symmetrize = False
-            quacpac_status = oequacpac.OEAssignCharges(
-                oemol, charge_method["oe_charge_method"](optimize, symmetrize)
-            )
-        else:
-            oe_charge_method = charge_method["oe_charge_method"]
-
-            if callable(oe_charge_method):
-                oe_charge_method = oe_charge_method()
-
-            quacpac_status = oequacpac.OEAssignCharges(oemol, oe_charge_method)
-
-        oechem.OEThrow.SetOutputStream(oechem.oeerr)  # restoring to original state
-        # This logic handles errors encountered in #34, which can occur when using ELF10 conformer selection
-        if not quacpac_status:
-
-            oe_charge_engine = (
-                oequacpac.OEAM1Charges
-                if partial_charge_method == "am1elf10"
-                else oequacpac.OEAM1BCCCharges
-            )
-
-            if "SelectElfPop: issue with removing trans COOH conformers" in (
-                errfs.str().decode("UTF-8")
-            ):
-                logger.warning(
-                    f"Warning: charge assignment involving ELF10 conformer selection failed due to a known bug (toolkit issue "
-                    f"#346). Downgrading to {oe_charge_engine.__name__} charge assignment for this molecule. More information"
-                    f"is available at https://github.com/openforcefield/openff-toolkit/issues/346"
-                )
-                quacpac_status = oequacpac.OEAssignCharges(oemol, oe_charge_engine())
-
-        if quacpac_status is False:
-            raise ChargeCalculationError(
-                f'Unable to assign charges: {errfs.str().decode("UTF-8")}'
-            )
-
-        # Extract and return charges
-        ## TODO: Make sure atom mapping remains constant
-
-        charges = unit.Quantity(
-            np.zeros(shape=oemol.NumAtoms(), dtype=np.float64), unit.elementary_charge
-        )
-        for oeatom in oemol.GetAtoms():
-            index = oeatom.GetIdx()
-            charge = oeatom.GetPartialCharge()
-            charge = charge * unit.elementary_charge
-            charges[index] = charge
-
-        molecule.partial_charges = charges
-
-    def compute_partial_charges_am1bcc(
-        self, molecule, use_conformers=None, strict_n_conformers=False
-    ):
-        """
-        Compute AM1BCC partial charges with OpenEye quacpac. This function will attempt to use
-        the OEAM1BCCELF10 charge generation method, but may print a warning and fall back to
-        normal OEAM1BCC if an error is encountered. This error is known to occur with some
-        carboxylic acids, and is under investigation by OpenEye.
-
-
-        .. warning :: This API is experimental and subject to change.
-
-        Parameters
-        ----------
-        molecule : Molecule
-            Molecule for which partial charges are to be computed
-        use_conformers : iterable of simtk.unit.Quantity-wrapped numpy arrays, each with shape (n_atoms, 3) and dimension of distance. Optional, default = None
-            Coordinates to use for partial charge calculation. If None, an appropriate number of conformers
-            will be generated.
-        strict_n_conformers : bool, default=False
-            Whether to raise an exception if an invalid number of conformers is provided.
-            If this is False and an invalid number of conformers is found, a warning will be raised
-            instead of an Exception.
-
-        Returns
-        -------
-        charges : numpy.array of shape (natoms) of type float
-            The partial charges
-        """
-
-        import warnings
-
-        warnings.warn(
-            "compute_partial_charges_am1bcc will be deprecated in an upcoming release. "
-            "Use assign_partial_charges(partial_charge_method='am1bccelf10') instead.",
-            DeprecationWarning,
-        )
-        self.assign_partial_charges(
-            molecule,
-            partial_charge_method="am1bccelf10",
-            use_conformers=use_conformers,
-            strict_n_conformers=strict_n_conformers,
-        )
-        return molecule.partial_charges
-
-    def assign_fractional_bond_orders(
-        self, molecule, bond_order_model=None, use_conformers=None, _cls=None
-    ):
-        """
-        Update and store list of bond orders this molecule. Bond orders are stored on each
-        bond, in the `bond.fractional_bond_order` attribute.
-
-        .. warning :: This API is experimental and subject to change.
-
-        Parameters
-        ----------
-        molecule : openff.toolkit.topology.molecule Molecule
-            The molecule to assign wiberg bond orders to
-        bond_order_model : str, optional, default=None
-            The charge model to use. One of ['am1-wiberg', 'am1-wiberg-elf10',
-            'pm3-wiberg', 'pm3-wiberg-elf10']. If None, 'am1-wiberg' will be used.
-        use_conformers : iterable of simtk.unit.Quantity(np.array) with shape (n_atoms, 3) and dimension of distance, optional, default=None
-            The conformers to use for fractional bond order calculation. If None, an
-            appropriate number of conformers will be generated by an available
-            ToolkitWrapper. If the chosen ``bond_order_model`` is an ELF variant, the ELF
-            conformer selection method will be applied to the provided conformers.
-        _cls : class
-            Molecule constructor
-        """
-        from openeye import oechem, oequacpac
-
-        if _cls is None:
-            from openff.toolkit.topology.molecule import Molecule
-
-            _cls = Molecule
-
-        # Make a copy since we'll be messing with this molecule's conformers
-        temp_mol = _cls(molecule)
-
-        if bond_order_model is None:
-            bond_order_model = "am1-wiberg"
-
-        is_elf_method = bond_order_model in ["am1-wiberg-elf10", "pm3-wiberg-elf10"]
-
-        if use_conformers is None:
-            temp_mol.generate_conformers(
-                n_conformers=1 if not is_elf_method else 500,
-                # 0.05 is the recommended RMS when generating a 'Dense' amount of
-                # conformers using Omega: https://docs.eyesopen.com/toolkits/python/
-                # omegatk/OEConfGenConstants/OEFragBuilderMode.html.
-                rms_cutoff=None if not is_elf_method else 0.05 * unit.angstrom,
-            )
-        else:
-            temp_mol._conformers = None
-            for conformer in use_conformers:
-                temp_mol._add_conformer(conformer)
-        if temp_mol.n_conformers == 0:
-            raise Exception(
-                "No conformers present in molecule submitted for fractional bond order calculation. Consider "
-                "loading the molecule from a file with geometry already present or running "
-                "molecule.generate_conformers() before calling molecule.compute_wiberg_bond_orders()"
-            )
-
-        if is_elf_method:
-            # Apply the ELF10 conformer selection method.
-            temp_mol.apply_elf_conformer_selection()
-
-        # Set the options to use when computing the WBOs. This is based on example at
-        # https://docs.eyesopen.com/toolkits/python/quacpactk/examples_summary_wibergbondorders.html
-        am1 = oequacpac.OEAM1()
-
-        am1results = oequacpac.OEAM1Results()
-        am1options = am1.GetOptions()
-
-        if bond_order_model.startswith("am1-wiberg"):
-            am1options.SetSemiMethod(oequacpac.OEMethodType_AM1)
-        elif bond_order_model.startswith("pm3-wiberg"):
-            # TODO: Make sure that modifying am1options actually works
-            am1options.SetSemiMethod(oequacpac.OEMethodType_PM3)
-        else:
-            raise ValueError(
-                f"Bond order model '{bond_order_model}' is not supported by "
-                f"OpenEyeToolkitWrapper. Supported models are ['am1-wiberg', "
-                f"'am1-wiberg-elf10', 'pm3-wiberg', 'pm3-wiberg-elf10']."
-            )
-
-        # Convert the conformers into OE friendly objects to make setting them one
-        # at a time easier.
-        oe_conformers = [
-            oechem.OEFloatArray(conformer.value_in_unit(unit.angstrom).flatten())
-            for conformer in temp_mol.conformers
-        ]
-
-        oemol = self.to_openeye(temp_mol)
-        bond_orders = defaultdict(list)
-
-        for oe_conformer in oe_conformers:
-
-            oemol.DeleteConfs()
-            oemol.NewConf(oe_conformer)
-
-            status = am1.CalcAM1(am1results, oemol)
-
-            if status is False:
-
-                raise Exception(
-                    "Unable to assign charges (in the process of calculating "
-                    "fractional bond orders)"
-                )
-
-            for bond in oemol.GetBonds():
-
-                bond_orders[bond.GetIdx()].append(
-                    am1results.GetBondOrder(bond.GetBgnIdx(), bond.GetEndIdx())
-                )
-
-        # TODO: Will bonds always map back to the same index? Consider doing a
-        #       topology mapping.
-        for bond_idx, conformer_bond_orders in bond_orders.items():
-
-            # Get bond order
-            order = np.mean(conformer_bond_orders)
-
-            mol_bond = molecule._bonds[bond_idx]
-            mol_bond.fractional_bond_order = order
-
-    def get_tagged_smarts_connectivity(self, smarts):
-        """
-        Returns a tuple of tuples indicating connectivity between tagged atoms in a SMARTS string. Does not
-        return bond order.
-
-        Parameters
-        ----------
-        smarts : str
-            The tagged SMARTS to analyze
-
-        Returns
-        -------
-        unique_tags : tuple of int
-            A sorted tuple of all unique tagged atom map indices.
-        tagged_atom_connectivity : tuple of tuples of int, shape n_tagged_bonds x 2
-            A tuple of tuples, where each inner tuple is a pair of tagged atoms (tag_idx_1, tag_idx_2) which are
-            bonded. The inner tuples are ordered smallest-to-largest, and the tuple of tuples is ordered
-            lexically. So the return value for an improper torsion would be ((1, 2), (2, 3), (2, 4)).
-
-        Raises
-        ------
-        SMIRKSParsingError
-            If OpenEye toolkit was unable to parse the provided smirks/tagged smarts
-        """
-        from openeye import oechem
-
-        from openff.toolkit.typing.chemistry import SMIRKSParsingError
-
-        qmol = oechem.OEQMol()
-        status = oechem.OEParseSmarts(qmol, smarts)
-        if not status:
-            raise SMIRKSParsingError(
-                f"OpenEye Toolkit was unable to parse SMIRKS {smarts}"
-            )
-
-        unique_tags = set()
-        connections = set()
-        for at1 in qmol.GetAtoms():
-            if at1.GetMapIdx() == 0:
-                continue
-            unique_tags.add(at1.GetMapIdx())
-            for at2 in at1.GetAtoms():
-                if at2.GetMapIdx() == 0:
-                    continue
-                cxn_to_add = sorted([at1.GetMapIdx(), at2.GetMapIdx()])
-                connections.add(tuple(cxn_to_add))
-        connections = tuple(sorted(list(connections)))
-        unique_tags = tuple(sorted(list(unique_tags)))
-        return tuple(unique_tags), tuple(connections)
-
-    @staticmethod
-    def _find_smarts_matches(
-        oemol, smarts, aromaticity_model=DEFAULT_AROMATICITY_MODEL
-    ):
-        """Find all sets of atoms in the provided OpenEye molecule that match the provided SMARTS string.
-
-        Parameters
-        ----------
-        oemol : openeye.oechem.OEMol or similar
-            oemol to process with the SMIRKS in order to find matches
-        smarts : str
-            SMARTS string with any number of sequentially tagged atoms.
-            If there are N tagged atoms numbered 1..N, the resulting matches will be N-tuples of atoms that match the corresponding tagged atoms.
-        aromaticity_model : str, optional, default=None
-            OpenEye aromaticity model designation as a string, such as ``OEAroModel_MDL``.
-            Molecule is prepared with this aromaticity model prior to querying.
-
-        Returns
-        -------
-        matches : list of tuples of atoms indices within the ``oemol``
-            matches[index] is an N-tuple of atom numbers from the ``oemol``
-            Matches are returned in no guaranteed order.
-            # TODO: What is returned if no matches are found? An empty list, or None?
-            # TODO: Ensure that SMARTS numbers 1, 2, 3... are rendered into order of returnd matches indexed by 0, 1, 2...
-
-        .. notes ::
-
-           * Raises ``LicenseError`` if valid OpenEye tools license is not found, rather than causing program to terminate
-           * Raises ``ValueError`` if ``smarts`` query is malformed
-
-        """
-        from openeye import oechem
-        from openeye.oechem import OESubSearch
-
-        # Make a copy of molecule so we don't influence original (probably safer than deepcopy per C Bayly)
-        mol = oechem.OEMol(oemol)
-
-        # Set up query
-        qmol = oechem.OEQMol()
-        if not oechem.OEParseSmarts(qmol, smarts):
-            raise ValueError(f"Error parsing SMARTS '{smarts}'")
-
-        # Apply aromaticity model
-        if type(aromaticity_model) == str:
-            # Check if the user has provided a manually-specified aromaticity_model
-            if hasattr(oechem, aromaticity_model):
-                oearomodel = getattr(oechem, aromaticity_model)
-            else:
-                raise ValueError(
-                    "Error: provided aromaticity model not recognized by oechem."
-                )
-        else:
-            raise ValueError("Error: provided aromaticity model must be a string.")
-
-        # OEPrepareSearch will clobber our desired aromaticity model if we don't sync up mol and qmol ahead of time
-        # Prepare molecule
-        # oechem.OEClearAromaticFlags(mol)
-        # oechem.OEAssignAromaticFlags(mol, oearomodel)
-
-        # If aromaticity model was provided, prepare query molecule
-        oechem.OEClearAromaticFlags(qmol)
-        oechem.OEAssignAromaticFlags(qmol, oearomodel)
-        # oechem.OEAssignHybridization(mol)
-        oechem.OEAssignHybridization(qmol)
-
-        # Build list of matches
-        # TODO: The MoleculeImage mapping should preserve ordering of template molecule for equivalent atoms
-        #       and speed matching for larger molecules.
-        unique = False  # We require all matches, not just one of each kind
-        substructure_search = OESubSearch(qmol)
-        substructure_search.SetMaxMatches(0)
-        oechem.OEPrepareSearch(mol, substructure_search)
-        matches = list()
-        for match in substructure_search.Match(mol, unique):
-            # Compile list of atom indices that match the pattern tags
-            atom_indices = dict()
-            for matched_atom in match.GetAtoms():
-                if matched_atom.pattern.GetMapIdx() != 0:
-                    atom_indices[
-                        matched_atom.pattern.GetMapIdx() - 1
-                    ] = matched_atom.target.GetIdx()
-            # Compress into list
-            atom_indices = [atom_indices[index] for index in range(len(atom_indices))]
-            # Convert to tuple
-            matches.append(tuple(atom_indices))
-        return matches
-
-    def find_smarts_matches(self, molecule, smarts, aromaticity_model="OEAroModel_MDL"):
-        """
-        Find all SMARTS matches for the specified molecule, using the specified aromaticity model.
-
-        .. warning :: This API is experimental and subject to change.
-
-        Parameters
-        ----------
-        molecule : openff.toolkit.topology.Molecule
-            The molecule for which all specified SMARTS matches are to be located
-        smarts : str
-            SMARTS string with optional SMIRKS-style atom tagging
-        aromaticity_model : str, optional, default='OEAroModel_MDL'
-            Molecule is prepared with this aromaticity model prior to querying.
-
-        .. note :: Currently, the only supported ``aromaticity_model`` is ``OEAroModel_MDL``
-
-        """
-        oemol, _ = self._connection_table_to_openeye(molecule)
-        return self._find_smarts_matches(
-            oemol, smarts, aromaticity_model=aromaticity_model
-        )
-
-
-def requires_openeye_module(module_name):
-    def inner_decorator(function):
-        @wraps(function)
-        def wrapper(*args, **kwargs):
-            try:
-                module = importlib.import_module("openeye." + module_name)
-            except (ImportError, ModuleNotFoundError):
-                # TODO: Custom exception
-                raise Exception("openeye." + module_name)
-            try:
-                license_func = OpenEyeToolkitWrapper._license_functions[module_name]
-            except KeyError:
-                # TODO: Custom exception
-                raise Exception(f"we do not currently use {module_name}")
-
-            # TODO: Custom exception
-            assert getattr(module, license_func)()
-
-            return function(*args, **kwargs)
-
-        return wrapper
-
-    return inner_decorator
-
-
-class RDKitToolkitWrapper(ToolkitWrapper):
-    """
-    RDKit toolkit wrapper
-
-    .. warning :: This API is experimental and subject to change.
-    """
-
-    _toolkit_name = "The RDKit"
-    _toolkit_installation_instructions = (
-        "A conda-installable version of the free and open source RDKit cheminformatics "
-        "toolkit can be found at: https://anaconda.org/rdkit/rdkit"
-    )
-
-    def __init__(self):
-        super().__init__()
-
-        self._toolkit_file_read_formats = ["SDF", "MOL", "SMI"]  # TODO: Add TDT support
-
-        if not self.is_available():
-            raise ToolkitUnavailableException(
-                f"The required toolkit {self._toolkit_name} is not "
-                f"available. {self._toolkit_installation_instructions}"
-            )
-        else:
-            from rdkit import __version__ as rdkit_version
-
-            self._toolkit_version = rdkit_version
-
-            from rdkit import Chem
-
-            # we have to make sure the toolkit can be loaded before formatting this dict
-            # Note any new file write formats should be added here only
-            self._toolkit_file_write_formats = {
-                "SDF": Chem.SDWriter,
-                "MOL": Chem.SDWriter,
-                "SMI": Chem.SmilesWriter,
-                "PDB": Chem.PDBWriter,
-                "TDT": Chem.TDTWriter,
-            }
-
-    @property
-    def toolkit_file_write_formats(self):
-        """
-        List of file formats that this toolkit can write.
-        """
-        return list(self._toolkit_file_write_formats.keys())
-
-    @classmethod
-    def is_available(cls):
-        """
-        Check whether the RDKit toolkit can be imported
-
-        Returns
-        -------
-        is_installed : bool
-            True if RDKit is installed, False otherwise.
-
-        """
-        if cls._is_available is None:
-            try:
-                importlib.import_module("rdkit", "Chem")
-            except ImportError:
-                cls._is_available = False
-            else:
-                cls._is_available = True
-        return cls._is_available
-
-    def from_object(self, obj, allow_undefined_stereo=False, _cls=None):
-        """
-        If given an rdchem.Mol (or rdchem.Mol-derived object), this function will load it into an
-        openff.toolkit.topology.molecule. Otherwise, it will return False.
-
-        Parameters
-        ----------
-        obj : A rdchem.Mol-derived object
-            An object to be type-checked and converted into a Molecule, if possible.
-        allow_undefined_stereo : bool, default=False
-            Whether to accept molecules with undefined stereocenters. If False,
-            an exception will be raised if a molecule with undefined stereochemistry
-            is passed into this function.
-        _cls : class
-            Molecule constructor
-
-        Returns
-        -------
-        Molecule or False
-            An openff.toolkit.topology.molecule Molecule.
-
-        Raises
-        ------
-        NotImplementedError
-            If the object could not be converted into a Molecule.
-        """
-        # TODO: Add tests for the from_object functions
-        from rdkit import Chem
-
-        if _cls is None:
-            from openff.toolkit.topology.molecule import Molecule
-
-            _cls = Molecule
-        if isinstance(obj, Chem.rdchem.Mol):
-            return _cls.from_rdkit(obj, allow_undefined_stereo=allow_undefined_stereo)
-        raise NotImplementedError(
-            "Cannot create Molecule from {} object".format(type(obj))
-        )
-
-    def from_pdb_and_smiles(
-        self, file_path, smiles, allow_undefined_stereo=False, _cls=None
-    ):
-        """
-        Create a Molecule from a pdb file and a SMILES string using RDKit.
-
-        Requires RDKit to be installed.
-
-        The molecule is created and sanitised based on the SMILES string, we then find a mapping
-        between this molecule and one from the PDB based only on atomic number and connections.
-        The SMILES molecule is then reindex to match the PDB, the conformer is attached and the
-        molecule returned.
-
-        Parameters
-        ----------
-        file_path: str
-            PDB file path
-        smiles : str
-            a valid smiles string for the pdb, used for seterochemistry and bond order
-
-        allow_undefined_stereo : bool, default=False
-            If false, raises an exception if oemol contains undefined stereochemistry.
-        _cls : class
-            Molecule constructor
-
-        Returns
-        --------
-        molecule : openff.toolkit.Molecule (or _cls() type)
-            An OFFMol instance with ordering the same as used in the PDB file.
-
-        Raises
-        ------
-        InvalidConformerError : if the SMILES and PDB molecules are not isomorphic.
-        """
-
-        from rdkit import Chem
-
-        from openff.toolkit.topology.molecule import InvalidConformerError, Molecule
-
-        # Make the molecule from smiles
-        offmol = self.from_smiles(
-            smiles, allow_undefined_stereo=allow_undefined_stereo, _cls=_cls
-        )
-
-        # Make another molecule from the PDB, allow stero errors here they are expected
-        pdbmol = self.from_rdkit(
-            Chem.MolFromPDBFile(file_path, removeHs=False),
-            allow_undefined_stereo=True,
-            hydrogens_are_explicit=True,
-            _cls=_cls,
-        )
-
-        # check isomorphic and get the mapping if true the mapping will be
-        # Dict[pdb_index: offmol_index] sorted by pdb_index
-        isomorphic, mapping = _cls.are_isomorphic(
-            pdbmol,
-            offmol,
-            return_atom_map=True,
-            aromatic_matching=False,
-            formal_charge_matching=False,
-            bond_order_matching=False,
-            atom_stereochemistry_matching=False,
-            bond_stereochemistry_matching=False,
-        )
-
-        if mapping is not None:
-            new_mol = offmol.remap(mapping)
-
-            # the pdb conformer is in the correct order so just attach it here
-            new_mol._add_conformer(pdbmol.conformers[0])
-
-            return new_mol
-
-        else:
-            raise InvalidConformerError("The PDB and SMILES structures do not match.")
-
-    def from_file(
-        self, file_path, file_format, allow_undefined_stereo=False, _cls=None
-    ):
-        """
-        Create an openff.toolkit.topology.Molecule from a file using this toolkit.
-
-
-
-        Parameters
-        ----------
-        file_path : str
-            The file to read the molecule from
-        file_format : str
-            Format specifier, usually file suffix (eg. 'MOL2', 'SMI')
-            Note that not all toolkits support all formats. Check ToolkitWrapper.toolkit_file_read_formats for details.
-        allow_undefined_stereo : bool, default=False
-            If false, raises an exception if oemol contains undefined stereochemistry.
-        _cls : class
-            Molecule constructor
-        Returns
-        -------
-        molecules : iterable of Molecules
-            a list of Molecule objects is returned.
-
-        """
-        from rdkit import Chem
-
-        file_format = file_format.upper()
-
-        mols = list()
-        if (file_format == "MOL") or (file_format == "SDF"):
-            for rdmol in Chem.SupplierFromFilename(
-                file_path, removeHs=False, sanitize=False, strictParsing=True
-            ):
-                if rdmol is None:
-                    continue
-
-                # Sanitize the molecules (fails on nitro groups)
-                try:
-                    Chem.SanitizeMol(
-                        rdmol,
-                        Chem.SANITIZE_ALL
-                        ^ Chem.SANITIZE_SETAROMATICITY
-                        ^ Chem.SANITIZE_ADJUSTHS,
-                    )
-                    Chem.AssignStereochemistryFrom3D(rdmol)
-                except ValueError as e:
-                    logger.warning(rdmol.GetProp("_Name") + " " + str(e))
-                    continue
-                Chem.SetAromaticity(rdmol, Chem.AromaticityModel.AROMATICITY_MDL)
-                mol = self.from_rdkit(
-                    rdmol, allow_undefined_stereo=allow_undefined_stereo, _cls=_cls
-                )
-                mols.append(mol)
-
-        elif file_format == "SMI":
-            # TODO: We have to do some special stuff when we import SMILES (currently
-            # just adding H's, but could get fancier in the future). It might be
-            # worthwhile to parse the SMILES file ourselves and pass each SMILES
-            # through the from_smiles function instead
-            for rdmol in Chem.SmilesMolSupplier(file_path, titleLine=False):
-                rdmol = Chem.AddHs(rdmol)
-                mol = self.from_rdkit(
-                    rdmol, allow_undefined_stereo=allow_undefined_stereo, _cls=_cls
-                )
-                mols.append(mol)
-
-        elif file_format == "PDB":
-            raise Exception(
-                "RDKit can not safely read PDBs on their own. Information about bond order and aromaticity "
-                "is likely to be lost. To read a PDB using RDKit use Molecule.from_pdb_and_smiles()"
-            )
-            # TODO: See if we can implement PDB+mol/smi combinations to get complete bond information.
-            #  testing to see if we can make a molecule from smiles and then use the PDB conformer as the geometry
-            #  and just reorder the molecule
-            # https://github.com/openforcefield/openff-toolkit/issues/121
-            # rdmol = Chem.MolFromPDBFile(file_path, removeHs=False)
-            # mol = Molecule.from_rdkit(rdmol, _cls=_cls)
-            # mols.append(mol)
-            # TODO: Add SMI, TDT(?) support
-
-        return mols
-
-    def from_file_obj(
-        self, file_obj, file_format, allow_undefined_stereo=False, _cls=None
-    ):
-        """
-        Return an openff.toolkit.topology.Molecule from a file-like object (an object with a ".read()" method using
-        this toolkit.
-
-        .. warning :: This API is experimental and subject to change.
-
-        Parameters
-        ----------
-        file_obj : file-like object
-            The file-like object to read the molecule from
-        file_format : str
-            Format specifier, usually file suffix (eg. 'MOL2', 'SMI')
-            Note that not all toolkits support all formats. Check ToolkitWrapper.toolkit_file_read_formats for details.
-        allow_undefined_stereo : bool, default=False
-            If false, raises an exception if oemol contains undefined stereochemistry.
-        _cls : class
-            Molecule constructor
-        Returns
-        -------
-        molecules : Molecule or list of Molecules
-            a list of Molecule objects is returned.
-
-        """
-        from rdkit import Chem
-
-        mols = []
-
-        if (file_format == "MOL") or (file_format == "SDF"):
-            # TODO: Iterate over all mols in file_data
-            for rdmol in Chem.ForwardSDMolSupplier(file_obj):
-                mol = self.from_rdkit(rdmol, _cls=_cls)
-                mols.append(mol)
-
-        if file_format == "SMI":
-            # TODO: Find a cleaner way to parse SMILES lines
-            file_data = file_obj.read()
-            lines = [line.strip() for line in file_data.split("\n")]
-            # remove blank lines
-            lines.remove("")
-            for line in lines:
-                mol = self.from_smiles(line, _cls=_cls)
-                mols.append(mol)
-
-        elif file_format == "PDB":
-            raise Exception(
-                "RDKit can not safely read PDBs on their own. Information about bond order and aromaticity "
-                "is likely to be lost. To read a PDB using RDKit use Molecule.from_pdb_and_smiles()"
-            )
-            # TODO: See if we can implement PDB+mol/smi combinations to get complete bond information.
-            # https://github.com/openforcefield/openff-toolkit/issues/121
-            # file_data = file_obj.read()
-            # rdmol = Chem.MolFromPDBBlock(file_data)
-            # mol = Molecule.from_rdkit(rdmol, _cls=_cls)
-            # mols.append(mol)
-        # TODO: TDT file support
-        return mols
-
-    def to_file_obj(self, molecule, file_obj, file_format):
-        """
-        Writes an OpenFF Molecule to a file-like object
-
-        Parameters
-        ----------
-        molecule : an OpenFF Molecule
-            The molecule to write
-        file_obj
-            The file-like object to write to
-        file_format
-            The format for writing the molecule data
-
-        Returns
-        -------
-
-        """
-
-        file_format = file_format.upper()
-        rdmol = self.to_rdkit(molecule)
-        try:
-            writer = self._toolkit_file_write_formats[file_format](file_obj)
-            writer.write(rdmol)
-            writer.close()
-        # if we can not write to that file type catch the error here
-        except KeyError:
-            raise ValueError(
-                f"The requested file type ({file_format}) is not supported to be written using "
-                f"RDKitToolkitWrapper."
-            )
-
-    def to_file(self, molecule, file_path, file_format):
-        """
-        Writes an OpenFF Molecule to a file-like object
-
-        Parameters
-        ----------
-        molecule : an OpenFF Molecule
-            The molecule to write
-        file_path
-            The file path to write to
-        file_format
-            The format for writing the molecule data
-
-        Returns
-        ------
-
-        """
-
-        # open a file object and pass to the object writer
-        with open(file_path, "w") as file_obj:
-            self.to_file_obj(
-                molecule=molecule, file_obj=file_obj, file_format=file_format
-            )
-
-    def enumerate_stereoisomers(
-        self, molecule, undefined_only=False, max_isomers=20, rationalise=True
-    ):
-        """
-        Enumerate the stereocenters and bonds of the current molecule.
-
-        Parameters
-        ----------
-        molecule: openff.toolkit.topology.Molecule
-            The molecule whose state we should enumerate
-
-        undefined_only: bool optional, default=False
-            If we should enumerate all stereocenters and bonds or only those with undefined stereochemistry
-
-        max_isomers: int optional, default=20
-            The maximum amount of molecules that should be returned
-
-        rationalise: bool optional, default=True
-            If we should try to build and rationalise the molecule to ensure it can exist
-
-        Returns
-        --------
-        molecules: List[openff.toolkit.topology.Molecule]
-            A list of openff.toolkit.topology.Molecule instances
-
-        """
-        from rdkit import Chem
-        from rdkit.Chem.EnumerateStereoisomers import (
-            EnumerateStereoisomers,
-            StereoEnumerationOptions,
-        )
-
-        # create the molecule
-        rdmol = self.to_rdkit(molecule=molecule)
-
-        # in case any bonds/centers are missing stereo chem flag it here
-        Chem.AssignStereochemistry(
-            rdmol, cleanIt=True, force=True, flagPossibleStereoCenters=True
-        )
-        Chem.FindPotentialStereoBonds(rdmol)
-
-        # set up the options
-        stereo_opts = StereoEnumerationOptions(
-            tryEmbedding=rationalise,
-            onlyUnassigned=undefined_only,
-            maxIsomers=max_isomers,
-        )
-
-        isomers = tuple(EnumerateStereoisomers(rdmol, options=stereo_opts))
-
-        molecules = []
-        for isomer in isomers:
-            # isomer has CIS/TRANS tags so convert back to E/Z
-            Chem.SetDoubleBondNeighborDirections(isomer)
-            Chem.AssignStereochemistry(isomer, force=True, cleanIt=True)
-            mol = self.from_rdkit(isomer, _cls=molecule.__class__)
-            if mol != molecule:
-                molecules.append(mol)
-
-        return molecules
-
-    def enumerate_tautomers(self, molecule, max_states=20):
-        """
-        Enumerate the possible tautomers of the current molecule.
-
-        Parameters
-        ----------
-        molecule: openff.toolkit.topology.Molecule
-            The molecule whose state we should enumerate
-
-        max_states: int optional, default=20
-            The maximum amount of molecules that should be returned
-
-        Returns
-        -------
-        molecules: List[openff.toolkit.topology.Molecule]
-            A list of openff.toolkit.topology.Molecule instances not including the input molecule.
-        """
-
-        from rdkit import Chem
-        from rdkit.Chem.MolStandardize import rdMolStandardize
-
-        enumerator = rdMolStandardize.TautomerEnumerator()
-        enumerator.SetMaxTautomers(max_states)
-        rdmol = Chem.RemoveHs(molecule.to_rdkit())
-
-        tautomers = enumerator.Enumerate(rdmol)
-
-        # make a list of OpenFF molecules excluding the input molecule
-        molecules = []
-        for taut in tautomers:
-            taut_hs = Chem.AddHs(taut)
-            mol = self.from_smiles(
-                Chem.MolToSmiles(taut_hs), allow_undefined_stereo=True
-            )
-            if mol != molecule:
-                molecules.append(mol)
-
-        return molecules[:max_states]
-
-    def canonical_order_atoms(self, molecule):
-        """
-        Canonical order the atoms in the molecule using the RDKit.
-
-        Parameters
-        ----------
-        molecule: openff.toolkit.topology.Molecule
-            The input molecule
-
-         Returns
-        -------
-        molecule : openff.toolkit.topology.Molecule
-            The input molecule, with canonically-indexed atoms and bonds.
-        """
-
-        from rdkit import Chem
-
-        rdmol = self.to_rdkit(molecule)
-
-        # get the canonical ordering with hydrogens first
-        # this is the default behaviour of RDKit
-        atom_order = list(Chem.CanonicalRankAtoms(rdmol, breakTies=True))
-
-        heavy_atoms = rdmol.GetNumHeavyAtoms()
-        hydrogens = rdmol.GetNumAtoms() - heavy_atoms
-
-        # now go through and change the rankings to get the heavy atoms first if hydrogens are present
-        if hydrogens != 0:
-            for i in range(len(atom_order)):
-                if rdmol.GetAtomWithIdx(i).GetAtomicNum() != 1:
-                    atom_order[i] -= hydrogens
-                else:
-                    atom_order[i] += heavy_atoms
-
-        # make an atom mapping from the atom_order and remap the molecule
-        atom_mapping = dict((i, rank) for i, rank in enumerate(atom_order))
-
-        return molecule.remap(atom_mapping, current_to_new=True)
-
-    def to_smiles(self, molecule, isomeric=True, explicit_hydrogens=True, mapped=False):
-        """
-        Uses the RDKit toolkit to convert a Molecule into a SMILES string.
-        A partially mapped smiles can also be generated for atoms of interest by supplying an `atom_map` to the
-        properties dictionary.
-
-        Parameters
-        ----------
-        molecule : An openff.toolkit.topology.Molecule
-            The molecule to convert into a SMILES.
-        isomeric: bool optional, default= True
-            return an isomeric smiles
-        explicit_hydrogens: bool optional, default=True
-            return a smiles string containing all hydrogens explicitly
-        mapped: bool optional, default=False
-            return a explicit hydrogen mapped smiles, the atoms to be mapped can be controlled by supplying an
-            atom map into the properties dictionary. If no mapping is passed all atoms will be mapped in order, else
-            an atom map dictionary from the current atom index to the map id should be supplied with no duplicates.
-            The map ids (values) should start from 0 or 1.
-
-        Returns
-        -------
-        smiles : str
-            The SMILES of the input molecule.
-        """
-        from rdkit import Chem
-
-        rdmol = self.to_rdkit(molecule)
-
-        if not explicit_hydrogens:
-            # remove the hydrogens from the molecule
-            rdmol = Chem.RemoveHs(rdmol)
-
-        if mapped:
-            assert explicit_hydrogens is True, (
-                "Mapped smiles require all hydrogens and "
-                "stereochemistry to be defined to retain order"
-            )
-
-            # if we only want to map specific atoms check for an atom map
-            atom_map = molecule._properties.get("atom_map", None)
-            if atom_map is not None:
-                # make sure there are no repeated indices
-                map_ids = set(atom_map.values())
-                if len(map_ids) < len(atom_map):
-                    atom_map = None
-                elif 0 in atom_map.values():
-                    # we need to increment the map index
-                    for atom, map in atom_map.items():
-                        atom_map[atom] = map + 1
-
-            if atom_map is None:
-                # now we need to add the indexing to the rdmol to get it in the smiles
-                for atom in rdmol.GetAtoms():
-                    # the mapping must start from 1, as RDKit uses 0 to represent no mapping.
-                    atom.SetAtomMapNum(atom.GetIdx() + 1)
-            else:
-                for atom in rdmol.GetAtoms():
-                    try:
-                        # try to set the atom map
-                        map_idx = atom_map[atom.GetIdx()]
-                        atom.SetAtomMapNum(map_idx)
-                    except KeyError:
-                        continue
-
-        return Chem.MolToSmiles(
-            rdmol, isomericSmiles=isomeric, allHsExplicit=explicit_hydrogens
-        )
-
-    def from_smiles(
-        self,
-        smiles,
-        hydrogens_are_explicit=False,
-        allow_undefined_stereo=False,
-        _cls=None,
-    ):
-        """
-        Create a Molecule from a SMILES string using the RDKit toolkit.
-
-        .. warning :: This API is experimental and subject to change.
-
-        Parameters
-        ----------
-        smiles : str
-            The SMILES string to turn into a molecule
-        hydrogens_are_explicit : bool, default=False
-            If False, RDKit will perform hydrogen addition using Chem.AddHs
-        allow_undefined_stereo : bool, default=False
-            Whether to accept SMILES with undefined stereochemistry. If False,
-            an exception will be raised if a SMILES with undefined stereochemistry
-            is passed into this function.
-        _cls : class
-            Molecule constructor
-
-        Returns
-        -------
-        molecule : openff.toolkit.topology.Molecule
-            An OpenFF style molecule.
-        """
-        from rdkit import Chem
-
-        rdmol = Chem.MolFromSmiles(smiles, sanitize=False)
-        # strip the atom map from the molecule if it has one
-        # so we don't affect the sterochemistry tags
-        for atom in rdmol.GetAtoms():
-            if atom.GetAtomMapNum() != 0:
-                # set the map back to zero but hide the index in the atom prop data
-                atom.SetProp("_map_idx", str(atom.GetAtomMapNum()))
-                # set it back to zero
-                atom.SetAtomMapNum(0)
-
-        # Chem.SanitizeMol calls updatePropertyCache so we don't need to call it ourselves
-        # https://www.rdkit.org/docs/cppapi/namespaceRDKit_1_1MolOps.html#a8d831787aaf2d65d9920c37b25b476f5
-        Chem.SanitizeMol(
-            rdmol,
-            Chem.SANITIZE_ALL ^ Chem.SANITIZE_ADJUSTHS ^ Chem.SANITIZE_SETAROMATICITY,
-        )
-        Chem.SetAromaticity(rdmol, Chem.AromaticityModel.AROMATICITY_MDL)
-
-        # Chem.MolFromSmiles adds bond directions (i.e. ENDDOWNRIGHT/ENDUPRIGHT), but
-        # doesn't set bond.GetStereo(). We need to call AssignStereochemistry for that.
-        Chem.AssignStereochemistry(rdmol)
-
-        # Throw an exception/warning if there is unspecified stereochemistry.
-        if not allow_undefined_stereo:
-            self._detect_undefined_stereo(
-                rdmol, err_msg_prefix="Unable to make OFFMol from SMILES: "
-            )
-
-        # Add explicit hydrogens if they aren't there already
-        if not hydrogens_are_explicit:
-            rdmol = Chem.AddHs(rdmol)
-        elif hydrogens_are_explicit:
-            for atom_idx in range(rdmol.GetNumAtoms()):
-                atom = rdmol.GetAtomWithIdx(atom_idx)
-                if atom.GetNumImplicitHs() != 0:
-                    raise ValueError(
-                        f"'hydrogens_are_explicit' was specified as True, but RDKit toolkit interpreted "
-                        f"SMILES '{smiles}' as having implicit hydrogen. If this SMILES is intended to "
-                        f"express all explicit hydrogens in the molecule, then you should construct the "
-                        f"desired molecule as an RDMol with no implicit hydrogens, and then use "
-                        f"Molecule.from_rdkit() to create the desired OFFMol."
-                    )
-
-        molecule = self.from_rdkit(
-            rdmol,
-            _cls=_cls,
-            allow_undefined_stereo=allow_undefined_stereo,
-            hydrogens_are_explicit=hydrogens_are_explicit,
-        )
-
-        return molecule
-
-    def from_inchi(self, inchi, allow_undefined_stereo=False, _cls=None):
-        """
-        Construct a Molecule from a InChI representation
-
-        Parameters
-        ----------
-        inchi : str
-            The InChI representation of the molecule.
-
-        allow_undefined_stereo : bool, default=False
-            Whether to accept InChI with undefined stereochemistry. If False,
-            an exception will be raised if a InChI with undefined stereochemistry
-            is passed into this function.
-
-        _cls : class
-            Molecule constructor
-
-        Returns
-        -------
-        molecule : openff.toolkit.topology.Molecule
-        """
-
-        from rdkit import Chem
-
-        # this seems to always remove the hydrogens
-        rdmol = Chem.MolFromInchi(inchi, sanitize=False, removeHs=False)
-
-        # try and catch an InChI parsing error
-        if rdmol is None:
-            raise RuntimeError(
-                "There was an issue parsing the InChI string, please check and try again."
-            )
-
-        # process the molecule
-        # TODO do we need this with inchi?
-        rdmol.UpdatePropertyCache(strict=False)
-        Chem.SanitizeMol(
-            rdmol,
-            Chem.SANITIZE_ALL ^ Chem.SANITIZE_ADJUSTHS ^ Chem.SANITIZE_SETAROMATICITY,
-        )
-        Chem.SetAromaticity(rdmol, Chem.AromaticityModel.AROMATICITY_MDL)
-
-        # add hydrogens back here
-        rdmol = Chem.AddHs(rdmol)
-
-        molecule = self.from_rdkit(
-            rdmol, allow_undefined_stereo=allow_undefined_stereo, _cls=_cls
-        )
-
-        return molecule
-
-    def generate_conformers(
-        self, molecule, n_conformers=1, rms_cutoff=None, clear_existing=True, _cls=None
-    ):
-        """
-        Generate molecule conformers using RDKit.
-
-        .. warning :: This API is experimental and subject to change.
-
-        .. todo ::
-
-           * which parameters should we expose? (or can we implement a general system with \*\*kwargs?)
-           * will the coordinates be returned in the OpenFF Molecule's own indexing system? Or is there a chance that they'll get reindexed when we convert the input into an RDMol?
-
-        Parameters
-        ----------
-        molecule : a :class:`Molecule`
-            The molecule to generate conformers for.
-        n_conformers : int, default=1
-            Maximum number of conformers to generate.
-        rms_cutoff : simtk.Quantity-wrapped float, in units of distance, optional, default=None
-            The minimum RMS value at which two conformers are considered redundant and one is deleted.
-            If None, the cutoff is set to 1 Angstrom
-
-        clear_existing : bool, default=True
-            Whether to overwrite existing conformers for the molecule.
-        _cls : class
-            Molecule constructor
-
-        """
-        from rdkit.Chem import AllChem
-
-        if rms_cutoff is None:
-            rms_cutoff = 1.0 * unit.angstrom
-        rdmol = self.to_rdkit(molecule)
-        # TODO: This generates way more conformations than omega, given the same nConfs and RMS threshold. Is there some way to set an energy cutoff as well?
-        AllChem.EmbedMultipleConfs(
-            rdmol,
-            numConfs=n_conformers,
-            pruneRmsThresh=rms_cutoff / unit.angstrom,
-            randomSeed=1,
-            # params=AllChem.ETKDG()
-        )
-        molecule2 = self.from_rdkit(
-            rdmol, allow_undefined_stereo=True, _cls=molecule.__class__
-        )
-
-        if clear_existing:
-            molecule._conformers = list()
-
-        for conformer in molecule2._conformers:
-            molecule._add_conformer(conformer)
-
-    def assign_partial_charges(
-        self,
-        molecule,
-        partial_charge_method=None,
-        use_conformers=None,
-        strict_n_conformers=False,
-        _cls=None,
-    ):
-        """
-        Compute partial charges with RDKit, and assign
-        the new values to the partial_charges attribute.
-
-        .. warning :: This API is experimental and subject to change.
-
-        Parameters
-        ----------
-        molecule : openff.toolkit.topology.Molecule
-            Molecule for which partial charges are to be computed
-        partial_charge_method : str, optional, default=None
-            The charge model to use. One of ['mmff94']. If None, 'mmff94' will be used.
-
-            * 'mmff94': Applies partial charges using the Merck Molecular Force Field
-                        (MMFF). This method does not make use of conformers, and hence
-                        ``use_conformers`` and ``strict_n_conformers`` will not impact
-                        the partial charges produced.
-        use_conformers : iterable of simtk.unit.Quantity-wrapped numpy arrays, each with shape (n_atoms, 3) and dimension of distance. Optional, default = None
-            Coordinates to use for partial charge calculation. If None, an appropriate number of conformers will be generated.
-        strict_n_conformers : bool, default=False
-            Whether to raise an exception if an invalid number of conformers is provided for the given charge method.
-            If this is False and an invalid number of conformers is found, a warning will be raised.
-        _cls : class
-            Molecule constructor
-
-        Raises
-        ------
-        ChargeMethodUnavailableError if the requested charge method can not be handled by this toolkit
-
-        ChargeCalculationError if the charge method is supported by this toolkit, but fails
-        """
-
-        import numpy as np
-        from rdkit.Chem import AllChem
-
-        SUPPORTED_CHARGE_METHODS = {"mmff94"}
-
-        if partial_charge_method is None:
-            partial_charge_method = "mmff94"
-
-        partial_charge_method = partial_charge_method.lower()
-
-        if partial_charge_method not in SUPPORTED_CHARGE_METHODS:
-            raise ChargeMethodUnavailableError(
-                f"partial_charge_method '{partial_charge_method}' is not available from RDKitToolkitWrapper. "
-                f"Available charge methods are {list(SUPPORTED_CHARGE_METHODS)} "
-            )
-
-        rdkit_molecule = molecule.to_rdkit()
-        charges = None
-
-        if partial_charge_method == "mmff94":
-
-            mmff_properties = AllChem.MMFFGetMoleculeProperties(
-                rdkit_molecule, "MMFF94"
-            )
-            charges = np.array(
-                [
-                    mmff_properties.GetMMFFPartialCharge(i)
-                    for i in range(molecule.n_atoms)
-                ]
-            )
-
-        molecule.partial_charges = charges * unit.elementary_charge
-
-    @classmethod
-    def _elf_is_problematic_conformer(
-        cls, molecule: "Molecule", conformer: unit.Quantity
-    ) -> Tuple[bool, Optional[str]]:
-        """A function which checks if a particular conformer is known to be problematic
-        when computing ELF partial charges.
-
-        Currently this includes conformers which:
-
-        * contain a trans-COOH configuration. The trans conformer is discarded because
-          it leads to strong electrostatic interactions when assigning charges, and these
-          result in unreasonable charges. Downstream calculations have observed up to a
-          4 log unit error in water-octanol logP calculations when using charges assigned
-          from trans conformers.
-
-        Returns
-        -------
-            A tuple of a bool stating whether the conformer is problematic and, if it
-            is, a string message explaing why. If the conformer is not problematic, the
-            second return value will be none.
-        """
-        from rdkit.Chem.rdMolTransforms import GetDihedralRad
-
-        # Create a copy of the molecule which contains only this conformer.
-        molecule_copy = copy.deepcopy(molecule)
-        molecule_copy._conformers = [conformer]
-
-        rdkit_molecule = molecule_copy.to_rdkit()
-
-        # Check for trans-COOH configurations
-        carboxylic_acid_matches = cls._find_smarts_matches(
-            rdkit_molecule, "[#6X3:2](=[#8:1])(-[#8X2H1:3]-[#1:4])"
-        )
-
-        for match in carboxylic_acid_matches:
-
-            dihedral_angle = GetDihedralRad(rdkit_molecule.GetConformer(0), *match)
-
-            if dihedral_angle > np.pi / 2.0:
-                # Discard the 'trans' conformer.
-                return (
-                    True,
-                    "Molecules which contain COOH functional groups in a trans "
-                    "configuration are discarded by the ELF method.",
-                )
-
-        return False, None
-
-    @classmethod
-    def _elf_prune_problematic_conformers(
-        cls, molecule: "Molecule"
-    ) -> List[unit.Quantity]:
-        """A function which attempts to remove conformers which are known to be
-        problematic when computing ELF partial charges.
-
-        Currently this includes conformers which:
-
-        * contain a trans-COOH configuration. These conformers ... TODO add reason.
-
-        Notes
-        -----
-        * Problematic conformers are flagged by the
-          ``RDKitToolkitWrapper._elf_is_problematic_conformer`` function.
-
-        Returns
-        -------
-            The conformers to retain.
-        """
-
-        valid_conformers = []
-
-        for i, conformer in enumerate(molecule.conformers):
-
-            is_problematic, reason = cls._elf_is_problematic_conformer(
-                molecule, conformer
-            )
-
-            if is_problematic:
-                logger.warning(f"Discarding conformer {i}: {reason}")
-            else:
-                valid_conformers.append(conformer)
-
-        return valid_conformers
-
-    @classmethod
-    def _elf_compute_electrostatic_energy(
-        cls, molecule: "Molecule", conformer: unit.Quantity
-    ) -> float:
-        """Computes the 'electrostatic interaction energy' of a particular conformer
-        of a molecule.
-
-        The energy is computed as the sum of ``|q_i * q_j| * r_ij^-1`` over all pairs
-        of atoms (i, j) excluding 1-2 and 1-3 terms, where q_i is the partial charge
-        of atom i and r_ij the Euclidean distance between atoms i and j.
-
-        Notes
-        -----
-        * The partial charges will be taken from the molecule directly.
-
-        Parameters
-        ----------
-        molecule
-            The molecule containing the partial charges.
-        conformer
-            The conformer to compute the energy of. This should be a unit wrapped
-            numpy array with shape=(n_atoms, 3) with units compatible with angstroms.
-
-        Returns
-        -------
-            The electrostatic interaction energy in units of [e^2 / Angstrom].
-        """
-
-        if molecule.partial_charges is None:
-            raise ValueError("The molecule has no partial charges assigned.")
-
-        partial_charges = np.abs(
-            molecule.partial_charges.value_in_unit(unit.elementary_charge)
-        ).reshape(-1, 1)
-
-        # Build an exclusion list for 1-2 and 1-3 interactions.
-        excluded_pairs = {
-            *[(bond.atom1_index, bond.atom2_index) for bond in molecule.bonds],
-            *[
-                (angle[0].molecule_atom_index, angle[-1].molecule_atom_index)
-                for angle in molecule.angles
-            ],
-        }
-
-        # Build the distance matrix between all pairs of atoms.
-        coordinates = conformer.value_in_unit(unit.angstrom)
-
-        distances = np.sqrt(
-            np.sum(np.square(coordinates)[:, np.newaxis, :], axis=2)
-            - 2 * coordinates.dot(coordinates.T)
-            + np.sum(np.square(coordinates), axis=1)
-        )
-        # Handle edge cases where the squared distance is slightly negative due to
-        # precision issues
-        np.fill_diagonal(distances, 0.0)
-
-        inverse_distances = np.reciprocal(
-            distances, out=np.zeros_like(distances), where=~np.isclose(distances, 0.0)
-        )
-
-        # Multiply by the charge products.
-        charge_products = partial_charges @ partial_charges.T
-
-        for x, y in excluded_pairs:
-            charge_products[x, y] = 0.0
-            charge_products[y, x] = 0.0
-
-        interaction_energies = inverse_distances * charge_products
-
-        return 0.5 * interaction_energies.sum()
-
-    @classmethod
-    def _elf_compute_rms_matrix(cls, molecule: "Molecule") -> np.ndarray:
-        """Computes the symmetric RMS matrix of all conformers in a molecule taking
-        only heavy atoms into account.
-
-        Parameters
-        ----------
-        molecule
-            The molecule containing the conformers.
-
-        Returns
-        -------
-            The RMS matrix with shape=(n_conformers, n_conformers).
-        """
-
-        from rdkit import Chem
-        from rdkit.Chem import AllChem
-
-        rdkit_molecule: Chem.RWMol = Chem.RemoveHs(molecule.to_rdkit())
-
-        n_conformers = len(molecule.conformers)
-
-        conformer_ids = [conf.GetId() for conf in rdkit_molecule.GetConformers()]
-
-        # Compute the RMS matrix making sure to take into account any automorhism (e.g
-        # a phenyl or nitro substituent flipped 180 degrees.
-        rms_matrix = np.zeros((n_conformers, n_conformers))
-
-        for i, j in itertools.combinations(conformer_ids, 2):
-
-            rms_matrix[i, j] = AllChem.GetBestRMS(
-                rdkit_molecule,
-                rdkit_molecule,
-                conformer_ids[i],
-                conformer_ids[j],
-            )
-
-        rms_matrix += rms_matrix.T
-        return rms_matrix
-
-    @classmethod
-    def _elf_select_diverse_conformers(
-        cls,
-        molecule: "Molecule",
-        ranked_conformers: List[unit.Quantity],
-        limit: int,
-        rms_tolerance: unit.Quantity,
-    ) -> List[unit.Quantity]:
-        """Attempt to greedily select a specified number conformers which are maximally
-        diverse.
-
-        The conformer with the lowest electrostatic energy (the first conformer in the
-        ``ranked_conformers`` list) is always chosen. After that selection proceeds by:
-
-        a) selecting an un-selected conformer which is the most different from those
-          already selected, and whose RMS compared to each selected conformer is
-          greater than ``rms_tolerance``. Here most different means the conformer
-          which has the largest sum of RMS with the selected conformers.
-
-        b) repeating a) until either ``limit`` number of conformers have been selected,
-           or there are no more distinct conformers to select from.
-
-        Notes
-        -----
-
-        * As the selection is greedy there is no guarantee that the selected conformers
-          will be the optimal distinct i.e. there may be other selections of conformers
-          which are more distinct.
-
-        Parameters
-        ----------
-        molecule
-            The molecule object which matches the conformers to select from.
-        ranked_conformers
-            A list of conformers to select from, ranked by their electrostatic
-            interaction energy (see ``_compute_electrostatic_energy``).
-        limit
-            The maximum number of conformers to select.
-        rms_tolerance
-            Conformers whose RMS is within this amount will be treated as identical and
-            the duplicate discarded.
-
-        Returns
-        -------
-            The select list of conformers.
-        """
-
-        # Compute the RMS between all pairs of conformers
-        molecule = copy.deepcopy(molecule)
-        molecule.conformers.clear()
-
-        for conformer in ranked_conformers:
-            molecule.add_conformer(conformer)
-
-        rms_matrix = cls._elf_compute_rms_matrix(molecule)
-
-        # Apply the greedy selection process.
-        closed_list = np.zeros(limit).astype(int)
-        closed_mask = np.zeros(rms_matrix.shape[0], dtype=bool)
-
-        n_selected = 1
-
-        for i in range(min(molecule.n_conformers, limit - 1)):
-
-            distances = rms_matrix[closed_list[: i + 1], :].sum(axis=0)
-
-            # Exclude already selected conformers or conformers which are too similar
-            # to those already selected.
-            closed_mask[
-                np.any(
-                    rms_matrix[closed_list[: i + 1], :]
-                    < rms_tolerance.value_in_unit(unit.angstrom),
-                    axis=0,
-                )
-            ] = True
-
-            if np.all(closed_mask):
-                # Stop of there are no more distinct conformers to select from.
-                break
-
-            distant_index = np.ma.array(distances, mask=closed_mask).argmax()
-            closed_list[i + 1] = distant_index
-
-            n_selected += 1
-
-        return [ranked_conformers[i.item()] for i in closed_list[:n_selected]]
-
-    def apply_elf_conformer_selection(
-        self,
-        molecule: "Molecule",
-        percentage: float = 2.0,
-        limit: int = 10,
-        rms_tolerance: unit.Quantity = 0.05 * unit.angstrom,
-    ):
-        """Applies the `ELF method
-        <https://docs.eyesopen.com/toolkits/python/quacpactk/molchargetheory.html#elf-conformer-selection>`_
-        to select a set of diverse conformers which have minimal electrostatically
-        strongly interacting functional groups from a molecules conformers.
-
-        The diverse conformer selection is performed by the ``_elf_select_diverse_conformers``
-        function, which attempts to greedily select conformers which are most distinct
-        according to their RMS.
-
-        Warnings
-        --------
-        * Although this function is inspired by the OpenEye ELF10 method, this
-          implementation may yield slightly different conformers due to potential
-          differences in this and the OE closed source implementation.
-
-        Notes
-        -----
-        * The input molecule should have a large set of conformers already
-          generated to select the ELF10 conformers from.
-        * The selected conformers will be retained in the `molecule.conformers` list
-          while unselected conformers will be discarded.
-        * Only heavy atoms are included when using the RMS to select diverse conformers.
-
-        See Also
-        --------
-        RDKitToolkitWrapper._elf_select_diverse_conformers
-
-        Parameters
-        ----------
-        molecule
-            The molecule which contains the set of conformers to select from.
-        percentage
-            The percentage of conformers with the lowest electrostatic interaction
-            energies to greedily select from.
-        limit
-            The maximum number of conformers to select.
-        rms_tolerance
-            Conformers whose RMS is within this amount will be treated as identical and
-            the duplicate discarded.
-        """
-
-        if molecule.n_conformers == 0:
-            return
-
-        # Copy the input molecule so we can directly perturb it within the method.
-        molecule_copy = copy.deepcopy(molecule)
-
-        # Prune any problematic conformers, such as trans-COOH configurations.
-        conformers = self._elf_prune_problematic_conformers(molecule_copy)
-
-        if len(conformers) == 0:
-
-            raise ValueError(
-                "There were no conformers to select from after discarding conformers "
-                "which are known to be problematic when computing ELF partial charges. "
-                "Make sure to generate a diverse array of conformers before calling the "
-                "`RDKitToolkitWrapper.apply_elf_conformer_selection` method."
-            )
-
-        # Generate a set of absolute MMFF94 partial charges for the molecule and use
-        # these to compute the electrostatic interaction energy of each conformer.
-        self.assign_partial_charges(molecule_copy, "mmff94")
-
-        conformer_energies = [
-            (
-                self._elf_compute_electrostatic_energy(molecule_copy, conformer),
-                conformer,
-            )
-            for conformer in conformers
-        ]
-
-        # Rank the conformer energies and retain `percentage`% with the lowest energies.
-        conformer_energies = sorted(conformer_energies, key=lambda x: x[0])
-        cutoff_index = max(1, int(len(conformer_energies) * percentage / 100.0))
-
-        low_energy_conformers = [
-            conformer for _, conformer in conformer_energies[:cutoff_index]
-        ]
-
-        # Attempt to greedily select `limit` conformers which are maximally diverse.
-        diverse_conformers = self._elf_select_diverse_conformers(
-            molecule_copy, low_energy_conformers, limit, rms_tolerance
-        )
-
-        molecule._conformers = diverse_conformers
-
-    def from_rdkit(
-        self,
-        rdmol,
-        allow_undefined_stereo=False,
-        hydrogens_are_explicit=False,
-        _cls=None,
-    ):
-        """
-        Create a Molecule from an RDKit molecule.
-
-        Requires the RDKit to be installed.
-
-        .. warning :: This API is experimental and subject to change.
-
-        Parameters
-        ----------
-        rdmol : rkit.RDMol
-            An RDKit molecule
-        allow_undefined_stereo : bool, default=False
-            If false, raises an exception if rdmol contains undefined stereochemistry.
-        hydrogens_are_explicit : bool, default=False
-            If False, RDKit will perform hydrogen addition using Chem.AddHs
-        _cls : class
-            Molecule constructor
-
-        Returns
-        -------
-        molecule : openff.toolkit.topology.Molecule
-            An OpenFF molecule
-
-        Examples
-        --------
-
-        Create a molecule from an RDKit molecule
-
-        >>> from rdkit import Chem
-        >>> from openff.toolkit.tests.utils import get_data_file_path
-        >>> rdmol = Chem.MolFromMolFile(get_data_file_path('systems/monomers/ethanol.sdf'))
-
-        >>> toolkit_wrapper = RDKitToolkitWrapper()
-        >>> molecule = toolkit_wrapper.from_rdkit(rdmol)
-
-        """
-        from rdkit import Chem
-
-        if _cls is None:
-            from openff.toolkit.topology.molecule import Molecule
-
-            _cls = Molecule
-
-        # Make a copy of the RDKit Mol as we'll need to change it (e.g. assign stereo).
-        rdmol = Chem.Mol(rdmol)
-
-        if not hydrogens_are_explicit:
-            rdmol = Chem.AddHs(rdmol, addCoords=True)
-
-        # Sanitizing the molecule. We handle aromaticity and chirality manually.
-        # This SanitizeMol(...) calls cleanUp, updatePropertyCache, symmetrizeSSSR,
-        # assignRadicals, setConjugation, and setHybridization.
-        Chem.SanitizeMol(
-            rdmol,
-            (
-                Chem.SANITIZE_ALL
-                ^ Chem.SANITIZE_SETAROMATICITY
-                ^ Chem.SANITIZE_ADJUSTHS
-                ^ Chem.SANITIZE_CLEANUPCHIRALITY
-                ^ Chem.SANITIZE_KEKULIZE
-            ),
-        )
-        Chem.SetAromaticity(rdmol, Chem.AromaticityModel.AROMATICITY_MDL)
-        # SetAromaticity set aromatic bonds to 1.5, but Molecule.bond_order is an
-        # integer (contrarily to fractional_bond_order) so we need the Kekule order.
-        Chem.Kekulize(rdmol)
-
-        # Make sure the bond stereo tags are set before checking for
-        # undefined stereo. RDKit can figure out bond stereo from other
-        # information in the Mol object like bond direction properties.
-        # Do not overwrite eventual chiral tags provided by the user.
-        Chem.AssignStereochemistry(rdmol, cleanIt=False)
-
-        # Check for undefined stereochemistry.
-        self._detect_undefined_stereo(
-            rdmol,
-            raise_warning=allow_undefined_stereo,
-            err_msg_prefix="Unable to make OFFMol from RDMol: ",
-        )
-
-        # Create a new OpenFF Molecule
-        offmol = _cls()
-
-        # If RDMol has a title save it
-        if rdmol.HasProp("_Name"):
-            # raise Exception('{}'.format(rdmol.GetProp('name')))
-            offmol.name = rdmol.GetProp("_Name")
-        else:
-            offmol.name = ""
-
-        # Store all properties
-        # TODO: Should there be an API point for storing properties?
-        properties = rdmol.GetPropsAsDict()
-        offmol._properties = properties
-
-        # setting chirality in openeye requires using neighbor atoms
-        # therefore we can't do it until after the atoms and bonds are all added
-        map_atoms = {}
-        map_bonds = {}
-        # if we are loading from a mapped smiles extract the mapping
-        atom_mapping = {}
-        for rda in rdmol.GetAtoms():
-            rd_idx = rda.GetIdx()
-            # if the molecule was made from a mapped smiles this has been hidden
-            # so that it does not affect the sterochemistry tags
-            try:
-                map_id = int(rda.GetProp("_map_idx"))
-            except KeyError:
-                map_id = rda.GetAtomMapNum()
-
-            # create a new atom
-            # atomic_number = oemol.NewAtom(rda.GetAtomicNum())
-            atomic_number = rda.GetAtomicNum()
-            formal_charge = rda.GetFormalCharge() * unit.elementary_charge
-            is_aromatic = rda.GetIsAromatic()
-            if rda.HasProp("_Name"):
-                name = rda.GetProp("_Name")
-            else:
-                # check for PDB names
-                try:
-                    name = rda.GetMonomerInfo().GetName().strip()
-                except AttributeError:
-                    name = ""
-
-            # If chiral, store the chirality to be set later
-            stereochemistry = None
-            # tag = rda.GetChiralTag()
-            if rda.HasProp("_CIPCode"):
-                stereo_code = rda.GetProp("_CIPCode")
-                # if tag == Chem.CHI_TETRAHEDRAL_CCW:
-                if stereo_code == "R":
-                    stereochemistry = "R"
-                # if tag == Chem.CHI_TETRAHEDRAL_CW:
-                elif stereo_code == "S":
-                    stereochemistry = "S"
-                else:
-                    raise UndefinedStereochemistryError(
-                        "In from_rdkit: Expected atom stereochemistry of R or S. "
-                        "Got {} instead.".format(stereo_code)
-                    )
-
-            atom_index = offmol._add_atom(
-                atomic_number,
-                formal_charge,
-                is_aromatic,
-                name=name,
-                stereochemistry=stereochemistry,
-            )
-            map_atoms[rd_idx] = atom_index
-            atom_mapping[atom_index] = map_id
-
-        # If we have a full / partial atom map add it to the molecule. Zeroes 0
-        # indicates no mapping
-        if {*atom_mapping.values()} != {0}:
-
-            offmol._properties["atom_map"] = {
-                idx: map_idx for idx, map_idx in atom_mapping.items() if map_idx != 0
-            }
-
-        # Similar to chirality, stereochemistry of bonds in OE is set relative to their neighbors
-        for rdb in rdmol.GetBonds():
-            rdb_idx = rdb.GetIdx()
-            a1 = rdb.GetBeginAtomIdx()
-            a2 = rdb.GetEndAtomIdx()
-
-            # Determine bond aromaticity and Kekulized bond order
-            is_aromatic = rdb.GetIsAromatic()
-            order = rdb.GetBondTypeAsDouble()
-            # Convert floating-point bond order to integral bond order
-            order = int(order)
-
-            # create a new bond
-            bond_index = offmol._add_bond(
-                map_atoms[a1], map_atoms[a2], order, is_aromatic
-            )
-            map_bonds[rdb_idx] = bond_index
-
-        # Now fill in the cached (structure-dependent) properties. We have to have the 2D structure of the molecule
-        # in place first, because each call to add_atom and add_bond invalidates all cached properties
-        for rdb in rdmol.GetBonds():
-            rdb_idx = rdb.GetIdx()
-            offb_idx = map_bonds[rdb_idx]
-            offb = offmol.bonds[offb_idx]
-            # determine if stereochemistry is needed
-            # Note that RDKit has 6 possible values of bond stereo: CIS, TRANS, E, Z, ANY, or NONE
-            # The logic below assumes that "ANY" and "NONE" mean the same thing.
-            stereochemistry = None
-            tag = rdb.GetStereo()
-            if tag == Chem.BondStereo.STEREOZ:
-                stereochemistry = "Z"
-            elif tag == Chem.BondStereo.STEREOE:
-                stereochemistry = "E"
-            elif tag == Chem.BondStereo.STEREOTRANS or tag == Chem.BondStereo.STEREOCIS:
-                raise ValueError(
-                    "Expected RDKit bond stereochemistry of E or Z, got {} instead".format(
-                        tag
-                    )
-                )
-            offb._stereochemistry = stereochemistry
-            fractional_bond_order = None
-            if rdb.HasProp("fractional_bond_order"):
-                fractional_bond_order = rdb.GetDoubleProp("fractional_bond_order")
-            offb.fractional_bond_order = fractional_bond_order
-
-        # TODO: Save conformer(s), if present
-        # If the rdmol has a conformer, store its coordinates
-        if len(rdmol.GetConformers()) != 0:
-            for conf in rdmol.GetConformers():
-                n_atoms = offmol.n_atoms
-                # TODO: Will this always be angstrom when loading from RDKit?
-                positions = unit.Quantity(np.zeros((n_atoms, 3)), unit.angstrom)
-                for rd_idx, off_idx in map_atoms.items():
-                    atom_coords = conf.GetPositions()[rd_idx, :] * unit.angstrom
-                    positions[off_idx, :] = atom_coords
-                offmol._add_conformer(positions)
-
-        partial_charges = unit.Quantity(
-            np.zeros(shape=offmol.n_atoms, dtype=np.float64),
-            unit=unit.elementary_charge,
-        )
-
-        any_atom_has_partial_charge = False
-        for rd_idx, rd_atom in enumerate(rdmol.GetAtoms()):
-            off_idx = map_atoms[rd_idx]
-            if rd_atom.HasProp("PartialCharge"):
-                charge = rd_atom.GetDoubleProp("PartialCharge") * unit.elementary_charge
-                partial_charges[off_idx] = charge
-                any_atom_has_partial_charge = True
-            else:
-                # If some other atoms had partial charges but this one doesn't, raise an Exception
-                if any_atom_has_partial_charge:
-                    raise ValueError(
-                        "Some atoms in rdmol have partial charges, but others do not."
-                    )
-        if any_atom_has_partial_charge:
-            offmol.partial_charges = partial_charges
-        else:
-            offmol.partial_charges = None
-        return offmol
-
-    to_rdkit_cache = LRUCache(maxsize=4096)
-    @cached(to_rdkit_cache, key=mol_to_ctab_and_aro_key)
-    def _connectivity_table_to_rdkit(
-        self, molecule, aromaticity_model=DEFAULT_AROMATICITY_MODEL
-    ):
-        from rdkit import Chem
-
-        # Create an editable RDKit molecule
-        rdmol = Chem.RWMol()
-
-        _bondtypes = {
-            1: Chem.BondType.SINGLE,
-            1.5: Chem.BondType.AROMATIC,
-            2: Chem.BondType.DOUBLE,
-            3: Chem.BondType.TRIPLE,
-            4: Chem.BondType.QUADRUPLE,
-            5: Chem.BondType.QUINTUPLE,
-            6: Chem.BondType.HEXTUPLE,
-            7: Chem.BondType.ONEANDAHALF,
-        }
-
-        for index, atom in enumerate(molecule.atoms):
-            rdatom = Chem.Atom(atom.atomic_number)
-            rdatom.SetFormalCharge(
-                atom.formal_charge.value_in_unit(unit.elementary_charge)
-            )
-            rdatom.SetIsAromatic(atom.is_aromatic)
-
-            ## Stereo handling code moved to after bonds are added
-            if atom.stereochemistry == "S":
-                rdatom.SetChiralTag(Chem.CHI_TETRAHEDRAL_CW)
-            elif atom.stereochemistry == "R":
-                rdatom.SetChiralTag(Chem.CHI_TETRAHEDRAL_CCW)
-
-            rd_index = rdmol.AddAtom(rdatom)
-
-            # Let's make sure al the atom indices in the two molecules
-            # are the same, otherwise we need to create an atom map.
-            assert index == atom.molecule_atom_index
-            assert index == rd_index
-
-        for bond in molecule.bonds:
-            atom_indices = (
-                bond.atom1.molecule_atom_index,
-                bond.atom2.molecule_atom_index,
-            )
-            rdmol.AddBond(*atom_indices)
-            rdbond = rdmol.GetBondBetweenAtoms(*atom_indices)
-            # Assign bond type, which is based on order unless it is aromatic
-            if bond.is_aromatic:
-                rdbond.SetBondType(_bondtypes[1.5])
-                rdbond.SetIsAromatic(True)
-            else:
-                rdbond.SetBondType(_bondtypes[bond.bond_order])
-                rdbond.SetIsAromatic(False)
-
-        Chem.SanitizeMol(
-            rdmol,
-            Chem.SANITIZE_ALL ^ Chem.SANITIZE_ADJUSTHS ^ Chem.SANITIZE_SETAROMATICITY,
-        )
-
-        # Fix for aromaticity being lost
-        if aromaticity_model == "OEAroModel_MDL":
-            Chem.SetAromaticity(rdmol, Chem.AromaticityModel.AROMATICITY_MDL)
-        else:
-            raise ValueError(f"Aromaticity model {aromaticity_model} not recognized")
-
-        # Assign atom stereochemsitry and collect atoms for which RDKit
-        # can't figure out chirality. The _CIPCode property of these atoms
-        # will be forcefully set to the stereo we want (see #196).
-        undefined_stereo_atoms = {}
-        for index, atom in enumerate(molecule.atoms):
-            rdatom = rdmol.GetAtomWithIdx(index)
-
-            # Skip non-chiral atoms.
-            if atom.stereochemistry is None:
-                continue
-
-            # Let's randomly assign this atom's (local) stereo to CW
-            # and check if this causes the (global) stereo to be set
-            # to the desired one (S or R).
-            rdatom.SetChiralTag(Chem.CHI_TETRAHEDRAL_CW)
-            # We need to do force and cleanIt to recalculate CIP stereo.
-            Chem.AssignStereochemistry(rdmol, force=True, cleanIt=True)
-            # If our random initial assignment worked, then we're set.
-            if (
-                rdatom.HasProp("_CIPCode")
-                and rdatom.GetProp("_CIPCode") == atom.stereochemistry
-            ):
-                continue
-
-            # Otherwise, set it to CCW.
-            rdatom.SetChiralTag(Chem.CHI_TETRAHEDRAL_CCW)
-            # We need to do force and cleanIt to recalculate CIP stereo.
-            Chem.AssignStereochemistry(rdmol, force=True, cleanIt=True)
-            # Hopefully this worked, otherwise something's wrong
-            if (
-                rdatom.HasProp("_CIPCode")
-                and rdatom.GetProp("_CIPCode") == atom.stereochemistry
-            ):
-                continue
-
-            # Keep track of undefined stereo atoms. We'll force stereochemistry
-            # at the end to avoid the next AssignStereochemistry to overwrite.
-            if not rdatom.HasProp("_CIPCode"):
-                undefined_stereo_atoms[rdatom] = atom.stereochemistry
-                continue
-
-            # Something is wrong.
-            err_msg = (
-                "Unknown atom stereochemistry encountered in to_rdkit. "
-                "Desired stereochemistry: {}. Set stereochemistry {}".format(
-                    atom.stereochemistry, rdatom.GetProp("_CIPCode")
-                )
-            )
-            raise RuntimeError(err_msg)
-
-        # Copy bond stereo info from molecule to rdmol.
-        self._assign_rdmol_bonds_stereo(molecule, rdmol)
-
-        # Cleanup the rdmol
-        rdmol.UpdatePropertyCache(strict=False)
-        Chem.GetSSSR(rdmol)
-
-        # Forcefully assign stereo information on the atoms that RDKit
-        # can't figure out. This must be done last as calling AssignStereochemistry
-        # again will delete these properties (see #196).
-        for rdatom, stereochemistry in undefined_stereo_atoms.items():
-            rdatom.SetProp("_CIPCode", stereochemistry)
-
-        return rdmol
-
-    def to_rdkit(self, molecule, aromaticity_model=DEFAULT_AROMATICITY_MODEL):
-        """
-        Create an RDKit molecule
-
-        Requires the RDKit to be installed.
-
-        .. warning :: This API is experimental and subject to change.
-
-        Parameters
-        ----------
-        aromaticity_model : str, optional, default=DEFAULT_AROMATICITY_MODEL
-            The aromaticity model to use
-
-        Returns
-        -------
-        rdmol : rkit.RDMol
-            An RDKit molecule
-
-        Examples
-        --------
-
-        Convert a molecule to RDKit
-
-        >>> from openff.toolkit.topology import Molecule
-        >>> ethanol = Molecule.from_smiles('CCO')
-        >>> rdmol = ethanol.to_rdkit()
-
-        """
-        from rdkit import Chem, Geometry
-
-        # Convert the OFF molecule's connectivity table to RDKit, returning a cached rdmol if possible
-        rdmol = self._connectivity_table_to_rdkit(
-            molecule, aromaticity_model=aromaticity_model
-        )
-        # In case a cached rdmol was returned, make a copy of it
-        rdmol = Chem.RWMol(rdmol)
-        # Set name
-        # TODO: What is the best practice for how this should be named?
-        if not (molecule.name is None):
-            rdmol.SetProp("_Name", molecule.name)
-
-        # TODO: Set other properties
-        for name, value in molecule.properties.items():
-            if type(value) == str:
-                rdmol.SetProp(name, value)
-            elif type(value) == int:
-                rdmol.SetIntProp(name, value)
-            elif type(value) == float:
-                rdmol.SetDoubleProp(name, value)
-            elif type(value) == bool:
-                rdmol.SetBoolProp(name, value)
-            else:
-                # Shove everything else into a string
-                rdmol.SetProp(name, str(value))
-
-        for index, atom in enumerate(molecule.atoms):
-            rdatom = rdmol.GetAtomWithIdx(index)
-            rdatom.SetProp("_Name", atom.name)
-
-        for bond in molecule.bonds:
-            atom_indices = (
-                bond.atom1.molecule_atom_index,
-                bond.atom2.molecule_atom_index,
-            )
-            rdbond = rdmol.GetBondBetweenAtoms(*atom_indices)
-            if not (bond.fractional_bond_order is None):
-                rdbond.SetDoubleProp(
-                    "fractional_bond_order", bond.fractional_bond_order
-                )
-
-        # Set coordinates if we have them
-        if molecule._conformers:
-            for conformer in molecule._conformers:
-                rdmol_conformer = Chem.Conformer()
-                for atom_idx in range(molecule.n_atoms):
-                    x, y, z = conformer[atom_idx, :].value_in_unit(unit.angstrom)
-                    rdmol_conformer.SetAtomPosition(atom_idx, Geometry.Point3D(x, y, z))
-                rdmol.AddConformer(rdmol_conformer, assignId=True)
-
-        # Retain charges, if present
-        if not (molecule._partial_charges is None):
-            rdk_indexed_charges = np.zeros(shape=molecule.n_atoms, dtype=float)
-            for atom_idx, charge in enumerate(molecule._partial_charges):
-                charge_unitless = charge.value_in_unit(unit.elementary_charge)
-                rdk_indexed_charges[atom_idx] = charge_unitless
-            for atom_idx, rdk_atom in enumerate(rdmol.GetAtoms()):
-                rdk_atom.SetDoubleProp("PartialCharge", rdk_indexed_charges[atom_idx])
-
-            # Note: We could put this outside the "if" statement, which would result in all partial charges in the
-            #       resulting file being set to "n/a" if they weren't set in the Open Force Field Toolkit ``Molecule``
-            Chem.CreateAtomDoublePropertyList(rdmol, "PartialCharge")
-
-        # Return non-editable version
-        return Chem.Mol(rdmol)
-
-    def to_inchi(self, molecule, fixed_hydrogens=False):
-        """
-        Create an InChI string for the molecule using the RDKit Toolkit.
-        InChI is a standardised representation that does not capture tautomers unless specified using the fixed hydrogen
-        layer.
-
-        For information on InChi see here https://iupac.org/who-we-are/divisions/division-details/inchi/
-
-        Parameters
-        ----------
-        molecule : An openff.toolkit.topology.Molecule
-            The molecule to convert into a SMILES.
-
-        fixed_hydrogens: bool, default=False
-            If a fixed hydrogen layer should be added to the InChI, if `True` this will produce a non standard specific
-            InChI string of the molecule.
-
-        Returns
-        --------
-        inchi: str
-            The InChI string of the molecule.
-        """
-
-        from rdkit import Chem
-
-        rdmol = self.to_rdkit(molecule)
-        if fixed_hydrogens:
-            inchi = Chem.MolToInchi(rdmol, options="-FixedH")
-        else:
-            inchi = Chem.MolToInchi(rdmol)
-        return inchi
-
-    def to_inchikey(self, molecule, fixed_hydrogens=False):
-        """
-        Create an InChIKey for the molecule using the RDKit Toolkit.
-        InChIKey is a standardised representation that does not capture tautomers unless specified using the fixed hydrogen
-        layer.
-
-        For information on InChi see here https://iupac.org/who-we-are/divisions/division-details/inchi/
-
-        Parameters
-        ----------
-        molecule : An openff.toolkit.topology.Molecule
-            The molecule to convert into a SMILES.
-
-        fixed_hydrogens: bool, default=False
-            If a fixed hydrogen layer should be added to the InChI, if `True` this will produce a non standard specific
-            InChI string of the molecule.
-
-        Returns
-        --------
-        inchi_key: str
-            The InChIKey representation of the molecule.
-        """
-
-        from rdkit import Chem
-
-        rdmol = self.to_rdkit(molecule)
-        if fixed_hydrogens:
-            inchi_key = Chem.MolToInchiKey(rdmol, options="-FixedH")
-        else:
-            inchi_key = Chem.MolToInchiKey(rdmol)
-        return inchi_key
-
-    def get_tagged_smarts_connectivity(self, smarts):
-        """
-        Returns a tuple of tuples indicating connectivity between tagged atoms in a SMARTS string. Does not
-        return bond order.
-
-        Parameters
-        ----------
-        smarts : str
-            The tagged SMARTS to analyze
-
-        Returns
-        -------
-        unique_tags : tuple of int
-            A sorted tuple of all unique tagged atom map indices.
-        tagged_atom_connectivity : tuple of tuples of int, shape n_tagged_bonds x 2
-            A tuple of tuples, where each inner tuple is a pair of tagged atoms (tag_idx_1, tag_idx_2) which are
-            bonded. The inner tuples are ordered smallest-to-largest, and the tuple of tuples is ordered
-            lexically. So the return value for an improper torsion would be ((1, 2), (2, 3), (2, 4)).
-
-        Raises
-        ------
-        SMIRKSParsingError
-            If RDKit was unable to parse the provided smirks/tagged smarts
-        """
-        from rdkit import Chem
-
-        from openff.toolkit.typing.chemistry import SMIRKSParsingError
-
-        ss = Chem.MolFromSmarts(smarts)
-
-        if ss is None:
-            raise SMIRKSParsingError(f"RDKit was unable to parse SMIRKS {smarts}")
-
-        unique_tags = set()
-        connections = set()
-        for at1 in ss.GetAtoms():
-            if at1.GetAtomMapNum() == 0:
-                continue
-            unique_tags.add(at1.GetAtomMapNum())
-            for at2 in at1.GetNeighbors():
-                if at2.GetAtomMapNum() == 0:
-                    continue
-                cxn_to_add = sorted([at1.GetAtomMapNum(), at2.GetAtomMapNum()])
-                connections.add(tuple(cxn_to_add))
-        connections = tuple(sorted(list(connections)))
-        unique_tags = tuple(sorted(list(unique_tags)))
-        return unique_tags, connections
-
-    @staticmethod
-    def _find_smarts_matches(rdmol, smirks, aromaticity_model="OEAroModel_MDL"):
-        """Find all sets of atoms in the provided RDKit molecule that match the provided SMARTS string.
-
-        Parameters
-        ----------
-        rdmol : rdkit.Chem.Mol
-            rdmol to process with the SMIRKS in order to find matches
-        smarts : str
-            SMARTS string with any number of sequentially tagged atoms.
-            If there are N tagged atoms numbered 1..N, the resulting matches will be N-tuples of atoms that match the corresponding tagged atoms.
-        aromaticity_model : str, optional, default='OEAroModel_MDL'
-            OpenEye aromaticity model designation as a string, such as ``OEAroModel_MDL``.
-            Molecule is prepared with this aromaticity model prior to querying.
-
-        Returns
-        -------
-        matches : list of tuples of atoms indices within the ``rdmol``
-            matches[index] is an N-tuple of atom numbers from the ``rdmol``
-            Matches are returned in no guaranteed order.
-            # TODO: What is returned if no matches are found? An empty list, or None?
-            # TODO: Ensure that SMARTS numbers 1, 2, 3... are rendered into order of returnd matches indexed by 0, 1, 2...
-
-        .. notes ::
-
-           * Raises ``ValueError`` if ``smarts`` query is malformed
-
-        """
-        from rdkit import Chem
-
-        # Make a copy of the molecule
-        # rdmol = Chem.Mol(rdmol)
-        # Use designated aromaticity model
-        # if aromaticity_model == "OEAroModel_MDL":
-        #    Chem.SanitizeMol(rdmol, Chem.SANITIZE_ALL ^ Chem.SANITIZE_SETAROMATICITY)
-        #    Chem.SetAromaticity(rdmol, Chem.AromaticityModel.AROMATICITY_MDL)
-        # else:
-        #    # Only the OEAroModel_MDL is supported for now
-        #    raise ValueError("Unknown aromaticity model: {}".aromaticity_models)
-        # Set up query.
-        qmol = Chem.MolFromSmarts(smirks)  # cannot catch the error
-        if qmol is None:
-            raise ValueError(
-                'RDKit could not parse the SMIRKS string "{}"'.format(smirks)
-            )
-
-        # Create atom mapping for query molecule
-        idx_map = dict()
-        for atom in qmol.GetAtoms():
-            smirks_index = atom.GetAtomMapNum()
-            if smirks_index != 0:
-                idx_map[smirks_index - 1] = atom.GetIdx()
-        map_list = [idx_map[x] for x in sorted(idx_map)]
-
-        # Perform matching
-        matches = list()
-
-        # choose the largest unsigned int without overflow
-        # since the C++ signature is a uint
-        max_matches = np.iinfo(np.uintc).max
-        for match in rdmol.GetSubstructMatches(
-            qmol, uniquify=False, maxMatches=max_matches, useChirality=True
-        ):
-            mas = [match[x] for x in map_list]
-            matches.append(tuple(mas))
-
-        return matches
-
-    def find_smarts_matches(self, molecule, smarts, aromaticity_model="OEAroModel_MDL"):
-        """
-        Find all SMARTS matches for the specified molecule, using the specified aromaticity model.
-
-        .. warning :: This API is experimental and subject to change.
-
-        Parameters
-        ----------
-        molecule : openff.toolkit.topology.Molecule
-            The molecule for which all specified SMARTS matches are to be located
-        smarts : str
-            SMARTS string with optional SMIRKS-style atom tagging
-        aromaticity_model : str, optional, default='OEAroModel_MDL'
-            Molecule is prepared with this aromaticity model prior to querying.
-
-        .. note :: Currently, the only supported ``aromaticity_model`` is ``OEAroModel_MDL``
-
-        """
-        rdmol = self._connectivity_table_to_rdkit(
-            molecule, aromaticity_model=aromaticity_model
-        )
-        return self._find_smarts_matches(
-            rdmol, smarts, aromaticity_model="OEAroModel_MDL"
-        )
-
-    # --------------------------------
-    # Stereochemistry RDKit utilities.
-    # --------------------------------
-
-    def find_rings(self, molecule):
-        """Find the rings in a given molecule.
-
-        .. note ::
-
-            For systems containing some special cases of connected rings, this
-            function may not be well-behaved and may report a different number
-            rings than expected. Some problematic cases include networks of many
-            (5+) rings or bicyclic moieties (i.e. norbornane).
-
-        Parameters
-        ----------
-        molecule : openff.toolkit.topology.Molecule
-            The molecule for which rings are to be found
-
-        Returns
-        -------
-        rings : tuple of tuples of atom indices
-            Nested tuples, each containing the indices of atoms in each ring
-
-        """
-        rdmol = molecule.to_rdkit()
-        ring_info = rdmol.GetRingInfo()
-        rings = ring_info.AtomRings()
-        return rings
-
-    @staticmethod
-    def _find_undefined_stereo_atoms(rdmol, assign_stereo=False):
-        """Find the chiral atoms with undefined stereochemsitry in the RDMol.
-
-        Parameters
-        ----------
-        rdmol : rdkit.RDMol
-            The RDKit molecule.
-        assign_stereo : bool, optional, default=False
-            As a side effect, this function calls ``Chem.AssignStereochemistry()``
-            so by default we work on a molecule copy. Set this to ``True`` to avoid
-            making a copy and assigning the stereochemistry to the Mol object.
-
-        Returns
-        -------
-        undefined_atom_indices : List[int]
-            A list of atom indices that are chiral centers with undefined
-            stereochemistry.
-
-        See Also
-        --------
-        rdkit.Chem.FindMolChiralCenters
-
-        """
-        from rdkit import Chem
-
-        if not assign_stereo:
-            # Avoid modifying the original molecule.
-            rdmol = copy.deepcopy(rdmol)
-
-        # Flag possible chiral centers with the "_ChiralityPossible".
-        Chem.AssignStereochemistry(rdmol, force=True, flagPossibleStereoCenters=True)
-
-        # Find all atoms with undefined stereo.
-        undefined_atom_indices = []
-        for atom_idx, atom in enumerate(rdmol.GetAtoms()):
-            if atom.GetChiralTag() == Chem.ChiralType.CHI_UNSPECIFIED and atom.HasProp(
-                "_ChiralityPossible"
-            ):
-                undefined_atom_indices.append(atom_idx)
-        return undefined_atom_indices
-
-    @staticmethod
-    def _find_undefined_stereo_bonds(rdmol):
-        """Find the chiral atoms with undefined stereochemsitry in the RDMol.
-
-        Parameters
-        ----------
-        rdmol : rdkit.RDMol
-            The RDKit molecule.
-
-        Returns
-        -------
-        undefined_bond_indices : List[int]
-            A list of bond indices with undefined stereochemistry.
-
-        See Also
-        --------
-        Chem.EnumerateStereoisomers._getFlippers
-
-        Links
-        -----
-        https://github.com/rdkit/rdkit/blob/master/Code/GraphMol/Chirality.cpp#L1509-L1515
-            This comment in FindPotentialStereoBonds mention that the method
-            ignores ring bonds.
-        https://github.com/DrrDom/rdk/blob/master/gen_stereo_rdkit3.py
-            The function get_unspec_double_bonds() in this module looks like
-            may solve the problem with the rings.
-
-        """
-        from rdkit import Chem
-
-        # Copy the molecule to avoid side effects. Chem.FindPotentialStereoBonds
-        # assign Bond.STEREOANY to unspecific bond, which make subsequent calls
-        # of Chem.AssignStereochemistry ignore the bond even if there are
-        # ENDDOWNRIGHT/ENDUPRIGHT bond direction indications.
-        rdmol_copy = copy.deepcopy(rdmol)
-
-        # Clear any previous assignments on the bonds, since FindPotentialStereo may not overwrite it
-        for bond in rdmol_copy.GetBonds():
-            bond.SetStereo(Chem.BondStereo.STEREONONE)
-
-        # This function assigns Bond.GetStereo() == Bond.STEREOANY to bonds with
-        # possible stereochemistry.
-        Chem.FindPotentialStereoBonds(rdmol_copy, cleanIt=True)
-
-        # Any TRULY stereogenic bonds in the molecule are now marked as STEREOANY in rdmol_copy.
-        # Iterate through all the bonds, and for the ones where rdmol_copy is marked as STEREOANY,
-        # ensure that they are cis/trans/E/Z (tested here be ensuring that they're NOT either
-        # # of the other possible types (NONE or ANY))
-        undefined_bond_indices = []
-        for bond_idx, (orig_bond, repercieved_bond) in enumerate(
-            zip(rdmol.GetBonds(), rdmol_copy.GetBonds())
-        ):
-            # print(repercieved_bond.GetStereo(), orig_bond.GetStereo())
-            if (repercieved_bond.GetStereo() == Chem.BondStereo.STEREOANY) and (
-                (orig_bond.GetStereo() == Chem.BondStereo.STEREOANY)
-                or (orig_bond.GetStereo() == Chem.BondStereo.STEREONONE)
-            ):
-                undefined_bond_indices.append(bond_idx)
-        return undefined_bond_indices
-
-    @classmethod
-    def _detect_undefined_stereo(cls, rdmol, err_msg_prefix="", raise_warning=False):
-        """Raise UndefinedStereochemistryError if the RDMol has undefined stereochemistry.
-
-        Parameters
-        ----------
-        rdmol : rdkit.Chem.Mol
-            The RDKit molecule.
-        err_msg_prefix : str, optional
-            A string to prepend to the error/warning message.
-        raise_warning : bool, optional, default=False
-            If True, a warning is issued instead of an exception.
-
-        Raises
-        ------
-        UndefinedStereochemistryError
-            If the RDMol has undefined atom or bond stereochemistry.
-
-        """
-        # Find undefined atom/bond stereochemistry.
-        undefined_atom_indices = cls._find_undefined_stereo_atoms(rdmol)
-        undefined_bond_indices = cls._find_undefined_stereo_bonds(rdmol)
-
-        # Build error message.
-        if len(undefined_atom_indices) == 0 and len(undefined_bond_indices) == 0:
-            msg = None
-        else:
-            msg = err_msg_prefix + "RDMol has unspecified stereochemistry. "
-            # The "_Name" property is not always assigned.
-            if rdmol.HasProp("_Name"):
-                msg += "RDMol name: " + rdmol.GetProp("_Name")
-
-        # Details about undefined atoms.
-        if len(undefined_atom_indices) > 0:
-            msg += "Undefined chiral centers are:\n"
-            for undefined_atom_idx in undefined_atom_indices:
-                msg += " - Atom {symbol} (index {index})\n".format(
-                    symbol=rdmol.GetAtomWithIdx(undefined_atom_idx).GetSymbol(),
-                    index=undefined_atom_idx,
-                )
-
-        # Details about undefined bond.
-        if len(undefined_bond_indices) > 0:
-            msg += "Bonds with undefined stereochemistry are:\n"
-            for undefined_bond_idx in undefined_bond_indices:
-                bond = rdmol.GetBondWithIdx(undefined_bond_idx)
-                atom1, atom2 = bond.GetBeginAtom(), bond.GetEndAtom()
-                msg += " - Bond {bindex} (atoms {aindex1}-{aindex2} of element ({symbol1}-{symbol2})\n".format(
-                    bindex=undefined_bond_idx,
-                    aindex1=atom1.GetIdx(),
-                    aindex2=atom2.GetIdx(),
-                    symbol1=atom1.GetSymbol(),
-                    symbol2=atom2.GetSymbol(),
-                )
-
-        if msg is not None:
-            if raise_warning:
-                msg = "Warning (not error because allow_undefined_stereo=True): " + msg
-                logger.warning(msg)
-            else:
-                msg = "Unable to make OFFMol from RDMol: " + msg
-                raise UndefinedStereochemistryError(msg)
-
-    @staticmethod
-    def _flip_rdbond_direction(rdbond, paired_rdbonds):
-        """Flip the rdbond and all those paired to it.
-
-        Parameters
-        ----------
-        rdbond : rdkit.Chem.Bond
-            The Bond whose direction needs to be flipped.
-        paired_rdbonds : Dict[Tuple[int], List[rdkit.Chem.Bond]]
-            Maps bond atom indices that are assigned a bond direction to
-            the bonds on the other side of the double bond.
-        """
-        from rdkit import Chem
-
-        # The function assumes that all bonds are either up or down.
-        supported_directions = {Chem.BondDir.ENDUPRIGHT, Chem.BondDir.ENDDOWNRIGHT}
-
-        def _flip(b, paired, flipped, ignored):
-            # The function assumes that all bonds are either up or down.
-            assert b.GetBondDir() in supported_directions
-            bond_atom_indices = (b.GetBeginAtomIdx(), b.GetEndAtomIdx())
-
-            # Check that we haven't flipped this bond already.
-            if bond_atom_indices in flipped:
-                # This should never happen.
-                raise RuntimeError("Cannot flip the bond direction consistently.")
-
-            # Flip the bond.
-            if b.GetBondDir() == Chem.BondDir.ENDUPRIGHT:
-                b.SetBondDir(Chem.BondDir.ENDDOWNRIGHT)
-            else:
-                b.SetBondDir(Chem.BondDir.ENDUPRIGHT)
-            flipped.add(bond_atom_indices)
-
-            # Flip all the paired bonds as well (if there are any).
-            if bond_atom_indices in paired:
-                for paired_rdbond in paired[bond_atom_indices]:
-                    # Don't flip the bond that was flipped in the upper-level recursion.
-                    if (
-                        paired_rdbond.GetBeginAtomIdx(),
-                        paired_rdbond.GetEndAtomIdx(),
-                    ) != ignored:
-                        # Don't flip this bond in the next recursion.
-                        _flip(paired_rdbond, paired, flipped, ignored=bond_atom_indices)
-
-        _flip(rdbond, paired_rdbonds, flipped=set(), ignored=None)
-
-    @classmethod
-    def _assign_rdmol_bonds_stereo(cls, offmol, rdmol):
-        """Copy the info about bonds stereochemistry from the OFF Molecule to RDKit Mol."""
-        from rdkit import Chem
-
-        # Map the bonds indices that are assigned bond direction
-        # to the bond on the other side of the double bond.
-        # (atom_index1, atom_index2) -> List[rdkit.Chem.Bond]
-        paired_bonds = {}
-
-        for bond in offmol.bonds:
-            # No need to do anything with bonds without stereochemistry.
-            if not bond.stereochemistry:
-                continue
-
-            # Isolate stereo RDKit bond object.
-            rdbond_atom_indices = (
-                bond.atom1.molecule_atom_index,
-                bond.atom2.molecule_atom_index,
-            )
-            stereo_rdbond = rdmol.GetBondBetweenAtoms(*rdbond_atom_indices)
-
-            # Collect all neighboring rdbonds of atom1 and atom2.
-            neighbor_rdbonds1 = [
-                rdmol.GetBondBetweenAtoms(
-                    n.molecule_atom_index, bond.atom1.molecule_atom_index
-                )
-                for n in bond.atom1.bonded_atoms
-                if n != bond.atom2
-            ]
-            neighbor_rdbonds2 = [
-                rdmol.GetBondBetweenAtoms(
-                    bond.atom2.molecule_atom_index, n.molecule_atom_index
-                )
-                for n in bond.atom2.bonded_atoms
-                if n != bond.atom1
-            ]
-
-            # Select only 1 neighbor bond per atom out of the two.
-            neighbor_rdbonds = []
-            for i, rdbonds in enumerate([neighbor_rdbonds1, neighbor_rdbonds2]):
-                # If there are no neighbors for which we have already
-                # assigned the bond direction, just pick the first one.
-                neighbor_rdbonds.append(rdbonds[0])
-                # Otherwise, pick neighbor that was already assigned to
-                # avoid inconsistencies and keep the tree non-cyclic.
-                for rdb in rdbonds:
-                    if (rdb.GetBeginAtomIdx(), rdb.GetBeginAtomIdx()) in paired_bonds:
-                        neighbor_rdbonds[i] = rdb
-                        break
-
-            # Assign a random direction to the bonds that were not already assigned
-            # keeping track of which bond would be best to flip later (i.e. does that
-            # are not already determining the stereochemistry of another double bond).
-            flipped_rdbond = neighbor_rdbonds[0]
-            for rdb in neighbor_rdbonds:
-                if (rdb.GetBeginAtomIdx(), rdb.GetEndAtomIdx()) not in paired_bonds:
-                    rdb.SetBondDir(Chem.BondDir.ENDUPRIGHT)
-                    # Set this bond as a possible bond to flip.
-                    flipped_rdbond = rdb
-
-            Chem.AssignStereochemistry(rdmol, cleanIt=True, force=True)
-
-            # Verify that the current directions give us the desired stereochemistries.
-            assert bond.stereochemistry in {"E", "Z"}
-            if bond.stereochemistry == "E":
-                desired_rdk_stereo_code = Chem.rdchem.BondStereo.STEREOE
-            else:
-                desired_rdk_stereo_code = Chem.rdchem.BondStereo.STEREOZ
-
-            # If that doesn't work, flip the direction of one bond preferring
-            # those that are not already determining the stereo of another bond.
-            if stereo_rdbond.GetStereo() != desired_rdk_stereo_code:
-                cls._flip_rdbond_direction(flipped_rdbond, paired_bonds)
-                Chem.AssignStereochemistry(rdmol, cleanIt=True, force=True)
-
-                # The stereo should be set correctly here.
-                assert stereo_rdbond.GetStereo() == desired_rdk_stereo_code
-
-            # Update paired bonds map.
-            neighbor_bond_indices = [
-                (rdb.GetBeginAtomIdx(), rdb.GetEndAtomIdx()) for rdb in neighbor_rdbonds
-            ]
-            for i, bond_indices in enumerate(neighbor_bond_indices):
-                try:
-                    paired_bonds[bond_indices].append(neighbor_rdbonds[1 - i])
-                except KeyError:
-                    paired_bonds[bond_indices] = [neighbor_rdbonds[1 - i]]
-
-
-class AmberToolsToolkitWrapper(ToolkitWrapper):
-    """
-    AmberTools toolkit wrapper
-
-    .. warning :: This API is experimental and subject to change.
-    """
-
-    _toolkit_name = "AmberTools"
-    _toolkit_installation_instructions = (
-        "The AmberTools toolkit (free and open source) can be found at "
-        "https://anaconda.org/conda-forge/ambertools"
-    )
-
-    def __init__(self):
-        super().__init__()
-
-        self._toolkit_file_read_formats = []
-        self._toolkit_file_write_formats = []
-
-        if not self.is_available():
-            raise ToolkitUnavailableException(
-                f"The required toolkit {self._toolkit_name} is not "
-                f"available. {self._toolkit_installation_instructions}"
-            )
-
-        # TODO: More reliable way to extract AmberTools version
-        out = subprocess.check_output(["antechamber", "-L"])
-        ambertools_version = out.decode("utf-8").split("\n")[1].split()[3].strip(":")
-        self._toolkit_version = ambertools_version
-
-        # TODO: Find AMBERHOME or executable home, checking miniconda if needed
-        # Store an instance of an RDKitToolkitWrapper for file I/O
-        self._rdkit_toolkit_wrapper = RDKitToolkitWrapper()
-
-    @staticmethod
-    def is_available():
-        """
-        Check whether the AmberTools toolkit is installed
-
-        Returns
-        -------
-        is_installed : bool
-            True if AmberTools is installed, False otherwise.
-
-        """
-        # TODO: Check all tools needed
-        # TODO: How should we implement find_executable?
-        ANTECHAMBER_PATH = find_executable("antechamber")
-        if ANTECHAMBER_PATH is None:
-            return False
-        # AmberToolsToolkitWrapper needs RDKit to do basically anything, since its interface requires SDF I/O
-        if not (RDKitToolkitWrapper.is_available()):
-            return False
-        return True
-
-    def assign_partial_charges(
-        self,
-        molecule,
-        partial_charge_method=None,
-        use_conformers=None,
-        strict_n_conformers=False,
-        _cls=None,
-    ):
-        """
-        Compute partial charges with AmberTools using antechamber/sqm, and assign
-        the new values to the partial_charges attribute.
-
-        .. warning :: This API experimental and subject to change.
-
-        .. todo ::
-
-           * Do we want to also allow ESP/RESP charges?
-
-        Parameters
-        ----------
-        molecule : openff.toolkit.topology.Molecule
-            Molecule for which partial charges are to be computed
-        partial_charge_method : str, optional, default=None
-            The charge model to use. One of ['gasteiger', 'am1bcc', 'am1-mulliken']. If None, 'am1-mulliken' will be used.
-        use_conformers : iterable of simtk.unit.Quantity-wrapped numpy arrays, each with shape (n_atoms, 3) and dimension of distance. Optional, default = None
-            List of (n_atoms x 3) simtk.unit.Quantities to use for partial charge calculation.
-            If None, an appropriate number of conformers will be generated.
-        strict_n_conformers : bool, default=False
-            Whether to raise an exception if an invalid number of conformers is provided for the given charge method.
-            If this is False and an invalid number of conformers is found, a warning will be raised.
-        _cls : class
-            Molecule constructor
-
-        Raises
-        ------
-        ChargeMethodUnavailableError if the requested charge method can not be handled by this toolkit
-
-        ChargeCalculationError if the charge method is supported by this toolkit, but fails
-        """
-
-        import os
-        import subprocess
-
-        from openff.toolkit.topology import Molecule
-
-        if partial_charge_method is None:
-            partial_charge_method = "am1-mulliken"
-        else:
-            # Standardize method name for string comparisons
-            partial_charge_method = partial_charge_method.lower()
-
-        SUPPORTED_CHARGE_METHODS = {
-            "am1bcc": {
-                "antechamber_keyword": "bcc",
-                "min_confs": 1,
-                "max_confs": 1,
-                "rec_confs": 1,
-            },
-            "am1-mulliken": {
-                "antechamber_keyword": "mul",
-                "min_confs": 1,
-                "max_confs": 1,
-                "rec_confs": 1,
-            },
-            "gasteiger": {
-                "antechamber_keyword": "gas",
-                "min_confs": 0,
-                "max_confs": 0,
-                "rec_confs": 0,
-            },
-        }
-
-        if partial_charge_method not in SUPPORTED_CHARGE_METHODS:
-            raise ChargeMethodUnavailableError(
-                f"partial_charge_method '{partial_charge_method}' is not available from AmberToolsToolkitWrapper. "
-                f"Available charge methods are {list(SUPPORTED_CHARGE_METHODS.keys())} "
-            )
-
-        charge_method = SUPPORTED_CHARGE_METHODS[partial_charge_method]
-
-        if _cls is None:
-            from openff.toolkit.topology.molecule import Molecule
-
-            _cls = Molecule
-
-        # Make a temporary copy of the molecule, since we'll be messing with its conformers
-        mol_copy = _cls(molecule)
-
-        if use_conformers is None:
-            if charge_method["rec_confs"] == 0:
-                mol_copy._conformers = None
-            else:
-                mol_copy.generate_conformers(
-                    n_conformers=charge_method["rec_confs"],
-                    rms_cutoff=0.25 * unit.angstrom,
-                    toolkit_registry=RDKitToolkitWrapper(),
-                )
-            # TODO: What's a "best practice" RMS cutoff to use here?
-        else:
-            mol_copy._conformers = None
-            for conformer in use_conformers:
-                mol_copy._add_conformer(conformer)
-            self._check_n_conformers(
-                mol_copy,
-                partial_charge_method=partial_charge_method,
-                min_confs=charge_method["min_confs"],
-                max_confs=charge_method["max_confs"],
-                strict_n_conformers=strict_n_conformers,
-            )
-
-        # Find the path to antechamber
-        # TODO: How should we implement find_executable?
-        ANTECHAMBER_PATH = find_executable("antechamber")
-        if ANTECHAMBER_PATH is None:
-            raise AntechamberNotFoundError(
-                "Antechamber not found, cannot run charge_mol()"
-            )
-
-        # Compute charges
-        with tempfile.TemporaryDirectory() as tmpdir:
-            with temporary_cd(tmpdir):
-                net_charge = mol_copy.total_charge / unit.elementary_charge
-                # Write out molecule in SDF format
-                ## TODO: How should we handle multiple conformers?
-                self._rdkit_toolkit_wrapper.to_file(
-                    mol_copy, "molecule.sdf", file_format="sdf"
-                )
-                # Compute desired charges
-                # TODO: Add error handling if antechamber chokes
-                short_charge_method = charge_method["antechamber_keyword"]
-                subprocess.check_output(
-                    [
-                        "antechamber",
-                        "-i",
-                        "molecule.sdf",
-                        "-fi",
-                        "sdf",
-                        "-o",
-                        "charged.mol2",
-                        "-fo",
-                        "mol2",
-                        "-pf",
-                        "yes",
-                        "-dr",
-                        "n",
-                        "-c",
-                        short_charge_method,
-                        "-nc",
-                        str(net_charge),
-                    ]
-                )
-                # Write out just charges
-                subprocess.check_output(
-                    [
-                        "antechamber",
-                        "-dr",
-                        "n",
-                        "-i",
-                        "charged.mol2",
-                        "-fi",
-                        "mol2",
-                        "-o",
-                        "charges2.mol2",
-                        "-fo",
-                        "mol2",
-                        "-c",
-                        "wc",
-                        "-cf",
-                        "charges.txt",
-                        "-pf",
-                        "yes",
-                    ]
-                )
-                # Check to ensure charges were actually produced
-                if not os.path.exists("charges.txt"):
-                    # TODO: copy files into local directory to aid debugging?
-                    raise ChargeCalculationError(
-                        "Antechamber/sqm partial charge calculation failed on "
-                        "molecule {} (SMILES {})".format(
-                            molecule.name, molecule.to_smiles()
-                        )
-                    )
-                # Read the charges
-                with open("charges.txt", "r") as infile:
-                    contents = infile.read()
-                text_charges = contents.split()
-                charges = np.zeros([molecule.n_atoms], np.float64)
-                for index, token in enumerate(text_charges):
-                    charges[index] = float(token)
-                # TODO: Ensure that the atoms in charged.mol2 are in the same order as in molecule.sdf
-        charges = unit.Quantity(charges, unit.elementary_charge)
-        molecule.partial_charges = charges
-
-    def compute_partial_charges_am1bcc(
-        self, molecule, use_conformers=None, strict_n_conformers=False
-    ):
-        """
-        Compute partial charges with AmberTools using antechamber/sqm. This will calculate AM1-BCC charges on the first
-        conformer only.
-
-        .. warning :: This API is experimental and subject to change.
-
-        Parameters
-        ----------
-        molecule : Molecule
-            Molecule for which partial charges are to be computed
-        use_conformers : iterable of simtk.unit.Quantity-wrapped numpy arrays, each with shape (n_atoms, 3) and dimension of distance. Optional, default = None
-            Coordinates to use for partial charge calculation. If None, an appropriate number of conformers
-            will be generated.
-        strict_n_conformers : bool, default=False
-            Whether to raise an exception if an invalid number of conformers is provided.
-            If this is False and an invalid number of conformers is found, a warning will be raised
-            instead of an Exception.
-
-        Returns
-        -------
-        charges : numpy.array of shape (natoms) of type float
-            The partial charges
-        """
-
-        import warnings
-
-        warnings.warn(
-            "compute_partial_charges_am1bcc will be deprecated in an upcoming release. "
-            "Use assign_partial_charges(partial_charge_method='am1bcc') instead.",
-            DeprecationWarning,
-        )
-
-        self.assign_partial_charges(
-            molecule,
-            partial_charge_method="AM1BCC",
-            use_conformers=use_conformers,
-            strict_n_conformers=strict_n_conformers,
-        )
-        return molecule.partial_charges
-
-    def _modify_sqm_in_to_request_bond_orders(self, file_path):
-        """
-        Modify a sqm.in file produced by antechamber to include the "printbondorders=1" directive
-        in the header. This method will overwrite the original file.
-
-        Parameters
-        ----------
-        file_path : str
-            The path to sqm.in
-        """
-
-        data = open(file_path).read()
-
-        # Original sqm.in file headerlooks like:
-
-        # Run semi-empirical minimization
-        #  &qmmm
-        #    qm_theory='AM1', grms_tol=0.0005,
-        #    scfconv=1.d-10, ndiis_attempts=700,   qmcharge=0,
-        #  /
-        # ... (atom coordinates in something like XYZ format) ...
-
-        # To get WBOs, we need to add "printbondorders=1" to the list of keywords
-
-        # First, split the sqm.in text at the "/" mark at the end of the header
-        datasp = data.split("/")
-        # Insert the "printbondorders" directive in a new line and re-add the "/"
-        datasp.insert(1, "printbondorders=1, \n /")
-        # Reassemble the file text
-        new_data = "".join(datasp)
-        # Write the new file contents, overwriting the original file.
-        with open(file_path, "w") as of:
-            of.write(new_data)
-
-    def _get_fractional_bond_orders_from_sqm_out(
-        self, file_path, validate_elements=None
-    ):
-        """
-        Process a SQM output file containing bond orders, and return a dict of the form
-        dict[atom_1_index, atom_2_index] = fractional_bond_order
-
-        Parameters
-        ----------
-        file_path : str
-            File path for sqm output file
-        validate_elements : iterable of str
-            The element symbols expected in molecule index order. A ValueError will be raised
-            if the elements are not found in this order.
-
-        Returns
-        -------
-        bond_orders : dict[(int, int)]: float
-            A dictionary where the keys are tuples of two atom indices and the values are
-            floating-point bond orders. The keys are sorted in ascending order, such that
-            the lower atom index is key[0] and the higher is key[1].
-        """
-
-        # Example sqm.out section with WBOs:
-        #  Bond Orders
-        #
-        #   QMMM:    NUM1 ELEM1 NUM2 ELEM2      BOND_ORDER
-        #   QMMM:       2   C      1   C        1.41107532
-        #   QMMM:       3   C      1   C        1.41047804
-        # ...
-        #   QMMM:      15   H     13   H        0.00000954
-        #   QMMM:      15   H     14   H        0.00000813
-        #
-        #            --------- Calculation Completed ----------
-
-        data = open(file_path).read()
-
-        begin_sep = """ Bond Orders
- 
-  QMMM:    NUM1 ELEM1 NUM2 ELEM2      BOND_ORDER
-"""
-        end_sep = """
-
-           --------- Calculation Completed ----------
-"""
-        # Extract the chunk of text between begin_sep and end_sep, and split it by newline
-        fbo_lines = data.split(begin_sep)[1].split(end_sep)[0].split("\n")
-
-        # Iterate over the lines and populate the dict to return
-        bond_orders = dict()
-        for line in fbo_lines:
-            linesp = line.split()
-            atom_index_1 = int(linesp[1])
-            atom_element_1 = linesp[2]
-            atom_index_2 = int(linesp[3])
-            atom_element_2 = linesp[4]
-            bond_order = float(linesp[5])
-
-            # If validate_elements was provided, ensure that the ordering of element symbols is what we expected
-            if validate_elements is not None:
-                if (atom_element_1 != validate_elements[atom_index_1 - 1]) or (
-                    atom_element_2 != validate_elements[atom_index_2 - 1]
-                ):
-                    # raise ValueError('\n'.join(fbo_lines))
-                    raise ValueError(
-                        f"Elements or indexing in sqm output differ from expectation. "
-                        f"Expected {validate_elements[atom_index_1]} with index {atom_index_1} and "
-                        f"{validate_elements[atom_index_2]} with index {atom_index_2}, "
-                        f"but SQM output has {atom_element_1} and {atom_element_2} for the same atoms."
-                    )
-
-            # To make lookup easier, we identify bonds as integer tuples with the lowest atom index
-            # first and the highest second.
-            index_tuple = tuple(sorted([atom_index_1, atom_index_2]))
-            bond_orders[index_tuple] = bond_order
-        return bond_orders
-
-    def assign_fractional_bond_orders(
-        self, molecule, bond_order_model=None, use_conformers=None, _cls=None
-    ):
-        """
-        Update and store list of bond orders this molecule. Bond orders are stored on each
-        bond, in the `bond.fractional_bond_order` attribute.
-
-        .. warning :: This API is experimental and subject to change.
-
-        Parameters
-        ----------
-        molecule : openff.toolkit.topology.molecule Molecule
-            The molecule to assign wiberg bond orders to
-        bond_order_model : str, optional, default=None
-            The charge model to use. Only allowed value is 'am1-wiberg'. If None, 'am1-wiberg' will be used.
-        use_conformers : iterable of simtk.unit.Quantity(np.array) with shape (n_atoms, 3) and dimension of distance, optional, default=None
-            The conformers to use for fractional bond order calculation. If None, an appropriate number
-            of conformers will be generated by an available ToolkitWrapper.
-        _cls : class
-            Molecule constructor
-        """
-        from openff.toolkit.topology import Molecule
-
-        # Find the path to antechamber
-        # TODO: How should we implement find_executable?
-        ANTECHAMBER_PATH = find_executable("antechamber")
-        if ANTECHAMBER_PATH is None:
-            raise AntechamberNotFoundError(
-                "Antechamber not found, cannot run "
-                "AmberToolsToolkitWrapper.assign_fractional_bond_orders()"
-            )
-
-        if _cls is None:
-            from openff.toolkit.topology.molecule import Molecule
-
-            _cls = Molecule
-
-        # Make a copy since we'll be messing with this molecule's conformers
-        temp_mol = _cls(molecule)
-
-        if use_conformers is None:
-            temp_mol.generate_conformers(
-                n_conformers=1,
-                toolkit_registry=self._rdkit_toolkit_wrapper,
-            )
-        else:
-            temp_mol._conformers = None
-            for conformer in use_conformers:
-                temp_mol._add_conformer(conformer)
-
-        if len(temp_mol.conformers) == 0:
-            raise ValueError(
-                "No conformers present in molecule submitted for fractional bond order calculation. Consider "
-                "loading the molecule from a file with geometry already present or running "
-                "molecule.generate_conformers() before calling molecule.assign_fractional_bond_orders"
-            )
-
-        # Compute bond orders
-        bond_order_model_to_antechamber_keyword = {"am1-wiberg": "mul"}
-        supported_bond_order_models = list(
-            bond_order_model_to_antechamber_keyword.keys()
-        )
-        if bond_order_model is None:
-            bond_order_model = "am1-wiberg"
-
-        bond_order_model = bond_order_model.lower()
-
-        if bond_order_model not in supported_bond_order_models:
-            raise ValueError(
-                f"Bond order model '{bond_order_model}' is not supported by AmberToolsToolkitWrapper. "
-                f"Supported models are {supported_bond_order_models}"
-            )
-        ac_charge_keyword = bond_order_model_to_antechamber_keyword[bond_order_model]
-
-        bond_orders = defaultdict(list)
-
-        for conformer in [*temp_mol.conformers]:
-
-            with tempfile.TemporaryDirectory() as tmpdir:
-
-                with temporary_cd(tmpdir):
-                    net_charge = temp_mol.total_charge
-                    # Write out molecule in SDF format
-                    temp_mol._conformers = [conformer]
-                    self._rdkit_toolkit_wrapper.to_file(
-                        temp_mol, "molecule.sdf", file_format="sdf"
-                    )
-                    # Prepare sqm.in file as if we were going to run charge calc
-                    # TODO: Add error handling if antechamber chokes
-                    subprocess.check_output(
-                        [
-                            "antechamber",
-                            "-i",
-                            "molecule.sdf",
-                            "-fi",
-                            "sdf",
-                            "-o",
-                            "sqm.in",
-                            "-fo",
-                            "sqmcrt",
-                            "-pf",
-                            "yes",
-                            "-c",
-                            ac_charge_keyword,
-                            "-nc",
-                            str(net_charge),
-                        ]
-                    )
-                    # Modify sqm.in to request bond order calculation
-                    self._modify_sqm_in_to_request_bond_orders("sqm.in")
-                    # Run sqm to get bond orders
-                    subprocess.check_output(
-                        ["sqm", "-i", "sqm.in", "-o", "sqm.out", "-O"]
-                    )
-                    # Ensure that antechamber/sqm did not change the indexing by checking against
-                    # an ordered list of element symbols for this molecule
-                    expected_elements = [at.element.symbol for at in molecule.atoms]
-                    conformer_bond_orders = (
-                        self._get_fractional_bond_orders_from_sqm_out(
-                            "sqm.out", validate_elements=expected_elements
-                        )
-                    )
-
-                    for bond_indices, value in conformer_bond_orders.items():
-                        bond_orders[bond_indices].append(value)
-
-        # Note that sqm calculate WBOs for ALL PAIRS of atoms, not just those that have
-        # bonds defined in the original molecule. So here we iterate over the bonds in
-        # the original molecule and only nab the WBOs for those.
-        for bond in molecule.bonds:
-            # The atom index tuples that act as bond indices are ordered from lowest to highest by
-            # _get_fractional_bond_orders_from_sqm_out, so here we make sure that we look them up in
-            # sorted order as well
-            sorted_atom_indices = sorted(
-                tuple([bond.atom1_index + 1, bond.atom2_index + 1])
-            )
-            bond.fractional_bond_order = np.mean(
-                bond_orders[tuple(sorted_atom_indices)]
-            )
-=======
-)
->>>>>>> e70c2664
 
 
 # =============================================================================================
