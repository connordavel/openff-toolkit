--- conflicted
+++ resolved
@@ -87,28 +87,6 @@
     ToolkitUnavailableException,
     UndefinedStereochemistryError,
 )
-<<<<<<< HEAD
-from openff.toolkit.utils.openeye_wrapper import (  # noqa
-    OpenEyeToolkitWrapper,
-    requires_openeye_module,
-)
-from openff.toolkit.utils.rdkit_wrapper import RDKitToolkitWrapper
-from openff.toolkit.utils.toolkit_registry import ToolkitRegistry
-
-deprecated_names = ["MessageException"]
-
-
-# TODO: Remove in January 2022, see _DeprecatedMessageException in openff/toolkit/utils/exceptions.py
-def __getattr__(name):
-    if name in deprecated_names:
-        warnings.filterwarnings("default", category=DeprecationWarning)
-        from openff.toolkit.utils.exceptions import MessageException
-
-        return MessageException
-        # return globals()[f"MessageException"]
-    raise AttributeError(f"module {__name__} has no attribute {name}")
-
-=======
 from openff.toolkit.utils.openeye_wrapper import OpenEyeToolkitWrapper
 from openff.toolkit.utils.rdkit_wrapper import RDKitToolkitWrapper
 from openff.toolkit.utils.toolkit_registry import ToolkitRegistry
@@ -116,7 +94,6 @@
 # =============================================================================================
 # CONFIGURE LOGGER
 # =============================================================================================
->>>>>>> a7a9f186
 
 logger = logging.getLogger(__name__)
 
