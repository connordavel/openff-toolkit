--- conflicted
+++ resolved
@@ -1384,9 +1384,6 @@
                                      allow_undefined_stereo=allow_undefined_stereo)
         return molecule
 
-<<<<<<< HEAD
-    def generate_conformers(self, molecule, n_conformers=1, rms_cutoff=None, clear_existing=True):
-=======
     def from_inchi(self, inchi, allow_undefined_stereo=False):
         """
         Construct a Molecule from a InChI representation
@@ -1420,8 +1417,7 @@
 
         return molecule
 
-    def generate_conformers(self, molecule, n_conformers=1, clear_existing=True):
->>>>>>> 0e5ff41b
+    def generate_conformers(self, molecule, n_conformers=1, rms_cutoff=None, clear_existing=True):
         """
         Generate molecule conformers using OpenEye Omega.
 
@@ -2293,9 +2289,6 @@
 
         return molecule
 
-<<<<<<< HEAD
-    def generate_conformers(self, molecule, n_conformers=1, rms_cutoff=None, clear_existing=True):
-=======
     def from_inchi(self, inchi, allow_undefined_stereo=False):
         """
         Construct a Molecule from a InChI representation
@@ -2336,8 +2329,7 @@
 
         return molecule
 
-    def generate_conformers(self, molecule, n_conformers=1, clear_existing=True):
->>>>>>> 0e5ff41b
+    def generate_conformers(self, molecule, n_conformers=1, rms_cutoff=None, clear_existing=True):
         """
         Generate molecule conformers using RDKit.
 
@@ -3245,7 +3237,6 @@
         else:
             return True
 
-<<<<<<< HEAD
     def __init__(self):
         # TODO: Find AMBERHOME or executable home, checking miniconda if needed
         # Store an instance of an RDKitToolkitWrapper for file I/O
@@ -3256,9 +3247,6 @@
                                partial_charge_method=None,
                                use_conformers=None,
                                strict_n_conformers=False):
-=======
-    def compute_partial_charges(self, molecule, charge_model=None):
->>>>>>> 0e5ff41b
         """
         Compute partial charges with AmberTools using antechamber/sqm, and assign
         the new values to the partial_charges attribute.
