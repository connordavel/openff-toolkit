--- conflicted
+++ resolved
@@ -2388,7 +2388,6 @@
         if not oechem.OEParseSmarts(qmol, smarts):
             raise ValueError(f"Error parsing SMARTS '{smarts}'")
 
-<<<<<<< HEAD
         # Apply aromaticity model
         if type(aromaticity_model) == str:
             # Check if the user has provided a manually-specified aromaticity_model
@@ -2412,21 +2411,6 @@
         # If aromaticity model was provided, prepare query molecule
         oechem.OEClearAromaticFlags(qmol)
         oechem.OEAssignAromaticFlags(qmol, oearomodel)
-=======
-        # Determine aromaticity model
-        if aromaticity_model:
-            if type(aromaticity_model) == str:
-                # Check if the user has provided a manually-specified aromaticity_model
-                if hasattr(oechem, aromaticity_model):
-                    oearomodel = getattr(oechem, "OEAroModel_" + aromaticity_model)
-                else:
-                    raise ValueError(
-                        "Error: provided aromaticity model not recognized by oechem."
-                    )
-            else:
-                raise ValueError("Error: provided aromaticity model must be a string.")
->>>>>>> 568b76a2
-
         oechem.OEAssignHybridization(mol)
         oechem.OEAssignHybridization(qmol)
 
@@ -3806,17 +3790,11 @@
         # choose the largest unsigned int without overflow
         # since the C++ signature is a uint
         max_matches = np.iinfo(np.uintc).max
-<<<<<<< HEAD
         for match in rdmol.GetSubstructMatches(qmol,
                                                uniquify=False,
                                                maxMatches=max_matches,
                                                useChirality=True
                                                ):
-=======
-        for match in rdmol.GetSubstructMatches(
-            qmol, uniquify=False, maxMatches=max_matches
-        ):
->>>>>>> 568b76a2
             mas = [match[x] for x in map_list]
             matches.append(tuple(mas))
 
