#!/usr/bin/env python

# =============================================================================================
# MODULE DOCSTRING
# =============================================================================================

"""
Tests for cheminformatics toolkit wrappers

"""

# =============================================================================================
# GLOBAL IMPORTS
# =============================================================================================

from tempfile import NamedTemporaryFile

import numpy as np
import pytest
from numpy.testing import assert_almost_equal
from simtk import unit

from openforcefield.tests.test_forcefield import (
    create_acetaldehyde,
    create_acetate,
    create_cyclohexane,
    create_ethanol,
    create_reversed_ethanol,
)
from openforcefield.tests.utils import (
    requires_ambertools,
    requires_openeye,
    requires_rdkit,
)
from openforcefield.topology.molecule import Molecule
from openforcefield.utils import get_data_file_path
from openforcefield.utils.toolkits import (
    GLOBAL_TOOLKIT_REGISTRY,
    AmberToolsToolkitWrapper,
    BuiltInToolkitWrapper,
    ChargeMethodUnavailableError,
    GAFFAtomTypeWarning,
    IncorrectNumConformersError,
    IncorrectNumConformersWarning,
    InvalidIUPACNameError,
    InvalidToolkitError,
    OpenEyeToolkitWrapper,
    RDKitToolkitWrapper,
    ToolkitRegistry,
    ToolkitUnavailableException,
    ToolkitWrapper,
    UndefinedStereochemistryError,
)

# =============================================================================================
# FIXTURES
# =============================================================================================


def get_mini_drug_bank(toolkit_class, xfail_mols=None):
    """Read the mini drug bank sdf file with the toolkit and return the molecules"""

    # This is a work around a weird error where even though the test is skipped due to a missing toolkit
    #  we still try and read the file with the toolkit
    if toolkit_class.is_available():
        toolkit = toolkit_class()
        molecules = Molecule.from_file(
            get_data_file_path("molecules/MiniDrugBank.sdf"),
            "sdf",
            toolkit_registry=toolkit,
            allow_undefined_stereo=True,
        )
    else:
        molecules = []

    if xfail_mols is None:
        return molecules

    for i, mol in enumerate(molecules):
        if mol.name in xfail_mols:
            marker = pytest.mark.xfail(reason=xfail_mols[mol.name])
            molecules[i] = pytest.param(mol, marks=marker)

    return molecules


openeye_inchi_stereochemistry_lost = [
    "DrugBank_2799",
    "DrugBank_5414",
    "DrugBank_5415",
    "DrugBank_5418",
    "DrugBank_2955",
    "DrugBank_2987",
    "DrugBank_5555",
    "DrugBank_472",
    "DrugBank_5737",
    "DrugBank_3332",
    "DrugBank_3461",
    "DrugBank_794",
    "DrugBank_3502",
    "DrugBank_6026",
    "DrugBank_3622",
    "DrugBank_977",
    "DrugBank_3693",
    "DrugBank_3726",
    "DrugBank_3739",
    "DrugBank_6222",
    "DrugBank_6232",
    "DrugBank_3844",
    "DrugBank_6295",
    "DrugBank_6304",
    "DrugBank_6305",
    "DrugBank_3930",
    "DrugBank_6329",
    "DrugBank_6353",
    "DrugBank_6355",
    "DrugBank_6401",
    "DrugBank_4161",
    "DrugBank_4162",
    "DrugBank_6509",
    "DrugBank_6531",
    "DrugBank_1570",
    "DrugBank_4249",
    "DrugBank_1634",
    "DrugBank_1659",
    "DrugBank_6647",
    "DrugBank_1700",
    "DrugBank_1721",
    "DrugBank_1742",
    "DrugBank_1802",
    "DrugBank_6775",
    "DrugBank_1849",
    "DrugBank_1864",
    "DrugBank_6875",
    "DrugBank_1897",
    "DrugBank_4593",
    "DrugBank_1962",
    "DrugBank_4662",
    "DrugBank_7049",
    "DrugBank_4702",
    "DrugBank_2095",
    "DrugBank_4778",
    "DrugBank_2141",
    "DrugBank_2148",
    "DrugBank_2178",
    "DrugBank_4865",
    "DrugBank_2208",
    "DrugBank_2210",
    "DrugBank_2276",
    "DrugBank_4959",
    "DrugBank_4964",
    "DrugBank_5043",
    "DrugBank_2429",
    "DrugBank_5076",
    "DrugBank_2465",
    "DrugBank_2519",
    "DrugBank_2538",
    "DrugBank_5158",
    "DrugBank_5176",
    "DrugBank_2592",
]

openeye_inchi_isomorphic_fails = ["DrugBank_1661", "DrugBank_4346", "DrugBank_2467"]

rdkit_inchi_stereochemistry_lost = [
    "DrugBank_5414",
    "DrugBank_2955",
    "DrugBank_5737",
    "DrugBank_3332",
    "DrugBank_3461",
    "DrugBank_6026",
    "DrugBank_3622",
    "DrugBank_3726",
    "DrugBank_6222",
    "DrugBank_3844",
    "DrugBank_6304",
    "DrugBank_6305",
    "DrugBank_6329",
    "DrugBank_6509",
    "DrugBank_6647",
    "DrugBank_1897",
    "DrugBank_4778",
    "DrugBank_2148",
    "DrugBank_2178",
    "DrugBank_2538",
    "DrugBank_2592",
    "DrugBank_4249",
    "DrugBank_5076",
    "DrugBank_5418",
    "DrugBank_3930",
    "DrugBank_1634",
    "DrugBank_1962",
    "DrugBank_5043",
    "DrugBank_2519",
]

rdkit_inchi_isomorphic_fails = [
    "DrugBank_178",
    "DrugBank_246",
    "DrugBank_5847",
    "DrugBank_700",
    "DrugBank_1564",
    "DrugBank_1700",
    "DrugBank_4662",
    "DrugBank_2052",
    "DrugBank_2077",
    "DrugBank_2082",
    "DrugBank_2210",
    "DrugBank_2642",
]
rdkit_inchi_roundtrip_mangled = ["DrugBank_2684"]

openeye_iupac_bad_stereo = [
    "DrugBank_977",
    "DrugBank_1634",
    "DrugBank_1700",
    "DrugBank_1962",
    "DrugBank_2148",
    "DrugBank_2178",
    "DrugBank_2186",
    "DrugBank_2208",
    "DrugBank_2519",
    "DrugBank_2538",
    "DrugBank_2592",
    "DrugBank_2651",
    "DrugBank_2987",
    "DrugBank_3332",
    "DrugBank_3502",
    "DrugBank_3622",
    "DrugBank_3726",
    "DrugBank_3844",
    "DrugBank_3930",
    "DrugBank_4161",
    "DrugBank_4162",
    "DrugBank_4778",
    "DrugBank_4593",
    "DrugBank_4959",
    "DrugBank_5043",
    "DrugBank_5076",
    "DrugBank_5176",
    "DrugBank_5418",
    "DrugBank_5737",
    "DrugBank_5902",
    "DrugBank_6295",
    "DrugBank_6304",
    "DrugBank_6305",
    "DrugBank_6329",
    "DrugBank_6355",
    "DrugBank_6401",
    "DrugBank_6509",
    "DrugBank_6531",
    "DrugBank_6647",
    "DrugBank_390",
    "DrugBank_810",
    "DrugBank_4316",
    "DrugBank_4346",
    "DrugBank_7124",
    "DrugBank_2799",
    "DrugBank_4662",
    "DrugBank_4865",
    "DrugBank_2465",
]


# =============================================================================================
# TESTS
# =============================================================================================


@requires_openeye
class TestOpenEyeToolkitWrapper:
    """Test the OpenEyeToolkitWrapper"""

    # TODO: Make separate smiles_add_H and smiles_explicit_H tests

    def test_smiles(self):
        """Test OpenEyeToolkitWrapper to_smiles() and from_smiles()"""
        toolkit_wrapper = OpenEyeToolkitWrapper()

        # This differs from RDKit's SMILES due to different canonicalization schemes

        smiles = "[H]C([H])([H])C([H])([H])[H]"
        molecule = Molecule.from_smiles(smiles, toolkit_registry=toolkit_wrapper)
        # When creating an OFFMol from SMILES, partial charges should be initialized to None
        assert molecule.partial_charges is None
        smiles2 = molecule.to_smiles(toolkit_registry=toolkit_wrapper)
        assert smiles == smiles2

    def test_smiles_missing_stereochemistry(self):
        """Test OpenEyeToolkitWrapper to_smiles() and from_smiles()"""
        toolkit_wrapper = OpenEyeToolkitWrapper()

        unspec_chiral_smiles = r"C\C(F)=C(/F)CC(C)(Cl)Br"
        spec_chiral_smiles = r"C\C(F)=C(/F)C[C@@](C)(Cl)Br"
        unspec_db_smiles = r"CC(F)=C(F)C[C@@](C)(Cl)Br"
        spec_db_smiles = r"C\C(F)=C(/F)C[C@@](C)(Cl)Br"

        for title, smiles, raises_exception in [
            ("unspec_chiral_smiles", unspec_chiral_smiles, True),
            ("spec_chiral_smiles", spec_chiral_smiles, False),
            ("unspec_db_smiles", unspec_db_smiles, True),
            ("spec_db_smiles", spec_db_smiles, False),
        ]:
            if raises_exception:
                with pytest.raises(UndefinedStereochemistryError) as context:
                    Molecule.from_smiles(smiles, toolkit_registry=toolkit_wrapper)
                Molecule.from_smiles(
                    smiles,
                    toolkit_registry=toolkit_wrapper,
                    allow_undefined_stereo=True,
                )
            else:
                Molecule.from_smiles(smiles, toolkit_registry=toolkit_wrapper)

    # TODO: test_smiles_round_trip

    def test_smiles_add_H(self):
        """Test OpenEyeToolkitWrapper for adding explicit hydrogens"""
        toolkit_wrapper = OpenEyeToolkitWrapper()
        # This differs from RDKit's SMILES due to different canonicalization schemes
        input_smiles = "CC"
        expected_output_smiles = "[H]C([H])([H])C([H])([H])[H]"
        molecule = Molecule.from_smiles(input_smiles, toolkit_registry=toolkit_wrapper)
        smiles2 = molecule.to_smiles(toolkit_registry=toolkit_wrapper)
        assert expected_output_smiles == smiles2

    def test_smiles_charged(self):
        """Test OpenEyeToolkitWrapper functions for reading/writing charged SMILES"""
        toolkit_wrapper = OpenEyeToolkitWrapper()
        # This differs from RDKit's expected output due to different canonicalization schemes
        smiles = "[H]C([H])([H])[N+]([H])([H])[H]"
        molecule = Molecule.from_smiles(smiles, toolkit_registry=toolkit_wrapper)
        smiles2 = molecule.to_smiles(toolkit_registry=toolkit_wrapper)
        assert smiles == smiles2

    def test_to_from_openeye_core_props_filled(self):
        """Test OpenEyeToolkitWrapper to_openeye() and from_openeye()"""
        toolkit_wrapper = OpenEyeToolkitWrapper()

        # Replacing with a simple molecule with stereochemistry
        input_smiles = r"C\C(F)=C(/F)C[C@@](C)(Cl)Br"
        expected_output_smiles = (
            r"[H]C([H])([H])/C(=C(/C([H])([H])[C@@](C([H])([H])[H])(Cl)Br)\F)/F"
        )
        molecule = Molecule.from_smiles(input_smiles, toolkit_registry=toolkit_wrapper)
        assert (
            molecule.to_smiles(toolkit_registry=toolkit_wrapper)
            == expected_output_smiles
        )

        # Populate core molecule property fields
        molecule.name = "Alice"
        partial_charges = unit.Quantity(
            np.array(
                [
                    -0.9,
                    -0.8,
                    -0.7,
                    -0.6,
                    -0.5,
                    -0.4,
                    -0.3,
                    -0.2,
                    -0.1,
                    0.0,
                    0.1,
                    0.2,
                    0.3,
                    0.4,
                    0.5,
                    0.6,
                    0.7,
                    0.8,
                ]
            ),
            unit.elementary_charge,
        )
        molecule.partial_charges = partial_charges
        coords = unit.Quantity(
            np.array(
                [
                    ["0.0", "1.0", "2.0"],
                    ["3.0", "4.0", "5.0"],
                    ["6.0", "7.0", "8.0"],
                    ["9.0", "10.0", "11.0"],
                    ["12.0", "13.0", "14.0"],
                    ["15.0", "16.0", "17.0"],
                    ["18.0", "19.0", "20.0"],
                    ["21.0", "22.0", "23.0"],
                    ["24.0", "25.0", "26.0"],
                    ["27.0", "28.0", "29.0"],
                    ["30.0", "31.0", "32.0"],
                    ["33.0", "34.0", "35.0"],
                    ["36.0", "37.0", "38.0"],
                    ["39.0", "40.0", "41.0"],
                    ["42.0", "43.0", "44.0"],
                    ["45.0", "46.0", "47.0"],
                    ["48.0", "49.0", "50.0"],
                    ["51.0", "52.0", "53.0"],
                ]
            ),
            unit.angstrom,
        )
        molecule.add_conformer(coords)
        # Populate core atom property fields
        molecule.atoms[2].name = "Bob"
        # Ensure one atom has its stereochemistry specified
        central_carbon_stereo_specified = False
        for atom in molecule.atoms:
            if (atom.atomic_number == 6) and atom.stereochemistry == "S":
                central_carbon_stereo_specified = True
        assert central_carbon_stereo_specified

        # Populate bond core property fields
        fractional_bond_orders = [float(val) for val in range(1, 19)]
        for fbo, bond in zip(fractional_bond_orders, molecule.bonds):
            bond.fractional_bond_order = fbo

        # Do a first conversion to/from oemol
        oemol = molecule.to_openeye()
        molecule2 = Molecule.from_openeye(oemol)

        # Test that properties survived first conversion
        # assert molecule.to_dict() == molecule2.to_dict()
        assert molecule.name == molecule2.name
        # NOTE: This expects the same indexing scheme in the original and new molecule

        central_carbon_stereo_specified = False
        for atom in molecule2.atoms:
            if (atom.atomic_number == 6) and atom.stereochemistry == "S":
                central_carbon_stereo_specified = True
        assert central_carbon_stereo_specified
        for atom1, atom2 in zip(molecule.atoms, molecule2.atoms):
            assert atom1.to_dict() == atom2.to_dict()
        for bond1, bond2 in zip(molecule.bonds, molecule2.bonds):
            assert bond1.to_dict() == bond2.to_dict()
        assert (molecule.conformers[0] == molecule2.conformers[0]).all()
        for pc1, pc2 in zip(molecule._partial_charges, molecule2._partial_charges):
            pc1_ul = pc1 / unit.elementary_charge
            pc2_ul = pc2 / unit.elementary_charge
            assert_almost_equal(pc1_ul, pc2_ul, decimal=6)
        assert (
            molecule2.to_smiles(toolkit_registry=toolkit_wrapper)
            == expected_output_smiles
        )

    def test_to_from_openeye_core_props_unset(self):
        """Test OpenEyeToolkitWrapper to_openeye() and from_openeye() when given empty core property fields"""
        toolkit_wrapper = OpenEyeToolkitWrapper()

        # Using a simple molecule with tetrahedral and bond stereochemistry
        input_smiles = r"C\C(F)=C(/F)C[C@](C)(Cl)Br"

        expected_output_smiles = (
            r"[H]C([H])([H])/C(=C(/C([H])([H])[C@](C([H])([H])[H])(Cl)Br)\F)/F"
        )
        molecule = Molecule.from_smiles(input_smiles, toolkit_registry=toolkit_wrapper)
        assert (
            molecule.to_smiles(toolkit_registry=toolkit_wrapper)
            == expected_output_smiles
        )

        # Ensure one atom has its stereochemistry specified
        central_carbon_stereo_specified = False
        for atom in molecule.atoms:
            if (atom.atomic_number == 6) and atom.stereochemistry == "R":
                central_carbon_stereo_specified = True
        assert central_carbon_stereo_specified

        # Do a first conversion to/from oemol
        oemol = molecule.to_openeye()
        molecule2 = Molecule.from_openeye(oemol)

        # Test that properties survived first conversion
        assert molecule.name == molecule2.name
        # NOTE: This expects the same indexing scheme in the original and new molecule

        central_carbon_stereo_specified = False
        for atom in molecule2.atoms:
            if (atom.atomic_number == 6) and atom.stereochemistry == "R":
                central_carbon_stereo_specified = True
        assert central_carbon_stereo_specified
        for atom1, atom2 in zip(molecule.atoms, molecule2.atoms):
            assert atom1.to_dict() == atom2.to_dict()
        for bond1, bond2 in zip(molecule.bonds, molecule2.bonds):
            assert bond1.to_dict() == bond2.to_dict()
        # The molecule was initialized from SMILES, so mol.conformers arrays should be None for both
        assert molecule.conformers is None
        assert molecule2.conformers is None
        # The molecule was initialized from SMILES, so mol.partial_charges arrays should be None for both
        assert molecule.partial_charges is None
        assert molecule2.partial_charges is None

        assert (
            molecule2.to_smiles(toolkit_registry=toolkit_wrapper)
            == expected_output_smiles
        )

    def test_to_from_openeye_none_partial_charges(self):
        """Test to ensure that to_openeye and from_openeye correctly handle None partial charges"""
        import math

        # Create ethanol, which has partial charges defined with float values
        ethanol = create_ethanol()
        assert ethanol.partial_charges is not None
        # Convert to OEMol, which should populate the partial charges on
        # the OEAtoms with the same partial charges
        oemol = ethanol.to_openeye()
        for oeatom in oemol.GetAtoms():
            assert not math.isnan(oeatom.GetPartialCharge())
        # Change the first OEAtom's partial charge to nan, and ensure that it comes
        # back to OFFMol with only the first atom as nan
        for oeatom in oemol.GetAtoms():
            oeatom.SetPartialCharge(float("nan"))
            break
        eth_from_oe = Molecule.from_openeye(oemol)
        assert math.isnan(eth_from_oe.partial_charges[0] / unit.elementary_charge)
        for pc in eth_from_oe.partial_charges[1:]:
            assert not math.isnan(pc / unit.elementary_charge)
        # Then, set all the OEMol's partial charges to nan, and ensure that
        # from_openeye produces an OFFMol with partial_charges = None
        for oeatom in oemol.GetAtoms():
            oeatom.SetPartialCharge(float("nan"))
        eth_from_oe = Molecule.from_openeye(oemol)
        assert eth_from_oe.partial_charges is None

        # Send the OFFMol with partial_charges = None back to OEMol, and
        # ensure that all its charges are nan
        oemol2 = eth_from_oe.to_openeye()
        for oeatom in oemol2.GetAtoms():
            assert math.isnan(oeatom.GetPartialCharge())

    def test_from_openeye_implicit_hydrogen(self):
        """
        Test OpenEyeToolkitWrapper for loading a molecule with implicit
        hydrogens (correct behavior is to add them explicitly)
        """
        from openeye import oechem

        smiles_impl = "C#C"
        oemol_impl = oechem.OEMol()
        oechem.OESmilesToMol(oemol_impl, smiles_impl)
        molecule_from_impl = Molecule.from_openeye(oemol_impl)

        assert molecule_from_impl.n_atoms == 4

        smiles_expl = "HC#CH"
        oemol_expl = oechem.OEMol()
        oechem.OESmilesToMol(oemol_expl, smiles_expl)
        molecule_from_expl = Molecule.from_openeye(oemol_expl)
        assert molecule_from_expl.to_smiles() == molecule_from_impl.to_smiles()

    def test_openeye_from_smiles_hydrogens_are_explicit(self):
        """
        Test to ensure that OpenEyeToolkitWrapper.from_smiles has the proper behavior with
        respect to its hydrogens_are_explicit kwarg
        """
        toolkit_wrapper = OpenEyeToolkitWrapper()
        smiles_impl = "C#C"
        with pytest.raises(
            ValueError,
            match="but OpenEye Toolkit interpreted SMILES 'C#C' as having implicit hydrogen",
        ) as excinfo:
            offmol = Molecule.from_smiles(
                smiles_impl,
                toolkit_registry=toolkit_wrapper,
                hydrogens_are_explicit=True,
            )
        offmol = Molecule.from_smiles(
            smiles_impl, toolkit_registry=toolkit_wrapper, hydrogens_are_explicit=False
        )
        assert offmol.n_atoms == 4

        smiles_expl = "HC#CH"
        offmol = Molecule.from_smiles(
            smiles_expl, toolkit_registry=toolkit_wrapper, hydrogens_are_explicit=True
        )
        assert offmol.n_atoms == 4
        # It's debatable whether this next function should pass. Strictly speaking, the hydrogens in this SMILES
        # _are_ explicit, so allowing "hydrogens_are_explicit=False" through here is allowing a contradiction.
        # We might rethink the name of this kwarg.

        offmol = Molecule.from_smiles(
            smiles_expl, toolkit_registry=toolkit_wrapper, hydrogens_are_explicit=False
        )
        assert offmol.n_atoms == 4

    @pytest.mark.parametrize("molecule", get_mini_drug_bank(OpenEyeToolkitWrapper))
    def test_to_inchi(self, molecule):
        """Test conversion to standard and non-standard InChI"""

        toolkit = OpenEyeToolkitWrapper()
        inchi = molecule.to_inchi(toolkit_registry=toolkit)
        non_standard = molecule.to_inchi(True, toolkit_registry=toolkit)

    @pytest.mark.parametrize("molecule", get_mini_drug_bank(OpenEyeToolkitWrapper))
    def test_to_inchikey(self, molecule):
        """Test the conversion to standard and non-standard InChIKey"""

        toolkit = OpenEyeToolkitWrapper()
        inchikey = molecule.to_inchikey(toolkit_registry=toolkit)
        non_standard_key = molecule.to_inchikey(True, toolkit_registry=toolkit)

    def test_from_bad_inchi(self):
        """Test building a molecule from a bad InChI string"""

        toolkit = OpenEyeToolkitWrapper()
        inchi = "InChI=1S/ksbfksfksfksbfks"
        with pytest.raises(RuntimeError):
            mol = Molecule.from_inchi(inchi, toolkit_registry=toolkit)

    @pytest.mark.parametrize("molecule", get_mini_drug_bank(OpenEyeToolkitWrapper))
    def test_non_standard_inchi_round_trip(self, molecule):
        """Test if a molecule can survive an InChi round trip test in some cases the standard InChI
        will not enough to ensure information is preserved so we test the non-standard inchi here."""

        from openforcefield.utils.toolkits import UndefinedStereochemistryError

        toolkit = OpenEyeToolkitWrapper()
        inchi = molecule.to_inchi(fixed_hydrogens=True, toolkit_registry=toolkit)
        # make a copy of the molecule from the inchi string
        if molecule.name in openeye_inchi_stereochemistry_lost:
            # some molecules lose sterorchemsitry so they are skipped
            # if we fail here the molecule may of been fixed
            with pytest.raises(UndefinedStereochemistryError):
                mol2 = molecule.from_inchi(inchi, toolkit_registry=toolkit)

        else:
            mol2 = molecule.from_inchi(inchi, toolkit_registry=toolkit)
            # compare the full molecule excluding the properties dictionary
            # turn of the bond order matching as this could move in the aromatic rings
            if molecule.name in openeye_inchi_isomorphic_fails:
                # Some molecules graphs change during the round trip testing
                # we test quite strict isomorphism here
                with pytest.raises(AssertionError):
                    assert molecule.is_isomorphic_with(
                        mol2, bond_order_matching=False, toolkit_registry=toolkit
                    )
            else:
                assert molecule.is_isomorphic_with(
                    mol2, bond_order_matching=False, toolkit_registry=toolkit
                )

<<<<<<< HEAD
    @pytest.mark.skipif(
        not OpenEyeToolkitWrapper.is_available(), reason="OpenEye Toolkit not available"
    )
    @pytest.mark.parametrize(
        "molecule",
        get_mini_drug_bank(
            OpenEyeToolkitWrapper,
            xfail_mols={
                "DrugBank_2397": 'OpenEye cannot generate a correct IUPAC name and raises a "Warning: Incorrect name:" or simply return "BLAH".',
                "DrugBank_2543": 'OpenEye cannot generate a correct IUPAC name and raises a "Warning: Incorrect name:" or simply return "BLAH".',
                "DrugBank_2642": 'OpenEye cannot generate a correct IUPAC name and raises a "Warning: Incorrect name:" or simply return "BLAH".',
                "DrugBank_1212": "the roundtrip generates molecules with very different IUPAC/SMILES!",
                "DrugBank_2210": "the roundtrip generates molecules with very different IUPAC/SMILES!",
                "DrugBank_4584": "the roundtrip generates molecules with very different IUPAC/SMILES!",
                "DrugBank_390": 'raises warning "Unable to make OFFMol from OEMol: OEMol has unspecified stereochemistry."',
                "DrugBank_810": 'raises warning "Unable to make OFFMol from OEMol: OEMol has unspecified stereochemistry."',
                "DrugBank_4316": 'raises warning "Unable to make OFFMol from OEMol: OEMol has unspecified stereochemistry."',
                "DrugBank_7124": 'raises warning "Unable to make OFFMol from OEMol: OEMol has unspecified stereochemistry."',
                "DrugBank_3739": 'raises warning "Failed to parse name:"',
                "DrugBank_4346": 'raises warning "Failed to parse name:"',
                "DrugBank_5415": 'raises warning "Failed to parse name:"',
                "DrugBank_1661": "fails roundtrip test",
                "DrugBank_6353": "fails roundtrip test",
                "DrugBank_2799": "from_iupac fails to read what to_iupac returns",
                "DrugBank_4865": "from_iupac fails to read what to_iupac returns",
                "DrugBank_2465": "from_iupac fails to read what to_iupac returns",
            },
        ),
    )
    def test_iupac_round_trip(self, molecule):
        """Test round-trips with IUPAC names"""
        undefined_stereo = molecule.name in openeye_iupac_bad_stereo

        iupac = molecule.to_iupac()

        if undefined_stereo:
            with pytest.raises(UndefinedStereochemistryError):
                Molecule.from_iupac(iupac)

        molecule_copy = Molecule.from_iupac(
            iupac, allow_undefined_stereo=undefined_stereo
        )
        if not undefined_stereo:
            assert molecule.is_isomorphic_with(
                molecule_copy, atom_stereochemistry_matching=not undefined_stereo
            )

    @pytest.mark.skipif(
        not OpenEyeToolkitWrapper.is_available(), reason="OpenEye Toolkit not available"
    )
    def test_from_iupac_failure(self):
        """Test that invalid IUPAC names are handled properly"""
        toolkit = OpenEyeToolkitWrapper()

        with pytest.raises(InvalidIUPACNameError):
            toolkit.from_iupac(".BETA.-PINENE")

    @pytest.mark.skipif(
        not OpenEyeToolkitWrapper.is_available(), reason="OpenEye Toolkit not available"
    )
=======
>>>>>>> ed139c5e
    def test_get_sdf_coordinates(self):
        """Test OpenEyeToolkitWrapper for importing a single set of coordinates from a sdf file"""

        toolkit_wrapper = OpenEyeToolkitWrapper()
        filename = get_data_file_path("molecules/toluene.sdf")
        molecule = Molecule.from_file(filename, toolkit_registry=toolkit_wrapper)
        assert len(molecule.conformers) == 1
        assert molecule.conformers[0].shape == (15, 3)

    def test_load_multiconformer_sdf_as_separate_molecules(self):
        """
        Test OpenEyeToolkitWrapper for reading a "multiconformer" SDF, which the OFF
        Toolkit should treat as separate molecules
        """
        toolkit_wrapper = OpenEyeToolkitWrapper()
        filename = get_data_file_path("molecules/methane_multiconformer.sdf")
        molecules = Molecule.from_file(filename, toolkit_registry=toolkit_wrapper)
        assert len(molecules) == 2
        assert len(molecules[0].conformers) == 1
        assert len(molecules[1].conformers) == 1
        assert molecules[0].conformers[0].shape == (5, 3)

    def test_load_multiconformer_sdf_as_separate_molecules_properties(self):
        """
        Test OpenEyeToolkitWrapper for reading a "multiconformer" SDF, which the OFF
        Toolkit should treat as separate molecules, and it should load their SD properties
        and partial charges separately
        """
        toolkit_wrapper = OpenEyeToolkitWrapper()
        filename = get_data_file_path("molecules/methane_multiconformer_properties.sdf")
        molecules = Molecule.from_file(filename, toolkit_registry=toolkit_wrapper)
        assert len(molecules) == 2
        assert len(molecules[0].conformers) == 1
        assert len(molecules[1].conformers) == 1
        assert molecules[0].conformers[0].shape == (5, 3)
        # The first molecule in the SDF has the following properties and charges:
        assert molecules[0].properties["test_property_key"] == "test_property_value"
        np.testing.assert_allclose(
            molecules[0].partial_charges / unit.elementary_charge,
            [-0.108680, 0.027170, 0.027170, 0.027170, 0.027170],
        )
        # The second molecule in the SDF has the following properties and charges:
        assert molecules[1].properties["test_property_key"] == "test_property_value2"
        assert (
            molecules[1].properties["another_test_property_key"]
            == "another_test_property_value"
        )
        np.testing.assert_allclose(
            molecules[1].partial_charges / unit.elementary_charge,
            [0.027170, 0.027170, 0.027170, 0.027170, -0.108680],
        )

    @requires_openeye
    def test_file_extension_case(self):
        """
        Test round-trips of some file extensions when called directly from the toolkit wrappers,
        including lower- and uppercase file extensions. Note that this test does not ensure
        accuracy, it only tests that reading/writing without raising an exception.
        """
        mols_in = OpenEyeToolkitWrapper().from_file(
            file_path=get_data_file_path("molecules/ethanol.sdf"), file_format="sdf"
        )

        assert len(mols_in) > 0

        mols_in = OpenEyeToolkitWrapper().from_file(
            file_path=get_data_file_path("molecules/ethanol.sdf"), file_format="SDF"
        )

        assert len(mols_in) > 0

    def test_write_sdf_charges(self):
        """Test OpenEyeToolkitWrapper for writing partial charges to a sdf file"""
        from io import StringIO

        toolkit_wrapper = OpenEyeToolkitWrapper()
        ethanol = create_ethanol()
        sio = StringIO()
        ethanol.to_file(sio, "SDF", toolkit_registry=toolkit_wrapper)
        sdf_text = sio.getvalue()
        # The output lines of interest here will look like
        # > <atom.dprop.PartialCharge>
        # -0.400000 -0.300000 -0.200000 -0.100000 0.000010 0.100000 0.200000 0.300000 0.400000
        # Parse the SDF text, grabbing the numeric line above
        sdf_split = sdf_text.split("\n")
        charge_line_found = False
        for line in sdf_split:
            if charge_line_found:
                charges = [float(i) for i in line.split()]
                break
            if "> <atom.dprop.PartialCharge>" in line:
                charge_line_found = True

        # Make sure that a charge line was ever found
        assert charge_line_found == True

        # Make sure that the charges found were correct
        assert_almost_equal(
            charges, [-0.4, -0.3, -0.2, -0.1, 0.00001, 0.1, 0.2, 0.3, 0.4]
        )

    def test_write_sdf_no_charges(self):
        """Test OpenEyeToolkitWrapper for writing an SDF file without charges"""
        from io import StringIO

        toolkit_wrapper = OpenEyeToolkitWrapper()
        ethanol = create_ethanol()
        ethanol.partial_charges = None
        sio = StringIO()
        ethanol.to_file(sio, "SDF", toolkit_registry=toolkit_wrapper)
        sdf_text = sio.getvalue()
        # In our current configuration, if the OFFMol doesn't have partial charges, we DO NOT want a partial charge
        # block to be written. For reference, it's possible to indicate that a partial charge is not known by writing
        # out "n/a" (or another placeholder) in the partial charge block atoms without charges.
        assert "<atom.dprop.PartialCharge>" not in sdf_text

    def test_sdf_properties_roundtrip(self):
        """Test OpenEyeToolkitWrapper for performing a round trip of a molecule with defined partial charges
        and entries in the properties dict to and from a sdf file"""
        toolkit_wrapper = OpenEyeToolkitWrapper()
        ethanol = create_ethanol()
        ethanol.properties["test_property"] = "test_value"
        # Write ethanol to a temporary file, and then immediately read it.
        with NamedTemporaryFile(suffix=".sdf") as iofile:
            ethanol.to_file(
                iofile.name, file_format="SDF", toolkit_registry=toolkit_wrapper
            )
            ethanol2 = Molecule.from_file(
                iofile.name, file_format="SDF", toolkit_registry=toolkit_wrapper
            )
        np.testing.assert_allclose(
            ethanol.partial_charges / unit.elementary_charge,
            ethanol2.partial_charges / unit.elementary_charge,
        )
        assert ethanol2.properties["test_property"] == "test_value"

        # Now test with no properties or charges
        ethanol = create_ethanol()
        ethanol.partial_charges = None
        # Write ethanol to a temporary file, and then immediately read it.
        with NamedTemporaryFile(suffix=".sdf") as iofile:
            ethanol.to_file(
                iofile.name, file_format="SDF", toolkit_registry=toolkit_wrapper
            )
            ethanol2 = Molecule.from_file(
                iofile.name, file_format="SDF", toolkit_registry=toolkit_wrapper
            )
        assert ethanol2.partial_charges is None
        assert ethanol2.properties == {}

    def test_write_multiconformer_mol_as_sdf(self):
        """
        Test OpenEyeToolkitWrapper for writing a multiconformer molecule to SDF. The OFF toolkit should only
        save the first conformer.
        """
        from io import StringIO

        toolkit_wrapper = OpenEyeToolkitWrapper()
        filename = get_data_file_path("molecules/ethanol.sdf")
        ethanol = Molecule.from_file(filename, toolkit_registry=toolkit_wrapper)
        ethanol.partial_charges = (
            np.array([-4.0, -3.0, -2.0, -1.0, 0.0, 1.0, 2.0, 3.0, 4.0])
            * unit.elementary_charge
        )
        ethanol.properties["test_prop"] = "test_value"
        new_conf = ethanol.conformers[0] + (
            np.ones(ethanol.conformers[0].shape) * unit.angstrom
        )
        ethanol.add_conformer(new_conf)
        sio = StringIO()
        ethanol.to_file(sio, "sdf", toolkit_registry=toolkit_wrapper)
        data = sio.getvalue()
        # In SD format, each molecule ends with "$$$$"
        assert data.count("$$$$") == 1
        # A basic SDF for ethanol would be 27 lines, though the properties add three more
        assert len(data.split("\n")) == 30
        assert "test_prop" in data
        assert "<atom.dprop.PartialCharge>" in data
        # Ensure the first conformer's first atom's X coordinate is in the file
        assert str(ethanol.conformers[0][0][0].value_in_unit(unit.angstrom))[:5] in data
        # Ensure the SECOND conformer's first atom's X coordinate is NOT in the file
        assert (
            str(ethanol.conformers[1][0][0].in_units_of(unit.angstrom))[:5] not in data
        )

    def test_get_mol2_coordinates(self):
        """Test OpenEyeToolkitWrapper for importing a single set of molecule coordinates"""
        toolkit_wrapper = OpenEyeToolkitWrapper()
        filename = get_data_file_path("molecules/toluene.mol2")
        molecule1 = Molecule.from_file(filename, toolkit_registry=toolkit_wrapper)
        assert len(molecule1.conformers) == 1
        assert molecule1.conformers[0].shape == (15, 3)
        assert_almost_equal(
            molecule1.conformers[0][5][1] / unit.angstrom, 22.98, decimal=2
        )

        # Test loading from file-like object
        with open(filename, "r") as infile:
            molecule2 = Molecule(
                infile, file_format="MOL2", toolkit_registry=toolkit_wrapper
            )
        assert molecule1.is_isomorphic_with(molecule2)
        assert len(molecule2.conformers) == 1
        assert molecule2.conformers[0].shape == (15, 3)
        assert_almost_equal(
            molecule2.conformers[0][5][1] / unit.angstrom, 22.98, decimal=2
        )

        # Test loading from gzipped mol2
        import gzip

        with gzip.GzipFile(filename + ".gz", "r") as infile:
            molecule3 = Molecule(
                infile, file_format="MOL2", toolkit_registry=toolkit_wrapper
            )
        assert molecule1.is_isomorphic_with(molecule3)
        assert len(molecule3.conformers) == 1
        assert molecule3.conformers[0].shape == (15, 3)
        assert_almost_equal(
            molecule3.conformers[0][5][1] / unit.angstrom, 22.98, decimal=2
        )

    def test_get_mol2_charges(self):
        """Test OpenEyeToolkitWrapper for importing a mol2 file specifying partial charges"""
        toolkit_wrapper = OpenEyeToolkitWrapper()
        filename = get_data_file_path("molecules/toluene_charged.mol2")
        molecule = Molecule.from_file(filename, toolkit_registry=toolkit_wrapper)
        assert len(molecule.conformers) == 1
        assert molecule.conformers[0].shape == (15, 3)
        target_charges = unit.Quantity(
            np.array(
                [
                    -0.1342,
                    -0.1271,
                    -0.1271,
                    -0.1310,
                    -0.1310,
                    -0.0765,
                    -0.0541,
                    0.1314,
                    0.1286,
                    0.1286,
                    0.1303,
                    0.1303,
                    0.0440,
                    0.0440,
                    0.0440,
                ]
            ),
            unit.elementary_charge,
        )
        for pc1, pc2 in zip(molecule._partial_charges, target_charges):
            pc1_ul = pc1 / unit.elementary_charge
            pc2_ul = pc2 / unit.elementary_charge
            assert_almost_equal(pc1_ul, pc2_ul, decimal=4)

    def test_mol2_charges_roundtrip(self):
        """Test OpenEyeToolkitWrapper for performing a round trip of a molecule with partial charge to and from
        a mol2 file"""
        toolkit_wrapper = OpenEyeToolkitWrapper()
        ethanol = create_ethanol()
        # we increase the magnitude of the partial charges here, since mol2 is only
        # written to 4 digits of precision, and the default middle charge for our test ethanol is 1e-5
        ethanol.partial_charges *= 100
        # Write ethanol to a temporary file, and then immediately read it.
        with NamedTemporaryFile(suffix=".mol2") as iofile:
            ethanol.to_file(
                iofile.name, file_format="mol2", toolkit_registry=toolkit_wrapper
            )
            ethanol2 = Molecule.from_file(
                iofile.name, file_format="mol2", toolkit_registry=toolkit_wrapper
            )
        np.testing.assert_allclose(
            ethanol.partial_charges / unit.elementary_charge,
            ethanol2.partial_charges / unit.elementary_charge,
        )

        # Now test with no properties or charges
        ethanol = create_ethanol()
        ethanol.partial_charges = None
        # Write ethanol to a temporary file, and then immediately read it.
        with NamedTemporaryFile(suffix=".mol2") as iofile:
            ethanol.to_file(
                iofile.name, file_format="mol2", toolkit_registry=toolkit_wrapper
            )
            ethanol2 = Molecule.from_file(
                iofile.name, file_format="mol2", toolkit_registry=toolkit_wrapper
            )
        assert ethanol2.partial_charges is None
        assert ethanol2.properties == {}

    def test_get_mol2_gaff_atom_types(self):
        """Test that a warning is raised OpenEyeToolkitWrapper when it detects GAFF atom types in a mol2 file."""
        toolkit_wrapper = OpenEyeToolkitWrapper()
        mol2_file_path = get_data_file_path("molecules/AlkEthOH_test_filt1_ff.mol2")
        with pytest.warns(GAFFAtomTypeWarning, match="SYBYL"):
            Molecule.from_file(mol2_file_path, toolkit_registry=toolkit_wrapper)

    def test_generate_conformers(self):
        """Test OpenEyeToolkitWrapper generate_conformers()"""
        toolkit_wrapper = OpenEyeToolkitWrapper()
        smiles = "[H]C([H])([H])C([H])([H])[H]"
        molecule = toolkit_wrapper.from_smiles(smiles)
        molecule.generate_conformers()
        assert molecule.n_conformers != 0
        assert not (molecule.conformers[0] == (0.0 * unit.angstrom)).all()

    def test_generate_multiple_conformers(self):
        """Test OpenEyeToolkitWrapper generate_conformers() for generating multiple conformers"""
        toolkit_wrapper = OpenEyeToolkitWrapper()
        smiles = "CCCCCCC"
        molecule = toolkit_wrapper.from_smiles(smiles)
        molecule.generate_conformers(
            rms_cutoff=1 * unit.angstrom,
            n_conformers=100,
            toolkit_registry=toolkit_wrapper,
        )
        assert molecule.n_conformers > 1
        assert not (molecule.conformers[0] == (0.0 * unit.angstrom)).all()

        # Ensure rms_cutoff kwarg is working
        molecule2 = toolkit_wrapper.from_smiles(smiles)
        molecule2.generate_conformers(
            rms_cutoff=0.1 * unit.angstrom,
            n_conformers=100,
            toolkit_registry=toolkit_wrapper,
        )
        assert molecule2.n_conformers > molecule.n_conformers

        # Ensure n_conformers kwarg is working
        molecule2 = toolkit_wrapper.from_smiles(smiles)
        molecule2.generate_conformers(
            rms_cutoff=0.1 * unit.angstrom,
            n_conformers=10,
            toolkit_registry=toolkit_wrapper,
        )
        assert molecule2.n_conformers == 10

    def test_compute_partial_charges_am1bcc(self):
        """Test OpenEyeToolkitWrapper compute_partial_charges_am1bcc()"""
        toolkit_registry = ToolkitRegistry(toolkit_precedence=[OpenEyeToolkitWrapper])
        molecule = create_ethanol()
        molecule.compute_partial_charges_am1bcc(
            toolkit_registry=toolkit_registry
        )  # , charge_model=charge_model)
        charge_sum = 0 * unit.elementary_charge
        abs_charge_sum = 0 * unit.elementary_charge
        for pc in molecule._partial_charges:
            charge_sum += pc
            abs_charge_sum += abs(pc)
        assert abs(charge_sum) < 0.005 * unit.elementary_charge
        assert abs_charge_sum > 0.25 * unit.elementary_charge

    def test_compute_partial_charges_am1bcc_net_charge(self):
        """Test OpenEyeToolkitWrapper assign_partial_charges() on a molecule with a net +1 charge"""
        toolkit_registry = ToolkitRegistry(toolkit_precedence=[OpenEyeToolkitWrapper])
        molecule = create_acetate()
        molecule.compute_partial_charges_am1bcc(toolkit_registry=toolkit_registry)
        charge_sum = 0 * unit.elementary_charge
        for pc in molecule._partial_charges:
            charge_sum += pc
        assert (
            -0.999 * unit.elementary_charge
            > charge_sum
            > -1.001 * unit.elementary_charge
        )

    def test_compute_partial_charges_am1bcc_wrong_n_confs(self):
        """
        Test OpenEyeToolkitWrapper compute_partial_charges_am1bcc() when requesting to use an incorrect number of
        conformers. This test is a bit shorter than that for AmberToolsToolkitWrapper because OETK uses the
        ELF10 multiconformer method of AM1BCC, which doesn't have a maximum number of conformers.
        """
        from openforcefield.tests.test_forcefield import create_ethanol

        toolkit_registry = ToolkitRegistry(toolkit_precedence=[OpenEyeToolkitWrapper])
        molecule = create_ethanol()
        molecule.generate_conformers(
            n_conformers=2,
            rms_cutoff=0.1 * unit.angstrom,
            toolkit_registry=toolkit_registry,
        )

        # Try again, with strict_n_confs as true, but not including use_confs, so the
        # recommended number of confs will be generated
        molecule.compute_partial_charges_am1bcc(
            toolkit_registry=toolkit_registry, strict_n_conformers=True
        )

    @pytest.mark.parametrize(
        "partial_charge_method", ["am1bcc", "am1elf10", "am1-mulliken", "gasteiger"]
    )
    def test_assign_partial_charges_neutral(self, partial_charge_method):
        """Test OpenEyeToolkitWrapper assign_partial_charges()"""
        from openforcefield.tests.test_forcefield import create_ethanol

        toolkit_registry = ToolkitRegistry(toolkit_precedence=[OpenEyeToolkitWrapper])
        molecule = create_ethanol()
        molecule.assign_partial_charges(
            toolkit_registry=toolkit_registry,
            partial_charge_method=partial_charge_method,
        )
        charge_sum = 0.0 * unit.elementary_charge
        for pc in molecule.partial_charges:
            charge_sum += pc
        assert -1.0e-5 < charge_sum.value_in_unit(unit.elementary_charge) < 1.0e-5

    @pytest.mark.parametrize("partial_charge_method", ["am1bcc", "am1-mulliken"])
    def test_assign_partial_charges_conformer_dependence(self, partial_charge_method):
        """Test OpenEyeToolkitWrapper assign_partial_charges()'s use_conformers kwarg
        to ensure charges are really conformer dependent. Skip Gasteiger because it isn't
        conformer dependent."""
        import copy

        from openforcefield.tests.test_forcefield import create_ethanol

        toolkit_registry = ToolkitRegistry(toolkit_precedence=[OpenEyeToolkitWrapper])
        molecule = create_ethanol()
        molecule.generate_conformers(n_conformers=1)
        molecule.assign_partial_charges(
            toolkit_registry=toolkit_registry,
            partial_charge_method=partial_charge_method,
            use_conformers=molecule.conformers,
        )
        pcs1 = copy.deepcopy(molecule.partial_charges)
        molecule._conformers[0][0][0] += 0.2 * unit.angstrom
        molecule._conformers[0][1][1] -= 0.2 * unit.angstrom
        molecule._conformers[0][2][1] += 0.2 * unit.angstrom
        molecule.assign_partial_charges(
            toolkit_registry=toolkit_registry,
            partial_charge_method=partial_charge_method,
            use_conformers=molecule.conformers,
        )
        for pc1, pc2 in zip(pcs1, molecule.partial_charges):
            assert abs(pc1 - pc2) > 1.0e-5 * unit.elementary_charge

    @pytest.mark.parametrize(
        "partial_charge_method", ["am1bcc", "am1elf10", "am1-mulliken", "gasteiger"]
    )
    def test_assign_partial_charges_net_charge(self, partial_charge_method):
        """
        Test OpenEyeToolkitWrapper assign_partial_charges() on a molecule with net charge.
        """
        from openforcefield.tests.test_forcefield import create_acetate

        toolkit_registry = ToolkitRegistry(toolkit_precedence=[OpenEyeToolkitWrapper])
        molecule = create_acetate()
        molecule.assign_partial_charges(
            toolkit_registry=toolkit_registry,
            partial_charge_method=partial_charge_method,
        )
        charge_sum = 0.0 * unit.elementary_charge
        for pc in molecule.partial_charges:
            charge_sum += pc
        assert -1.0e-5 < charge_sum.value_in_unit(unit.elementary_charge) + 1.0 < 1.0e-5

    def test_assign_partial_charges_bad_charge_method(self):
        """Test OpenEyeToolkitWrapper assign_partial_charges() for a nonexistent charge method"""
        from openforcefield.tests.test_forcefield import create_ethanol

        toolkit_registry = ToolkitRegistry(toolkit_precedence=[OpenEyeToolkitWrapper])
        molecule = create_ethanol()

        # Molecule.assign_partial_charges calls the ToolkitRegistry with raise_exception_types = [],
        # which means it will only ever return ValueError
        with pytest.raises(
            ValueError, match="is not available from OpenEyeToolkitWrapper"
        ) as excinfo:
            molecule.assign_partial_charges(
                toolkit_registry=toolkit_registry,
                partial_charge_method="NotARealChargeMethod",
            )

        # ToolkitWrappers raise a specific exception class, so we test that here
        with pytest.raises(
            ChargeMethodUnavailableError,
            match="is not available from OpenEyeToolkitWrapper",
        ) as excinfo:
            OETKW = OpenEyeToolkitWrapper()
            OETKW.assign_partial_charges(
                molecule=molecule, partial_charge_method="NotARealChargeMethod"
            )

    @pytest.mark.parametrize(
        "partial_charge_method,expected_n_confs",
        [("am1bcc", 1), ("am1-mulliken", 1), ("gasteiger", 0)],
    )
    def test_assign_partial_charges_wrong_n_confs(
        self, partial_charge_method, expected_n_confs
    ):
        """
        Test OpenEyeToolkitWrapper assign_partial_charges() when requesting to use an incorrect number of
        conformers
        """
        from openforcefield.tests.test_forcefield import create_ethanol

        toolkit_registry = ToolkitRegistry(toolkit_precedence=[OpenEyeToolkitWrapper])
        molecule = create_ethanol()
        molecule.generate_conformers(n_conformers=2, rms_cutoff=0.01 * unit.angstrom)

        # Try passing in the incorrect number of confs, but without specifying strict_n_conformers,
        # which should produce a warning
        with pytest.warns(
            IncorrectNumConformersWarning,
            match=f"has 2 conformers, but charge method '{partial_charge_method}' "
            f"expects exactly {expected_n_confs}.",
        ):
            molecule.assign_partial_charges(
                toolkit_registry=toolkit_registry,
                partial_charge_method=partial_charge_method,
                use_conformers=molecule.conformers,
                strict_n_conformers=False,
            )

        # Try again, with strict_n_confs as true, but not including use_confs, so the
        # recommended number of confs will be generated
        molecule.assign_partial_charges(
            toolkit_registry=toolkit_registry,
            partial_charge_method=partial_charge_method,
            strict_n_conformers=True,
        )

        # Test calling the ToolkitWrapper _indirectly_, though a ToolkitRegistry,
        # which should aggregate any exceptions and bundle all of the messages
        # in a failed task together in a single ValueError.
        with pytest.raises(
            ValueError,
            match=f"has 2 conformers, but charge method '{partial_charge_method}' "
            f"expects exactly {expected_n_confs}.",
        ):
            molecule.assign_partial_charges(
                toolkit_registry=toolkit_registry,
                partial_charge_method=partial_charge_method,
                use_conformers=molecule.conformers,
                strict_n_conformers=True,
            )

        # Test calling the ToolkitWrapper _directly_, passing in the incorrect number of
        # confs, and specify strict_n_conformers, which should produce an IncorrectNumConformersError
        with pytest.raises(
            IncorrectNumConformersError,
            match=f"has 2 conformers, but charge method '{partial_charge_method}' "
            f"expects exactly {expected_n_confs}.",
        ):
            OETKW = OpenEyeToolkitWrapper()
            OETKW.assign_partial_charges(
                molecule=molecule,
                partial_charge_method=partial_charge_method,
                use_conformers=molecule.conformers,
                strict_n_conformers=True,
            )

    def test_compute_partial_charges_failure(self):
        """Test OpenEyeToolkitWrapper compute_partial_charges() on a molecule it cannot assign charges to"""

        toolkit_wrapper = OpenEyeToolkitWrapper()
        smiles = "[Li+1]"
        molecule = toolkit_wrapper.from_smiles(smiles)
        molecule.generate_conformers(toolkit_registry=toolkit_wrapper)

        # For now, I'm just testing AM1-BCC (will test more when the SMIRNOFF spec for other charges is finalized)
        with pytest.raises(Exception) as excinfo:
            molecule.compute_partial_charges_am1bcc(toolkit_registry=toolkit_wrapper)
            assert "Unable to assign charges" in str(excinfo)
            assert "OE Error: " in str(excinfo)

    def test_compute_partial_charges_trans_cooh_am1bcc(self):
        """Test OpenEyeToolkitWrapper for computing partial charges for problematic molecules, as exemplified by
        Issue 346 (https://github.com/openforcefield/openforcefield/issues/346)"""

        lysine = Molecule.from_smiles("C(CC[NH3+])C[C@@H](C(=O)O)N")
        toolkit_wrapper = OpenEyeToolkitWrapper()
        lysine.generate_conformers(toolkit_registry=toolkit_wrapper)
        lysine.compute_partial_charges_am1bcc(toolkit_registry=toolkit_wrapper)

    def test_assign_fractional_bond_orders(self):
        """Test OpenEyeToolkitWrapper assign_fractional_bond_orders()"""

        toolkit_wrapper = OpenEyeToolkitWrapper()
        smiles = "[H]C([H])([H])C([H])([H])[H]"
        molecule = toolkit_wrapper.from_smiles(smiles)
        molecule.generate_conformers(toolkit_registry=toolkit_wrapper)
        for bond_order_model in ["am1-wiberg", "pm3-wiberg"]:
            molecule.assign_fractional_bond_orders(
                toolkit_registry=toolkit_wrapper, bond_order_model=bond_order_model
            )
            # TODO: Add test for equivalent Wiberg orders for equivalent bonds

    def test_assign_fractional_bond_orders_neutral_charge_mol(self):
        """Test OpenEyeToolkitWrapper assign_fractional_bond_orders() for neutral and charged molecule"""

        toolkit_wrapper = OpenEyeToolkitWrapper()
        # Reading neutral molecule from file
        filename = get_data_file_path("molecules/CID20742535_neutral.sdf")
        molecule1 = Molecule.from_file(filename)
        # Reading negative molecule from file
        filename = get_data_file_path("molecules/CID20742535_anion.sdf")
        molecule2 = Molecule.from_file(filename)

        # Checking that only one additional bond is present in the neutral molecule
        assert len(molecule1.bonds) == len(molecule2.bonds) + 1

        for bond_order_model in ["am1-wiberg"]:
            molecule1.assign_fractional_bond_orders(
                toolkit_registry=toolkit_wrapper,
                bond_order_model=bond_order_model,
                use_conformers=molecule1.conformers,
            )

            for i in molecule1.bonds:
                if i.is_aromatic:
                    # Checking aromatic bonds
                    assert 1.05 < i.fractional_bond_order < 1.65
                elif i.atom1.atomic_number == 1 or i.atom2.atomic_number == 1:
                    # Checking bond order of C-H or O-H bonds are around 1
                    assert 0.85 < i.fractional_bond_order < 1.05
                elif i.atom1.atomic_number == 8 or i.atom2.atomic_number == 8:
                    # Checking C-O single bond
                    wbo_C_O_neutral = i.fractional_bond_order
                    assert 1.0 < wbo_C_O_neutral < 1.5
                else:
                    # Should be C-C single bond
                    assert (i.atom1_index == 4 and i.atom2_index == 6) or (
                        i.atom1_index == 6 and i.atom2_index == 4
                    )
                    wbo_C_C_neutral = i.fractional_bond_order
                    assert 1.0 < wbo_C_C_neutral < 1.3

            molecule2.assign_fractional_bond_orders(
                toolkit_registry=toolkit_wrapper,
                bond_order_model=bond_order_model,
                use_conformers=molecule2.conformers,
            )
            for i in molecule2.bonds:
                if i.is_aromatic:
                    # Checking aromatic bonds
                    assert 1.05 < i.fractional_bond_order < 1.65
                elif i.atom1.atomic_number == 1 or i.atom2.atomic_number == 1:
                    # Checking bond order of C-H or O-H bonds are around 1
                    assert 0.85 < i.fractional_bond_order < 1.05
                elif i.atom1.atomic_number == 8 or i.atom2.atomic_number == 8:
                    # Checking C-O single bond
                    wbo_C_O_anion = i.fractional_bond_order
                    assert 1.3 < wbo_C_O_anion < 1.8
                else:
                    # Should be C-C single bond
                    assert (i.atom1_index == 4 and i.atom2_index == 6) or (
                        i.atom1_index == 6 and i.atom2_index == 4
                    )
                    wbo_C_C_anion = i.fractional_bond_order
                    assert 1.0 < wbo_C_C_anion < 1.3

            # Wiberg bond order of C-C single bond is higher in the anion
            assert wbo_C_C_anion > wbo_C_C_neutral
            # Wiberg bond order of C-O bond is higher in the anion
            assert wbo_C_O_anion > wbo_C_O_neutral

    def test_assign_fractional_bond_orders_charged(self):
        """Test OpenEyeToolkitWrapper assign_fractional_bond_orders() on a molecule with net charge +1"""

        toolkit_wrapper = OpenEyeToolkitWrapper()
        smiles = "[H]C([H])([H])[N+]([H])([H])[H]"
        molecule = toolkit_wrapper.from_smiles(smiles)
        molecule.generate_conformers(toolkit_registry=toolkit_wrapper)
        for bond_order_model in ["am1-wiberg", "pm3-wiberg"]:
            molecule.assign_fractional_bond_orders(
                toolkit_registry=toolkit_wrapper, bond_order_model=bond_order_model
            )
            # TODO: Add test for equivalent Wiberg orders for equivalent bonds

    def test_assign_fractional_bond_orders_invalid_method(self):
        """
        Test that OpenEyeToolkitWrapper assign_fractional_bond_orders() raises the
        correct error if an invalid charge model is provided
        """
        toolkit_wrapper = OpenEyeToolkitWrapper()
        smiles = "[H]C([H])([H])[N+]([H])([H])[H]"
        molecule = toolkit_wrapper.from_smiles(smiles)
        molecule.generate_conformers(toolkit_registry=toolkit_wrapper)
        expected_error = (
            "Bond order model 'not a real bond order model' is not supported by "
            "OpenEyeToolkitWrapper. Supported models are ([[]'am1-wiberg', 'pm3-wiberg'[]])"
        )
        with pytest.raises(ValueError, match=expected_error) as excinfo:
            molecule.assign_fractional_bond_orders(
                toolkit_registry=toolkit_wrapper,
                bond_order_model="not a real bond order model",
            )

    def test_assign_fractional_bond_orders_double_bond(self):
        """Test OpenEyeToolkitWrapper assign_fractional_bond_orders() on a molecule with a double bond"""

        toolkit_wrapper = OpenEyeToolkitWrapper()
        smiles = r"C\C(F)=C(/F)C[C@@](C)(Cl)Br"
        molecule = toolkit_wrapper.from_smiles(smiles)
        molecule.generate_conformers(toolkit_registry=toolkit_wrapper)
        for bond_order_model in ["am1-wiberg", "pm3-wiberg"]:
            molecule.assign_fractional_bond_orders(
                toolkit_registry=toolkit_wrapper, bond_order_model=bond_order_model
            )
            # TODO: Add test for equivalent Wiberg orders for equivalent bonds

        double_bond_has_wbo_near_2 = False
        for bond in molecule.bonds:
            if bond.bond_order == 2:
                if 1.75 < bond.fractional_bond_order < 2.25:
                    double_bond_has_wbo_near_2 = True
        assert double_bond_has_wbo_near_2

    @pytest.mark.slow
    @requires_openeye
    def test_substructure_search_on_large_molecule(self):
        """Test OpenEyeToolkitWrapper substructure search when a large number hits are found"""

        tk = OpenEyeToolkitWrapper()
        smiles = "C" * 600
        molecule = tk.from_smiles(smiles)
        query = "[C:1]~[C:2]"
        ret = molecule.chemical_environment_matches(query, toolkit_registry=tk)
        assert len(ret) == 1198
        assert len(ret[0]) == 2

    def test_find_rotatable_bonds(self):
        """Test finding rotatable bonds while ignoring some groups"""

        # test a simple molecule
        ethanol = create_ethanol()
        bonds = ethanol.find_rotatable_bonds()
        assert len(bonds) == 2
        for bond in bonds:
            assert ethanol.atoms[bond.atom1_index].atomic_number != 1
            assert ethanol.atoms[bond.atom2_index].atomic_number != 1

        # now ignore the C-O bond, forwards
        bonds = ethanol.find_rotatable_bonds(ignore_functional_groups="[#6:1]-[#8:2]")
        assert len(bonds) == 1
        assert ethanol.atoms[bonds[0].atom1_index].atomic_number == 6
        assert ethanol.atoms[bonds[0].atom2_index].atomic_number == 6

        # now ignore the O-C bond, backwards
        bonds = ethanol.find_rotatable_bonds(ignore_functional_groups="[#8:1]-[#6:2]")
        assert len(bonds) == 1
        assert ethanol.atoms[bonds[0].atom1_index].atomic_number == 6
        assert ethanol.atoms[bonds[0].atom2_index].atomic_number == 6

        # now ignore the C-C bond
        bonds = ethanol.find_rotatable_bonds(ignore_functional_groups="[#6:1]-[#6:2]")
        assert len(bonds) == 1
        assert ethanol.atoms[bonds[0].atom1_index].atomic_number == 6
        assert ethanol.atoms[bonds[0].atom2_index].atomic_number == 8

        # ignore a list of searches, forward
        bonds = ethanol.find_rotatable_bonds(
            ignore_functional_groups=["[#6:1]-[#8:2]", "[#6:1]-[#6:2]"]
        )
        assert bonds == []

        # ignore a list of searches, backwards
        bonds = ethanol.find_rotatable_bonds(
            ignore_functional_groups=["[#6:1]-[#6:2]", "[#8:1]-[#6:2]"]
        )
        assert bonds == []

        # test  molecules that should have no rotatable bonds
        cyclohexane = create_cyclohexane()
        bonds = cyclohexane.find_rotatable_bonds()
        assert bonds == []

        methane = Molecule.from_smiles("C")
        bonds = methane.find_rotatable_bonds()
        assert bonds == []

        ethene = Molecule.from_smiles("C=C")
        bonds = ethene.find_rotatable_bonds()
        assert bonds == []

        terminal_forwards = "[*]~[*:1]-[X2H1,X3H2,X4H3:2]-[#1]"
        terminal_backwards = "[#1]-[X2H1,X3H2,X4H3:1]-[*:2]~[*]"
        # test removing terminal rotors
        toluene = Molecule.from_file(get_data_file_path("molecules/toluene.sdf"))
        bonds = toluene.find_rotatable_bonds()
        assert len(bonds) == 1
        assert toluene.atoms[bonds[0].atom1_index].atomic_number == 6
        assert toluene.atoms[bonds[0].atom2_index].atomic_number == 6

        # find terminal bonds forward
        bonds = toluene.find_rotatable_bonds(ignore_functional_groups=terminal_forwards)
        assert bonds == []

        # find terminal bonds backwards
        bonds = toluene.find_rotatable_bonds(
            ignore_functional_groups=terminal_backwards
        )
        assert bonds == []

        # TODO: Check partial charge invariants (total charge, charge equivalence)

        # TODO: Add test for aromaticity
        # TODO: Add test and molecule functionality for isotopes


@requires_rdkit
class TestRDKitToolkitWrapper:
    """Test the RDKitToolkitWrapper"""

    def test_smiles(self):
        """Test RDKitToolkitWrapper to_smiles() and from_smiles()"""
        toolkit_wrapper = RDKitToolkitWrapper()
        # This differs from OE's expected output due to different canonicalization schemes
        smiles = "[H][C]([H])([H])[C]([H])([H])[H]"
        molecule = Molecule.from_smiles(smiles, toolkit_registry=toolkit_wrapper)
        # When making a molecule from SMILES, partial charges should be initialized to None
        assert molecule.partial_charges is None
        smiles2 = molecule.to_smiles(toolkit_registry=toolkit_wrapper)
        # print(smiles, smiles2)
        assert smiles == smiles2

    @pytest.mark.parametrize(
        "smiles,exception_regex",
        [
            (r"C\C(F)=C(/F)CC(C)(Cl)Br", "Undefined chiral centers"),
            (r"C\C(F)=C(/F)C[C@@](C)(Cl)Br", None),
            (r"CC(F)=C(F)C[C@@](C)(Cl)Br", "Bonds with undefined stereochemistry"),
        ],
    )
    def test_smiles_missing_stereochemistry(self, smiles, exception_regex):
        """Test RDKitToolkitWrapper to_smiles() and from_smiles() when given ambiguous stereochemistry"""
        toolkit_wrapper = RDKitToolkitWrapper()

        if exception_regex is not None:
            with pytest.raises(UndefinedStereochemistryError, match=exception_regex):
                Molecule.from_smiles(smiles, toolkit_registry=toolkit_wrapper)
            Molecule.from_smiles(
                smiles, toolkit_registry=toolkit_wrapper, allow_undefined_stereo=True
            )
        else:
            Molecule.from_smiles(smiles, toolkit_registry=toolkit_wrapper)

    # TODO: test_smiles_round_trip

    def test_smiles_add_H(self):
        """Test RDKitToolkitWrapper to_smiles() and from_smiles()"""
        toolkit_wrapper = RDKitToolkitWrapper()
        input_smiles = "CC"
        # This differs from OE's expected output due to different canonicalization schemes
        expected_output_smiles = "[H][C]([H])([H])[C]([H])([H])[H]"
        molecule = Molecule.from_smiles(input_smiles, toolkit_registry=toolkit_wrapper)
        smiles2 = molecule.to_smiles(toolkit_registry=toolkit_wrapper)
        assert smiles2 == expected_output_smiles

    def test_rdkit_from_smiles_hydrogens_are_explicit(self):
        """
        Test to ensure that RDKitToolkitWrapper.from_smiles has the proper behavior with
        respect to its hydrogens_are_explicit kwarg
        """
        toolkit_wrapper = RDKitToolkitWrapper()
        smiles_impl = "C#C"
        with pytest.raises(
            ValueError,
            match="but RDKit toolkit interpreted SMILES 'C#C' as having implicit hydrogen",
        ) as excinfo:
            offmol = Molecule.from_smiles(
                smiles_impl,
                toolkit_registry=toolkit_wrapper,
                hydrogens_are_explicit=True,
            )
        offmol = Molecule.from_smiles(
            smiles_impl, toolkit_registry=toolkit_wrapper, hydrogens_are_explicit=False
        )
        assert offmol.n_atoms == 4

        smiles_expl = "[H][C]#[C][H]"
        offmol = Molecule.from_smiles(
            smiles_expl, toolkit_registry=toolkit_wrapper, hydrogens_are_explicit=True
        )
        assert offmol.n_atoms == 4
        # It's debatable whether this next function should pass. Strictly speaking, the hydrogens in this SMILES
        # _are_ explicit, so allowing "hydrogens_are_explicit=False" through here is allowing a contradiction.
        # We might rethink the name of this kwarg.

        offmol = Molecule.from_smiles(
            smiles_expl, toolkit_registry=toolkit_wrapper, hydrogens_are_explicit=False
        )
        assert offmol.n_atoms == 4

    @pytest.mark.parametrize("molecule", get_mini_drug_bank(RDKitToolkitWrapper))
    def test_to_inchi(self, molecule):
        """Test conversion to standard and non-standard InChI"""

        toolkit = RDKitToolkitWrapper()
        inchi = molecule.to_inchi(toolkit_registry=toolkit)
        non_standard = molecule.to_inchi(fixed_hydrogens=True, toolkit_registry=toolkit)

    @pytest.mark.parametrize("molecule", get_mini_drug_bank(RDKitToolkitWrapper))
    def test_to_inchikey(self, molecule):
        """Test the conversion to standard and non-standard InChIKey"""

        toolkit = RDKitToolkitWrapper()
        inchikey = molecule.to_inchikey(toolkit_registry=toolkit)
        non_standard_key = molecule.to_inchikey(
            fixed_hydrogens=True, toolkit_registry=toolkit
        )

    def test_from_bad_inchi(self):
        """Test building a molecule from a bad InChI string"""

        toolkit = RDKitToolkitWrapper()
        inchi = "InChI=1S/ksbfksfksfksbfks"
        with pytest.raises(RuntimeError):
            mol = Molecule.from_inchi(inchi, toolkit_registry=toolkit)

    inchi_data = [
        {
            "molecule": create_ethanol(),
            "standard_inchi": "InChI=1S/C2H6O/c1-2-3/h3H,2H2,1H3",
            "fixed_hydrogen_inchi": "InChI=1/C2H6O/c1-2-3/h3H,2H2,1H3",
        },
        {
            "molecule": create_reversed_ethanol(),
            "standard_inchi": "InChI=1S/C2H6O/c1-2-3/h3H,2H2,1H3",
            "fixed_hydrogen_inchi": "InChI=1/C2H6O/c1-2-3/h3H,2H2,1H3",
        },
        {
            "molecule": create_acetaldehyde(),
            "standard_inchi": "InChI=1S/C2H4O/c1-2-3/h2H,1H3",
            "fixed_hydrogen_inchi": "InChI=1/C2H4O/c1-2-3/h2H,1H3",
        },
        {
            "molecule": create_cyclohexane(),
            "standard_inchi": "InChI=1S/C6H12/c1-2-4-6-5-3-1/h1-6H2",
            "fixed_hydrogen_inchi": "InChI=1/C6H12/c1-2-4-6-5-3-1/h1-6H2",
        },
    ]

    @pytest.mark.parametrize("data", inchi_data)
    def test_from_inchi(self, data):
        """Test building a molecule from standard and non-standard InChI strings."""

        toolkit = RDKitToolkitWrapper()

        ref_mol = data["molecule"]
        # make a molecule from inchi
        inchi_mol = Molecule.from_inchi(
            data["standard_inchi"], toolkit_registry=toolkit
        )
        assert inchi_mol.to_inchi(toolkit_registry=toolkit) == data["standard_inchi"]

        def compare_mols(ref_mol, inchi_mol):
            assert ref_mol.n_atoms == inchi_mol.n_atoms
            assert ref_mol.n_bonds == inchi_mol.n_bonds
            assert ref_mol.n_angles == inchi_mol.n_angles
            assert ref_mol.n_propers == inchi_mol.n_propers
            assert ref_mol.is_isomorphic_with(inchi_mol) is True

        compare_mols(ref_mol, inchi_mol)

        # now make the molecule from the non-standard inchi and compare
        nonstandard_inchi_mol = Molecule.from_inchi(data["fixed_hydrogen_inchi"])
        assert (
            nonstandard_inchi_mol.to_inchi(
                fixed_hydrogens=True, toolkit_registry=toolkit
            )
            == data["fixed_hydrogen_inchi"]
        )

        compare_mols(ref_mol, nonstandard_inchi_mol)

    @pytest.mark.parametrize("molecule", get_mini_drug_bank(RDKitToolkitWrapper))
    def test_non_standard_inchi_round_trip(self, molecule):
        """Test if a molecule can survive an InChi round trip test in some cases the standard InChI
        will not be enough to ensure information is preserved so we test the non-standard inchi here."""

        from openforcefield.utils.toolkits import UndefinedStereochemistryError

        toolkit = RDKitToolkitWrapper()
        inchi = molecule.to_inchi(fixed_hydrogens=True, toolkit_registry=toolkit)
        # make a copy of the molecule from the inchi string
        if molecule.name in rdkit_inchi_stereochemistry_lost:
            # some molecules lose stereochemsitry so they are skipped
            # if we fail here the molecule may of been fixed
            with pytest.raises(UndefinedStereochemistryError):
                mol2 = molecule.from_inchi(inchi, toolkit_registry=toolkit)

        else:
            print(molecule.name)
            mol2 = molecule.from_inchi(inchi, toolkit_registry=toolkit)

            # Some molecules are mangled by being round-tripped to/from InChI
            if molecule.name in rdkit_inchi_roundtrip_mangled:
                with pytest.raises(AssertionError):
                    mol2.to_rdkit()
                return

            # compare the full molecule excluding the properties dictionary
            # turn of the bond order matching as this could move in the aromatic rings
            if molecule.name in rdkit_inchi_isomorphic_fails:
                # Some molecules graphs change during the round trip testing
                # we test quite strict isomorphism here
                with pytest.raises(AssertionError):
                    assert molecule.is_isomorphic_with(
                        mol2, bond_order_matching=False, toolkit_registry=toolkit
                    )
            else:
                assert molecule.is_isomorphic_with(
                    mol2, bond_order_matching=False, toolkit_registry=toolkit
                )

    def test_smiles_charged(self):
        """Test RDKitWrapper functions for reading/writing charged SMILES"""
        toolkit_wrapper = RDKitToolkitWrapper()
        # This differs from OE's expected output due to different canonicalization schemes
        smiles = "[H][C]([H])([H])[N+]([H])([H])[H]"
        molecule = Molecule.from_smiles(smiles, toolkit_registry=toolkit_wrapper)
        smiles2 = molecule.to_smiles(toolkit_registry=toolkit_wrapper)
        assert smiles == smiles2

    def test_to_from_rdkit_core_props_filled(self):
        """Test RDKitToolkitWrapper to_rdkit() and from_rdkit() when given populated core property fields"""
        toolkit_wrapper = RDKitToolkitWrapper()

        # Replacing with a simple molecule with stereochemistry
        input_smiles = r"C\C(F)=C(/F)C[C@@](C)(Cl)Br"
        expected_output_smiles = r"[H][C]([H])([H])/[C]([F])=[C](\[F])[C]([H])([H])[C@@]([Cl])([Br])[C]([H])([H])[H]"
        molecule = Molecule.from_smiles(input_smiles, toolkit_registry=toolkit_wrapper)
        assert (
            molecule.to_smiles(toolkit_registry=toolkit_wrapper)
            == expected_output_smiles
        )

        # Populate core molecule property fields
        molecule.name = "Alice"
        partial_charges = unit.Quantity(
            np.array(
                [
                    -0.9,
                    -0.8,
                    -0.7,
                    -0.6,
                    -0.5,
                    -0.4,
                    -0.3,
                    -0.2,
                    -0.1,
                    0.0,
                    0.1,
                    0.2,
                    0.3,
                    0.4,
                    0.5,
                    0.6,
                    0.7,
                    0.8,
                ]
            ),
            unit.elementary_charge,
        )
        molecule.partial_charges = partial_charges
        coords = unit.Quantity(
            np.array(
                [
                    ["0.0", "1.0", "2.0"],
                    ["3.0", "4.0", "5.0"],
                    ["6.0", "7.0", "8.0"],
                    ["9.0", "10.0", "11.0"],
                    ["12.0", "13.0", "14.0"],
                    ["15.0", "16.0", "17.0"],
                    ["18.0", "19.0", "20.0"],
                    ["21.0", "22.0", "23.0"],
                    ["24.0", "25.0", "26.0"],
                    ["27.0", "28.0", "29.0"],
                    ["30.0", "31.0", "32.0"],
                    ["33.0", "34.0", "35.0"],
                    ["36.0", "37.0", "38.0"],
                    ["39.0", "40.0", "41.0"],
                    ["42.0", "43.0", "44.0"],
                    ["45.0", "46.0", "47.0"],
                    ["48.0", "49.0", "50.0"],
                    ["51.0", "52.0", "53.0"],
                ]
            ),
            unit.angstrom,
        )
        molecule.add_conformer(coords)
        # Populate core atom property fields
        molecule.atoms[2].name = "Bob"
        # Ensure one atom has its stereochemistry specified
        central_carbon_stereo_specified = False
        for atom in molecule.atoms:
            if (atom.atomic_number == 6) and atom.stereochemistry == "S":
                central_carbon_stereo_specified = True
        assert central_carbon_stereo_specified

        # Populate bond core property fields
        fractional_bond_orders = [float(val) for val in range(18)]
        for fbo, bond in zip(fractional_bond_orders, molecule.bonds):
            bond.fractional_bond_order = fbo

        # Do a first conversion to/from oemol
        rdmol = molecule.to_rdkit()
        molecule2 = Molecule.from_rdkit(rdmol)

        # Test that properties survived first conversion
        # assert molecule.to_dict() == molecule2.to_dict()
        assert molecule.name == molecule2.name
        # NOTE: This expects the same indexing scheme in the original and new molecule

        central_carbon_stereo_specified = False
        for atom in molecule2.atoms:
            if (atom.atomic_number == 6) and atom.stereochemistry == "S":
                central_carbon_stereo_specified = True
        assert central_carbon_stereo_specified
        for atom1, atom2 in zip(molecule.atoms, molecule2.atoms):
            assert atom1.to_dict() == atom2.to_dict()
        for bond1, bond2 in zip(molecule.bonds, molecule2.bonds):
            assert bond1.to_dict() == bond2.to_dict()
        assert (molecule.conformers[0] == molecule2.conformers[0]).all()
        for pc1, pc2 in zip(molecule._partial_charges, molecule2._partial_charges):
            pc1_ul = pc1 / unit.elementary_charge
            pc2_ul = pc2 / unit.elementary_charge
            assert_almost_equal(pc1_ul, pc2_ul, decimal=6)
        assert (
            molecule2.to_smiles(toolkit_registry=toolkit_wrapper)
            == expected_output_smiles
        )
        # TODO: This should be its own test

    def test_to_from_rdkit_core_props_unset(self):
        """Test RDKitToolkitWrapper to_rdkit() and from_rdkit() when given empty core property fields"""
        toolkit_wrapper = RDKitToolkitWrapper()

        # Replacing with a simple molecule with stereochemistry
        input_smiles = r"C\C(F)=C(/F)C[C@](C)(Cl)Br"
        expected_output_smiles = r"[H][C]([H])([H])/[C]([F])=[C](\[F])[C]([H])([H])[C@]([Cl])([Br])[C]([H])([H])[H]"
        molecule = Molecule.from_smiles(input_smiles, toolkit_registry=toolkit_wrapper)
        assert (
            molecule.to_smiles(toolkit_registry=toolkit_wrapper)
            == expected_output_smiles
        )

        # Ensure one atom has its stereochemistry specified
        central_carbon_stereo_specified = False
        for atom in molecule.atoms:
            if (atom.atomic_number == 6) and atom.stereochemistry == "R":
                central_carbon_stereo_specified = True
        assert central_carbon_stereo_specified

        # Do a first conversion to/from rdmol
        rdmol = molecule.to_rdkit()
        molecule2 = Molecule.from_rdkit(rdmol)

        # Test that properties survived first conversion
        assert molecule.name == molecule2.name
        # NOTE: This expects the same indexing scheme in the original and new molecule

        central_carbon_stereo_specified = False
        for atom in molecule2.atoms:
            if (atom.atomic_number == 6) and atom.stereochemistry == "R":
                central_carbon_stereo_specified = True
        assert central_carbon_stereo_specified
        for atom1, atom2 in zip(molecule.atoms, molecule2.atoms):
            assert atom1.to_dict() == atom2.to_dict()
        for bond1, bond2 in zip(molecule.bonds, molecule2.bonds):
            assert bond1.to_dict() == bond2.to_dict()
        # The molecule was initialized from SMILES, so mol.conformers arrays should be None for both
        assert molecule.conformers is None
        assert molecule2.conformers is None
        # The molecule was initialized from SMILES, so mol.partial_charges arrays should be None for both
        assert molecule.partial_charges is None
        assert molecule2.partial_charges is None

        assert (
            molecule2.to_smiles(toolkit_registry=toolkit_wrapper)
            == expected_output_smiles
        )

    def test_file_extension_case(self):
        """
        Test round-trips of some file extensions when called directly from the toolkit wrappers,
        including lower- and uppercase file extensions. Note that this test does not ensure
        accuracy, it only tests that reading/writing without raising an exception.
        """
        mols_in = RDKitToolkitWrapper().from_file(
            file_path=get_data_file_path("molecules/ethanol.sdf"), file_format="sdf"
        )

        assert len(mols_in) > 0

        mols_in = RDKitToolkitWrapper().from_file(
            file_path=get_data_file_path("molecules/ethanol.sdf"), file_format="SDF"
        )

        assert len(mols_in) > 0

    def test_get_sdf_coordinates(self):
        """Test RDKitToolkitWrapper for importing a single set of coordinates from a sdf file"""
        toolkit_wrapper = RDKitToolkitWrapper()
        filename = get_data_file_path("molecules/toluene.sdf")
        molecule = Molecule.from_file(filename, toolkit_registry=toolkit_wrapper)
        assert len(molecule.conformers) == 1
        assert molecule.conformers[0].shape == (15, 3)
        assert_almost_equal(
            molecule.conformers[0][5][1] / unit.angstrom, 2.0104, decimal=4
        )

    def test_read_sdf_charges(self):
        """Test RDKitToolkitWrapper for importing a charges from a sdf file"""
        toolkit_wrapper = RDKitToolkitWrapper()
        filename = get_data_file_path("molecules/ethanol_partial_charges.sdf")
        molecule = Molecule.from_file(filename, toolkit_registry=toolkit_wrapper)
        assert molecule.partial_charges is not None
        assert molecule.partial_charges[0] == -0.4 * unit.elementary_charge
        assert molecule.partial_charges[-1] == 0.4 * unit.elementary_charge

    def test_write_sdf_charges(self):
        """Test RDKitToolkitWrapper for writing partial charges to a sdf file"""
        from io import StringIO

        toolkit_wrapper = RDKitToolkitWrapper()
        ethanol = create_ethanol()
        sio = StringIO()
        ethanol.to_file(sio, "SDF", toolkit_registry=toolkit_wrapper)
        sdf_text = sio.getvalue()
        # The output lines of interest here will look like
        # >  <atom.dprop.PartialCharge>  (1)
        # -0.40000000000000002 -0.29999999999999999 -0.20000000000000001 -0.10000000000000001 0.01 0.10000000000000001 0.20000000000000001 0.29999999999999999 0.40000000000000002

        # Parse the SDF text, grabbing the numeric line above
        sdf_split = sdf_text.split("\n")
        charge_line_found = False
        for line in sdf_split:
            if charge_line_found:
                charges = [float(i) for i in line.split()]
                break
            if ">  <atom.dprop.PartialCharge>" in line:
                charge_line_found = True

        # Make sure that a charge line was ever found
        assert charge_line_found

        # Make sure that the charges found were correct
        assert_almost_equal(
            charges, [-0.4, -0.3, -0.2, -0.1, 0.00001, 0.1, 0.2, 0.3, 0.4]
        )

    def test_sdf_properties_roundtrip(self):
        """Test RDKitToolkitWrapper for performing a round trip of a molecule with defined partial charges
        and entries in the properties dict to and from a sdf file"""
        toolkit_wrapper = RDKitToolkitWrapper()
        ethanol = create_ethanol()
        # Write ethanol to a temporary file, and then immediately read it.
        with NamedTemporaryFile(suffix=".sdf") as iofile:
            ethanol.to_file(
                iofile.name, file_format="SDF", toolkit_registry=toolkit_wrapper
            )
            ethanol2 = Molecule.from_file(
                iofile.name, file_format="SDF", toolkit_registry=toolkit_wrapper
            )
        assert (ethanol.partial_charges == ethanol2.partial_charges).all()

        # Now test with no properties or charges
        ethanol = create_ethanol()
        ethanol.partial_charges = None
        # Write ethanol to a temporary file, and then immediately read it.
        with NamedTemporaryFile(suffix=".sdf") as iofile:
            ethanol.to_file(
                iofile.name, file_format="SDF", toolkit_registry=toolkit_wrapper
            )
            ethanol2 = Molecule.from_file(
                iofile.name, file_format="SDF", toolkit_registry=toolkit_wrapper
            )
        assert ethanol2.partial_charges is None
        assert ethanol2.properties == {}

    def test_write_sdf_no_charges(self):
        """Test RDKitToolkitWrapper for writing an SDF file with no charges"""
        from io import StringIO

        toolkit_wrapper = RDKitToolkitWrapper()
        ethanol = create_ethanol()
        ethanol.partial_charges = None
        sio = StringIO()
        ethanol.to_file(sio, "SDF", toolkit_registry=toolkit_wrapper)
        sdf_text = sio.getvalue()
        # In our current configuration, if the OFFMol doesn't have partial charges, we DO NOT want a partial charge
        # block to be written. For reference, it's possible to indicate that a partial charge is not known by writing
        # out "n/a" (or another placeholder) in the partial charge block atoms without charges.
        assert ">  <atom.dprop.PartialCharge>" not in sdf_text

    def test_load_multiconformer_sdf_as_separate_molecules(self):
        """
        Test RDKitToolkitWrapper for reading a "multiconformer" SDF, which the OFF
        Toolkit should treat as separate molecules
        """
        toolkit_wrapper = RDKitToolkitWrapper()
        filename = get_data_file_path("molecules/methane_multiconformer.sdf")
        molecules = Molecule.from_file(filename, toolkit_registry=toolkit_wrapper)
        assert len(molecules) == 2
        assert len(molecules[0].conformers) == 1
        assert len(molecules[1].conformers) == 1
        assert molecules[0].conformers[0].shape == (5, 3)

    def test_load_multiconformer_sdf_as_separate_molecules_properties(self):
        """
        Test RDKitToolkitWrapper for reading a "multiconformer" SDF, which the OFF
        Toolkit should treat as separate molecules
        """
        toolkit_wrapper = RDKitToolkitWrapper()
        filename = get_data_file_path("molecules/methane_multiconformer_properties.sdf")
        molecules = Molecule.from_file(filename, toolkit_registry=toolkit_wrapper)
        assert len(molecules) == 2
        assert len(molecules[0].conformers) == 1
        assert len(molecules[1].conformers) == 1
        assert molecules[0].conformers[0].shape == (5, 3)
        # The first molecule in the SDF has the following properties and charges:
        assert molecules[0].properties["test_property_key"] == "test_property_value"
        np.testing.assert_allclose(
            molecules[0].partial_charges / unit.elementary_charge,
            [-0.108680, 0.027170, 0.027170, 0.027170, 0.027170],
        )
        # The second molecule in the SDF has the following properties and charges:
        assert molecules[1].properties["test_property_key"] == "test_property_value2"
        assert (
            molecules[1].properties["another_test_property_key"]
            == "another_test_property_value"
        )
        np.testing.assert_allclose(
            molecules[1].partial_charges / unit.elementary_charge,
            [0.027170, 0.027170, 0.027170, 0.027170, -0.108680],
        )

    def test_write_multiconformer_mol_as_sdf(self):
        """
        Test RDKitToolkitWrapper for writing a multiconformer molecule to SDF. The OFF toolkit should only
        save the first conformer
        """
        from io import StringIO

        toolkit_wrapper = RDKitToolkitWrapper()
        filename = get_data_file_path("molecules/ethanol.sdf")
        ethanol = Molecule.from_file(filename, toolkit_registry=toolkit_wrapper)
        ethanol.partial_charges = (
            np.array([-4.0, -3.0, -2.0, -1.0, 0.0, 1.0, 2.0, 3.0, 4.0])
            * unit.elementary_charge
        )
        ethanol.properties["test_prop"] = "test_value"
        new_conf = ethanol.conformers[0] + (
            np.ones(ethanol.conformers[0].shape) * unit.angstrom
        )
        ethanol.add_conformer(new_conf)
        sio = StringIO()
        ethanol.to_file(sio, "sdf", toolkit_registry=toolkit_wrapper)
        data = sio.getvalue()
        # In SD format, each molecule ends with "$$$$"
        assert data.count("$$$$") == 1
        # A basic SDF for ethanol would be 27 lines, though the properties add three more
        assert len(data.split("\n")) == 30
        assert "test_prop" in data
        assert "<atom.dprop.PartialCharge>" in data
        # Ensure the first conformer's first atom's X coordinate is in the file
        assert str(ethanol.conformers[0][0][0].value_in_unit(unit.angstrom))[:5] in data
        # Ensure the SECOND conformer's first atom's X coordinate is NOT in the file
        assert (
            str(ethanol.conformers[1][0][0].in_units_of(unit.angstrom))[:5] not in data
        )

    def test_write_milticonformer_pdb(self):
        """
        Make sure RDKit can write multi conformer PDB files.
        """
        from io import StringIO

        toolkit = RDKitToolkitWrapper()
        # load up a multiconformer pdb file and condense down the conformers
        molecules = Molecule.from_file(
            get_data_file_path("molecules/butane_multi.sdf"), toolkit_registry=toolkit
        )
        butane = molecules.pop(0)
        for mol in molecules:
            butane.add_conformer(mol.conformers[0])
        assert butane.n_conformers == 7
        sio = StringIO()
        butane.to_file(sio, "pdb", toolkit_registry=toolkit)
        # we need to make sure each conformer is wrote to the file
        pdb = sio.getvalue()
        for i in range(1, 8):
            assert f"MODEL        {i}" in pdb

    # Unskip this when we implement PDB-reading support for RDKitToolkitWrapper
    @pytest.mark.skip
    def test_get_pdb_coordinates(self):
        """Test RDKitToolkitWrapper for importing a single set of coordinates from a pdb file"""
        toolkit_wrapper = RDKitToolkitWrapper()
        filename = get_data_file_path("molecules/toluene.pdb")
        molecule = Molecule.from_file(filename, toolkit_registry=toolkit_wrapper)
        assert len(molecule.conformers) == 1
        assert molecule.conformers[0].shape == (15, 3)

    # Unskip this when we implement PDB-reading support for RDKitToolkitWrapper
    @pytest.mark.skip
    def test_load_aromatic_pdb(self):
        """Test OpenEyeToolkitWrapper for importing molecule conformers"""
        toolkit_wrapper = RDKitToolkitWrapper()
        filename = get_data_file_path("molecules/toluene.pdb")
        molecule = Molecule.from_file(filename, toolkit_registry=toolkit_wrapper)
        assert len(molecule.conformers) == 1
        assert molecule.conformers[0].shape == (15, 3)

    def test_generate_conformers(self):
        """Test RDKitToolkitWrapper generate_conformers()"""
        toolkit_wrapper = RDKitToolkitWrapper()
        smiles = "[H]C([H])([H])C([H])([H])[H]"
        molecule = toolkit_wrapper.from_smiles(smiles)
        molecule.generate_conformers()
        # TODO: Make this test more robust

    def test_generate_multiple_conformers(self):
        """Test RDKitToolkitWrapper generate_conformers() for generating multiple conformers"""
        toolkit_wrapper = RDKitToolkitWrapper()
        smiles = "CCCCCCC"
        molecule = toolkit_wrapper.from_smiles(smiles)
        molecule.generate_conformers(
            rms_cutoff=1 * unit.angstrom,
            n_conformers=100,
            toolkit_registry=toolkit_wrapper,
        )
        assert molecule.n_conformers > 1
        assert not (molecule.conformers[0] == (0.0 * unit.angstrom)).all()

        # Ensure rms_cutoff kwarg is working
        molecule2 = toolkit_wrapper.from_smiles(smiles)
        molecule2.generate_conformers(
            rms_cutoff=0.1 * unit.angstrom,
            n_conformers=100,
            toolkit_registry=toolkit_wrapper,
        )
        assert molecule2.n_conformers > molecule.n_conformers

        # Ensure n_conformers kwarg is working
        molecule2 = toolkit_wrapper.from_smiles(smiles)
        molecule2.generate_conformers(
            rms_cutoff=0.1 * unit.angstrom,
            n_conformers=10,
            toolkit_registry=toolkit_wrapper,
        )
        assert molecule2.n_conformers == 10

    def test_find_rotatable_bonds(self):
        """Test finding rotatable bonds while ignoring some groups"""

        # test a simple molecule
        ethanol = create_ethanol()
        bonds = ethanol.find_rotatable_bonds()
        assert len(bonds) == 2
        for bond in bonds:
            assert ethanol.atoms[bond.atom1_index].atomic_number != 1
            assert ethanol.atoms[bond.atom2_index].atomic_number != 1

        # now ignore the C-O bond, forwards
        bonds = ethanol.find_rotatable_bonds(ignore_functional_groups="[#6:1]-[#8:2]")
        assert len(bonds) == 1
        assert ethanol.atoms[bonds[0].atom1_index].atomic_number == 6
        assert ethanol.atoms[bonds[0].atom2_index].atomic_number == 6

        # now ignore the O-C bond, backwards
        bonds = ethanol.find_rotatable_bonds(ignore_functional_groups="[#8:1]-[#6:2]")
        assert len(bonds) == 1
        assert ethanol.atoms[bonds[0].atom1_index].atomic_number == 6
        assert ethanol.atoms[bonds[0].atom2_index].atomic_number == 6

        # now ignore the C-C bond
        bonds = ethanol.find_rotatable_bonds(ignore_functional_groups="[#6:1]-[#6:2]")
        assert len(bonds) == 1
        assert ethanol.atoms[bonds[0].atom1_index].atomic_number == 6
        assert ethanol.atoms[bonds[0].atom2_index].atomic_number == 8

        # ignore a list of searches, forward
        bonds = ethanol.find_rotatable_bonds(
            ignore_functional_groups=["[#6:1]-[#8:2]", "[#6:1]-[#6:2]"]
        )
        assert bonds == []

        # ignore a list of searches, backwards
        bonds = ethanol.find_rotatable_bonds(
            ignore_functional_groups=["[#6:1]-[#6:2]", "[#8:1]-[#6:2]"]
        )
        assert bonds == []

        # test  molecules that should have no rotatable bonds
        cyclohexane = create_cyclohexane()
        bonds = cyclohexane.find_rotatable_bonds()
        assert bonds == []

        methane = Molecule.from_smiles("C")
        bonds = methane.find_rotatable_bonds()
        assert bonds == []

        ethene = Molecule.from_smiles("C=C")
        bonds = ethene.find_rotatable_bonds()
        assert bonds == []

        terminal_forwards = "[*]~[*:1]-[X2H1,X3H2,X4H3:2]-[#1]"
        terminal_backwards = "[#1]-[X2H1,X3H2,X4H3:1]-[*:2]~[*]"
        # test removing terminal rotors
        toluene = Molecule.from_file(get_data_file_path("molecules/toluene.sdf"))
        bonds = toluene.find_rotatable_bonds()
        assert len(bonds) == 1
        assert toluene.atoms[bonds[0].atom1_index].atomic_number == 6
        assert toluene.atoms[bonds[0].atom2_index].atomic_number == 6

        # find terminal bonds forward
        bonds = toluene.find_rotatable_bonds(ignore_functional_groups=terminal_forwards)
        assert bonds == []

        # find terminal bonds backwards
        bonds = toluene.find_rotatable_bonds(
            ignore_functional_groups=terminal_backwards
        )
        assert bonds == []

    def test_to_rdkit_losing_aromaticity_(self):
        # test the example given in issue #513
        # <https://github.com/openforcefield/openforcefield/issues/513>
        smiles = "[H]c1c(c(c(c(c1OC2=C(C(=C(N3C2=C(C(=C3[H])C#N)[H])[H])F)[H])OC([H])([H])C([H])([H])N4C(=C(C(=O)N(C4=O)[H])[H])[H])[H])F)[H]"

        mol = Molecule.from_smiles(smiles)
        rdmol = mol.to_rdkit()

        # now make sure the aromaticity matches for each atom
        for (offatom, rdatom) in zip(mol.atoms, rdmol.GetAtoms()):
            assert offatom.is_aromatic is rdatom.GetIsAromatic()

    @pytest.mark.slow
    def test_substructure_search_on_large_molecule(self):
        """Test RDKitToolkitWrapper substructure search when a large number hits are found"""

        tk = RDKitToolkitWrapper()
        smiles = "C" * 3000
        molecule = tk.from_smiles(smiles)
        query = "[C:1]~[C:2]"
        ret = molecule.chemical_environment_matches(query, toolkit_registry=tk)
        assert len(ret) == 5998
        assert len(ret[0]) == 2

        # TODO: Add test for higher bonds orders
        # TODO: Add test for aromaticity
        # TODO: Add test and molecule functionality for isotopes
        # TODO: Add read tests for MOL/SDF, SMI
        # TODO: Add read tests fpr multi-SMI files
        # TODO: Add read tests for both files and file-like objects
        # TODO: Add read/write tests for gzipped files
        # TODO: Add write tests for all formats


@requires_ambertools
@requires_rdkit
class TestAmberToolsToolkitWrapper:
    """Test the AmberToolsToolkitWrapper"""

    def test_compute_partial_charges_am1bcc(self):
        """Test AmberToolsToolkitWrapper compute_partial_charges_am1bcc()"""
        toolkit_registry = ToolkitRegistry(
            toolkit_precedence=[AmberToolsToolkitWrapper, RDKitToolkitWrapper]
        )
        molecule = create_ethanol()
        molecule.compute_partial_charges_am1bcc(toolkit_registry=toolkit_registry)
        charge_sum = 0 * unit.elementary_charge
        abs_charge_sum = 0 * unit.elementary_charge
        for pc in molecule._partial_charges:
            charge_sum += pc
            abs_charge_sum += abs(pc)
        assert abs(charge_sum) < 0.001 * unit.elementary_charge
        assert abs_charge_sum > 0.25 * unit.elementary_charge

    def test_compute_partial_charges_am1bcc_net_charge(self):
        """Test AmberToolsToolkitWrapper assign_partial_charges() on a molecule with a net -1 charge"""
        toolkit_registry = ToolkitRegistry(
            toolkit_precedence=[AmberToolsToolkitWrapper, RDKitToolkitWrapper]
        )
        molecule = create_acetate()
        molecule.compute_partial_charges_am1bcc(toolkit_registry=toolkit_registry)
        charge_sum = 0 * unit.elementary_charge
        for pc in molecule._partial_charges:
            charge_sum += pc
        assert (
            -0.99 * unit.elementary_charge > charge_sum > -1.01 * unit.elementary_charge
        )

    def test_compute_partial_charges_am1bcc_wrong_n_confs(self):
        """
        Test AmberToolsToolkitWrapper compute_partial_charges_am1bcc() when requesting to use an incorrect number of
        conformers
        """
        from openforcefield.tests.test_forcefield import create_ethanol

        toolkit_registry = ToolkitRegistry(
            toolkit_precedence=[AmberToolsToolkitWrapper, RDKitToolkitWrapper]
        )
        molecule = create_ethanol()
        molecule.generate_conformers(n_conformers=2, rms_cutoff=0.1 * unit.angstrom)

        # Try passing in the incorrect number of confs, but without specifying strict_n_conformers,
        # which should produce a warning
        with pytest.warns(
            IncorrectNumConformersWarning,
            match="has 2 conformers, but charge method 'am1bcc' expects exactly 1.",
        ):
            molecule.compute_partial_charges_am1bcc(
                toolkit_registry=toolkit_registry,
                use_conformers=molecule.conformers,
                strict_n_conformers=False,
            )

        # Try again, with strict_n_confs as true, but not including use_confs, so the
        # recommended number of confs will be generated
        molecule.compute_partial_charges_am1bcc(
            toolkit_registry=toolkit_registry, strict_n_conformers=True
        )

        # Test calling the ToolkitWrapper _indirectly_, though the Molecule API,
        # which should raise the first error encountered
        with pytest.raises(
            ValueError,
            match=f"has 2 conformers, but charge method 'am1bcc' "
            f"expects exactly 1.",
        ):
            molecule.compute_partial_charges_am1bcc(
                toolkit_registry=toolkit_registry,
                use_conformers=molecule.conformers,
                strict_n_conformers=True,
            )

        # Test calling the ToolkitWrapper _indirectly_, though a ToolkitRegistry,
        # specifying raise_exception_types=[]
        # which should aggregate any exceptions and bundle all of the messages
        # in a failed task together in a single ValueError.
        with pytest.raises(
            ValueError,
            match=f"has 2 conformers, but charge method 'am1bcc' "
            f"expects exactly 1.",
        ):
            toolkit_registry.call(
                "compute_partial_charges_am1bcc",
                molecule=molecule,
                use_conformers=molecule.conformers,
                strict_n_conformers=True,
                raise_exception_types=[],
            )

        # Test calling the ToolkitWrapper _directly_, passing in the incorrect number of
        # confs, and specify strict_n_conformers, which should produce an IncorrectNumConformersError
        with pytest.raises(
            IncorrectNumConformersError,
            match=f"has 2 conformers, but charge method 'am1bcc' "
            f"expects exactly 1.",
        ):
            ATTKW = AmberToolsToolkitWrapper()
            ATTKW.compute_partial_charges_am1bcc(
                molecule=molecule,
                use_conformers=molecule.conformers,
                strict_n_conformers=True,
            )

    @pytest.mark.parametrize(
        "partial_charge_method", ["am1bcc", "am1-mulliken", "gasteiger"]
    )
    def test_assign_partial_charges_neutral(self, partial_charge_method):
        """Test AmberToolsToolkitWrapper assign_partial_charges()"""
        from openforcefield.tests.test_forcefield import create_ethanol

        toolkit_registry = ToolkitRegistry(
            toolkit_precedence=[AmberToolsToolkitWrapper, RDKitToolkitWrapper]
        )
        molecule = create_ethanol()
        molecule.assign_partial_charges(
            toolkit_registry=toolkit_registry,
            partial_charge_method=partial_charge_method,
        )
        charge_sum = 0.0 * unit.elementary_charge
        for pc in molecule.partial_charges:
            charge_sum += pc
        assert -1.0e-5 < charge_sum.value_in_unit(unit.elementary_charge) < 1.0e-5

    @pytest.mark.parametrize("partial_charge_method", ["am1bcc", "am1-mulliken"])
    def test_assign_partial_charges_conformer_dependence(self, partial_charge_method):
        """Test AmberToolsToolkitWrapper assign_partial_charges()'s use_conformers kwarg
        to ensure charges are really conformer dependent. Skip Gasteiger because it isn't
        conformer dependent."""
        import copy

        from openforcefield.tests.test_forcefield import create_ethanol

        toolkit_registry = ToolkitRegistry(
            toolkit_precedence=[AmberToolsToolkitWrapper, RDKitToolkitWrapper]
        )
        molecule = create_ethanol()
        molecule.generate_conformers(n_conformers=1)
        molecule.assign_partial_charges(
            toolkit_registry=toolkit_registry,
            partial_charge_method=partial_charge_method,
            use_conformers=molecule.conformers,
        )
        pcs1 = copy.deepcopy(molecule.partial_charges)
        # This test case needs a pretty extreme coordinate change since ambertools only
        # stores partial charges to 1e-3
        molecule._conformers[0][0][0] += 3.0 * unit.angstrom
        molecule.assign_partial_charges(
            toolkit_registry=toolkit_registry,
            partial_charge_method=partial_charge_method,
            use_conformers=molecule.conformers,
        )
        for pc1, pc2 in zip(pcs1, molecule.partial_charges):
            assert abs(pc1 - pc2) > 1.0e-3 * unit.elementary_charge

    @pytest.mark.parametrize(
        "partial_charge_method", ["am1bcc", "am1-mulliken", "gasteiger"]
    )
    def test_assign_partial_charges_net_charge(self, partial_charge_method):
        """
        Test AmberToolsToolkitWrapper assign_partial_charges().
        """
        from openforcefield.tests.test_forcefield import create_acetate

        toolkit_registry = ToolkitRegistry(
            toolkit_precedence=[AmberToolsToolkitWrapper, RDKitToolkitWrapper]
        )
        molecule = create_acetate()
        molecule.assign_partial_charges(
            toolkit_registry=toolkit_registry,
            partial_charge_method=partial_charge_method,
        )
        charge_sum = 0.0 * unit.elementary_charge
        for pc in molecule.partial_charges:
            charge_sum += pc
        assert -1.01 < charge_sum.value_in_unit(unit.elementary_charge) < -0.99

    def test_assign_partial_charges_bad_charge_method(self):
        """Test AmberToolsToolkitWrapper assign_partial_charges() for a nonexistent charge method"""
        from openforcefield.tests.test_forcefield import create_ethanol

        toolkit_registry = ToolkitRegistry(
            toolkit_precedence=[AmberToolsToolkitWrapper, RDKitToolkitWrapper]
        )
        molecule = create_ethanol()

        # For now, ToolkitRegistries lose track of what exception type
        # was thrown inside them, so we just check for a ValueError here
        with pytest.raises(
            ValueError, match="is not available from AmberToolsToolkitWrapper"
        ) as excinfo:
            molecule.assign_partial_charges(
                toolkit_registry=toolkit_registry,
                partial_charge_method="NotARealChargeMethod",
            )

        # ToolkitWrappers raise a specific exception class, so we test that here
        with pytest.raises(
            ChargeMethodUnavailableError,
            match="is not available from AmberToolsToolkitWrapper",
        ) as excinfo:
            ATTKW = AmberToolsToolkitWrapper()
            ATTKW.assign_partial_charges(
                molecule=molecule, partial_charge_method="NotARealChargeMethod"
            )

    @pytest.mark.parametrize(
        "partial_charge_method,expected_n_confs",
        [("am1bcc", 1), ("am1-mulliken", 1), ("gasteiger", 0)],
    )
    def test_assign_partial_charges_wrong_n_confs(
        self, partial_charge_method, expected_n_confs
    ):
        """
        Test AmberToolsToolkitWrapper assign_partial_charges() when requesting to use an incorrect number of
        conformers
        """
        from openforcefield.tests.test_forcefield import create_ethanol

        toolkit_registry = ToolkitRegistry(
            toolkit_precedence=[AmberToolsToolkitWrapper, RDKitToolkitWrapper]
        )
        molecule = create_ethanol()
        molecule.generate_conformers(n_conformers=2, rms_cutoff=0.01 * unit.angstrom)

        # Try passing in the incorrect number of confs, but without specifying strict_n_conformers,
        # which should produce a warning
        with pytest.warns(
            IncorrectNumConformersWarning,
            match=f"has 2 conformers, but charge method '{partial_charge_method}' "
            f"expects exactly {expected_n_confs}.",
        ):
            molecule.assign_partial_charges(
                toolkit_registry=toolkit_registry,
                partial_charge_method=partial_charge_method,
                use_conformers=molecule.conformers,
                strict_n_conformers=False,
            )

        # Try again, with strict_n_confs as true, but not including use_confs, so the
        # recommended number of confs will be generated
        molecule.assign_partial_charges(
            toolkit_registry=toolkit_registry,
            partial_charge_method=partial_charge_method,
            strict_n_conformers=True,
        )

        # Test calling the ToolkitWrapper _indirectly_, though the Molecule API
        # which should aggregate any exceptions and bundle all of the messages
        # in a failed task together in a single ValueError.
        with pytest.raises(
            ValueError,
            match=f"has 2 conformers, but charge method '{partial_charge_method}' "
            f"expects exactly {expected_n_confs}.",
        ):
            molecule.assign_partial_charges(
                toolkit_registry=toolkit_registry,
                partial_charge_method=partial_charge_method,
                use_conformers=molecule.conformers,
                strict_n_conformers=True,
            )

        # Test calling the ToolkitWrapper _directly_, passing in the incorrect number of
        # confs, and specify strict_n_conformers, which should produce an IncorrectNumConformersError
        with pytest.raises(
            IncorrectNumConformersError,
            match=f"has 2 conformers, but charge method '{partial_charge_method}' "
            f"expects exactly {expected_n_confs}.",
        ):
            ATTKW = AmberToolsToolkitWrapper()
            ATTKW.assign_partial_charges(
                molecule=molecule,
                partial_charge_method=partial_charge_method,
                use_conformers=molecule.conformers,
                strict_n_conformers=True,
            )

    def test_assign_fractional_bond_orders(self):
        """Test OpenEyeToolkitWrapper assign_fractional_bond_orders()"""

        toolkit_registry = ToolkitRegistry(
            toolkit_precedence=[AmberToolsToolkitWrapper, RDKitToolkitWrapper]
        )
        smiles = "[H]C([H])([H])C([H])([H])[H]"
        molecule = toolkit_registry.call("from_smiles", smiles)
        for bond_order_model in ["am1-wiberg"]:
            molecule.assign_fractional_bond_orders(
                toolkit_registry=toolkit_registry, bond_order_model=bond_order_model
            )
            # TODO: Add test for equivalent Wiberg orders for equivalent bonds

    def test_assign_fractional_bond_orders_neutral_charge_mol(self):
        """Test OpenEyeToolkitWrapper assign_fractional_bond_orders() for neutral and charged molecule.
        Also tests using existing conformers"""

        toolkit_registry = ToolkitRegistry(
            toolkit_precedence=[AmberToolsToolkitWrapper, RDKitToolkitWrapper]
        )
        # Reading neutral molecule from file
        filename = get_data_file_path("molecules/CID20742535_neutral.sdf")
        molecule1 = Molecule.from_file(filename)
        # Reading negative molecule from file
        filename = get_data_file_path("molecules/CID20742535_anion.sdf")
        molecule2 = Molecule.from_file(filename)

        # Checking that only one additional bond is present in the neutral molecule
        assert len(molecule1.bonds) == len(molecule2.bonds) + 1

        for bond_order_model in ["am1-wiberg"]:
            molecule1.assign_fractional_bond_orders(
                toolkit_registry=toolkit_registry,
                bond_order_model=bond_order_model,
                use_conformers=molecule1.conformers,
            )

            for i in molecule1.bonds:
                if i.is_aromatic:
                    # Checking aromatic bonds
                    assert 1.05 < i.fractional_bond_order < 1.65
                elif i.atom1.atomic_number == 1 or i.atom2.atomic_number == 1:
                    # Checking bond order of C-H or O-H bonds are around 1
                    assert 0.85 < i.fractional_bond_order < 1.05
                elif i.atom1.atomic_number == 8 or i.atom2.atomic_number == 8:
                    # Checking C-O single bond
                    wbo_C_O_neutral = i.fractional_bond_order
                    assert 1.0 < wbo_C_O_neutral < 1.5
                else:
                    # Should be C-C single bond
                    assert (i.atom1_index == 4 and i.atom2_index == 6) or (
                        i.atom1_index == 6 and i.atom2_index == 4
                    )
                    wbo_C_C_neutral = i.fractional_bond_order
                    assert 1.0 < wbo_C_C_neutral < 1.3

            molecule2.assign_fractional_bond_orders(
                toolkit_registry=toolkit_registry,
                bond_order_model=bond_order_model,
                use_conformers=molecule2.conformers,
            )
            for i in molecule2.bonds:
                if i.is_aromatic:
                    # Checking aromatic bonds
                    assert 1.05 < i.fractional_bond_order < 1.65

                elif i.atom1.atomic_number == 1 or i.atom2.atomic_number == 1:
                    # Checking bond order of C-H or O-H bonds are around 1
                    assert 0.85 < i.fractional_bond_order < 1.05
                elif i.atom1.atomic_number == 8 or i.atom2.atomic_number == 8:
                    # Checking C-O single bond
                    wbo_C_O_anion = i.fractional_bond_order
                    assert 1.3 < wbo_C_O_anion < 1.8
                else:
                    # Should be C-C single bond
                    assert (i.atom1_index == 4 and i.atom2_index == 6) or (
                        i.atom1_index == 6 and i.atom2_index == 4
                    )
                    wbo_C_C_anion = i.fractional_bond_order
                    assert 1.0 < wbo_C_C_anion < 1.3

            # Wiberg bond order of C-C single bond is higher in the anion
            assert wbo_C_C_anion > wbo_C_C_neutral
            # Wiberg bond order of C-O bond is higher in the anion
            assert wbo_C_O_anion > wbo_C_O_neutral

    def test_assign_fractional_bond_orders_charged(self):
        """Test OpenEyeToolkitWrapper assign_fractional_bond_orders() on a molecule with net charge +1"""

        toolkit_registry = ToolkitRegistry(
            toolkit_precedence=[AmberToolsToolkitWrapper, RDKitToolkitWrapper]
        )
        smiles = "[H]C([H])([H])[N+]([H])([H])[H]"
        molecule = toolkit_registry.call("from_smiles", smiles)
        for bond_order_model in ["am1-wiberg"]:
            molecule.assign_fractional_bond_orders(
                toolkit_registry=toolkit_registry, bond_order_model=bond_order_model
            )
            # TODO: Add test for equivalent Wiberg orders for equivalent bonds

    def test_assign_fractional_bond_orders_invalid_method(self):
        """
        Test that AmberToolsToolkitWrapper.assign_fractional_bond_orders() raises the
        correct error if an invalid charge model is provided
        """

        toolkit_registry = ToolkitRegistry(
            toolkit_precedence=[AmberToolsToolkitWrapper, RDKitToolkitWrapper]
        )
        smiles = "[H]C([H])([H])[N+]([H])([H])[H]"
        molecule = toolkit_registry.call("from_smiles", smiles)

        expected_error = (
            "Bond order model 'not a real charge model' is not supported by "
            "AmberToolsToolkitWrapper. Supported models are ([[]'am1-wiberg'[]])"
        )
        with pytest.raises(ValueError, match=expected_error) as excinfo:
            molecule.assign_fractional_bond_orders(
                toolkit_registry=AmberToolsToolkitWrapper(),
                bond_order_model="not a real charge model",
            )

    def test_assign_fractional_bond_orders_double_bond(self):
        """Test OpenEyeToolkitWrapper assign_fractional_bond_orders() on a molecule with a double bond"""

        toolkit_registry = ToolkitRegistry(
            toolkit_precedence=[AmberToolsToolkitWrapper, RDKitToolkitWrapper]
        )
        smiles = r"C\C(F)=C(/F)C[C@@](C)(Cl)Br"
        molecule = toolkit_registry.call("from_smiles", smiles)
        for bond_order_model in ["am1-wiberg"]:
            molecule.assign_fractional_bond_orders(
                toolkit_registry=toolkit_registry, bond_order_model=bond_order_model
            )
            # TODO: Add test for equivalent Wiberg orders for equivalent bonds

        double_bond_has_wbo_near_2 = False
        for bond in molecule.bonds:
            if bond.bond_order == 2:
                if 1.75 < bond.fractional_bond_order < 2.25:
                    double_bond_has_wbo_near_2 = True
        assert double_bond_has_wbo_near_2


class TestBuiltInToolkitWrapper:
    """Test the BuiltInToolkitWrapper"""

    @pytest.mark.parametrize("partial_charge_method", ["zeros", "formal_charge"])
    def test_assign_partial_charges_neutral(self, partial_charge_method):
        """Test BuiltInToolkitWrapper assign_partial_charges()"""
        from openforcefield.tests.test_forcefield import create_ethanol

        toolkit_registry = ToolkitRegistry(toolkit_precedence=[BuiltInToolkitWrapper])
        molecule = create_ethanol()
        molecule.assign_partial_charges(
            toolkit_registry=toolkit_registry,
            partial_charge_method=partial_charge_method,
        )
        charge_sum = 0.0 * unit.elementary_charge
        for pc in molecule.partial_charges:
            charge_sum += pc
        assert -1.0e-6 < charge_sum.value_in_unit(unit.elementary_charge) < 1.0e-6

    @pytest.mark.parametrize("partial_charge_method", ["formal_charge"])
    def test_assign_partial_charges_net_charge(self, partial_charge_method):
        """
        Test BuiltInToolkitWrapper assign_partial_charges(). Only formal_charge is tested, since zeros will not
        sum up to the proper number
        """
        from openforcefield.tests.test_forcefield import create_acetate

        toolkit_registry = ToolkitRegistry(toolkit_precedence=[BuiltInToolkitWrapper])
        molecule = create_acetate()
        molecule.assign_partial_charges(
            toolkit_registry=toolkit_registry,
            partial_charge_method=partial_charge_method,
        )
        charge_sum = 0.0 * unit.elementary_charge
        for pc in molecule.partial_charges:
            charge_sum += pc
        assert -1.0e-6 < charge_sum.value_in_unit(unit.elementary_charge) + 1.0 < 1.0e-6

    def test_assign_partial_charges_bad_charge_method(self):
        """Test BuiltInToolkitWrapper assign_partial_charges() for a nonexistent charge method"""
        from openforcefield.tests.test_forcefield import create_ethanol

        toolkit_registry = ToolkitRegistry(toolkit_precedence=[BuiltInToolkitWrapper])
        molecule = create_ethanol()

        # For now, the Molecule API passes raise_exception_types=[] to ToolkitRegistry.call,
        # which loses track of what exception type
        # was thrown inside them, so we just check for a ValueError here
        with pytest.raises(
            ValueError, match="is not supported by the Built-in toolkit"
        ) as excinfo:
            molecule.assign_partial_charges(
                toolkit_registry=toolkit_registry,
                partial_charge_method="NotARealChargeMethod",
            )

        # ToolkitWrappers raise a specific exception class, so we test that here
        with pytest.raises(
            ChargeMethodUnavailableError,
            match="is not supported by the Built-in toolkit",
        ) as excinfo:
            BITKW = BuiltInToolkitWrapper()
            BITKW.assign_partial_charges(
                molecule=molecule, partial_charge_method="NotARealChargeMethod"
            )

    def test_assign_partial_charges_wrong_n_confs(self):
        """
        Test BuiltInToolkitWrapper assign_partial_charges() when requesting to use an incorrect number of
        conformers
        """
        from openforcefield.tests.test_forcefield import create_ethanol

        toolkit_registry = ToolkitRegistry(toolkit_precedence=[BuiltInToolkitWrapper])
        molecule = create_ethanol()
        molecule.generate_conformers(n_conformers=1)
        with pytest.warns(
            IncorrectNumConformersWarning,
            match="has 1 conformers, but charge method 'zeros' expects exactly 0.",
        ):
            molecule.assign_partial_charges(
                toolkit_registry=toolkit_registry,
                partial_charge_method="zeros",
                use_conformers=molecule.conformers,
                strict_n_conformers=False,
            )

        # Specify strict_n_conformers=True, but not use_conformers, so a recommended number of
        # conformers will be generated internally
        molecule.assign_partial_charges(
            toolkit_registry=toolkit_registry,
            partial_charge_method="zeros",
            strict_n_conformers=True,
        )

        # For now, the Molecule API passes raise_exception_types=[] to ToolkitRegistry.call,
        # which loses track of what exception type
        # was thrown inside them, so we just check for a ValueError here
        with pytest.raises(
            ValueError,
            match=f"has 1 conformers, but charge method 'zeros' " f"expects exactly 0.",
        ):
            molecule.assign_partial_charges(
                toolkit_registry=toolkit_registry,
                partial_charge_method="zeros",
                use_conformers=molecule.conformers,
                strict_n_conformers=True,
            )

        # Test calling the ToolkitWrapper _directly_, passing in the incorrect number of
        # confs, and specify strict_n_conformers, which should produce an IncorrectNumConformersError
        with pytest.raises(
            IncorrectNumConformersError,
            match=f"has 1 conformers, but charge method 'zeros' " f"expects exactly 0.",
        ):
            BITKW = BuiltInToolkitWrapper()
            BITKW.assign_partial_charges(
                molecule=molecule,
                partial_charge_method="zeros",
                use_conformers=molecule.conformers,
                strict_n_conformers=True,
            )


class TestToolkitWrapper:
    """Test the ToolkitWrapper class"""

    def test_check_n_conformers(self):
        """Ensure that _check_n_conformers is working properly"""
        tkw = ToolkitWrapper()
        mol = create_ethanol()

        ## Test molecule with no conformers
        # Check with no min or max should pass
        tkw._check_n_conformers(mol, "nocharge")
        # Check with min=1 should warn
        with pytest.warns(
            IncorrectNumConformersWarning,
            match="has 0 conformers, but charge method 'nocharge' expects at least 1",
        ):
            tkw._check_n_conformers(mol, "nocharge", min_confs=1)
        # Check with min=1 and strict_n_conformers should raise an error
        with pytest.raises(
            IncorrectNumConformersError,
            match="has 0 conformers, but charge method 'nocharge' expects at least 1",
        ):
            tkw._check_n_conformers(
                mol, "nocharge", min_confs=1, strict_n_conformers=True
            )
        # Check with min=1, max=1 and strict_n_conformers should raise an error
        with pytest.raises(
            IncorrectNumConformersError,
            match="has 0 conformers, but charge method 'nocharge' expects exactly 1",
        ):
            tkw._check_n_conformers(
                mol, "nocharge", min_confs=1, max_confs=1, strict_n_conformers=True
            )
        # Check with min=1, max=2 and strict_n_conformers should raise an error
        with pytest.raises(
            IncorrectNumConformersError,
            match="has 0 conformers, but charge method 'nocharge' expects between 1 and 2",
        ):
            tkw._check_n_conformers(
                mol, "nocharge", min_confs=1, max_confs=2, strict_n_conformers=True
            )
        # Check with max=1 should pass
        tkw._check_n_conformers(mol, "nocharge", max_confs=1, strict_n_conformers=True)

        ## Test molecule with conformers
        # Add some conformers
        mol.generate_conformers(n_conformers=1)
        for _ in range(9):
            mol.add_conformer(mol.conformers[0])

        # Check with no min or max should pass
        tkw._check_n_conformers(mol, "nocharge")

        ## min_confs checks
        # Check with min=1 should be fine
        tkw._check_n_conformers(mol, "nocharge", min_confs=1)
        # Check with min=10 should be fine
        tkw._check_n_conformers(mol, "nocharge", min_confs=10)
        # Check with min=11 should warn
        with pytest.warns(
            IncorrectNumConformersWarning,
            match="has 10 conformers, but charge method 'nocharge' expects at least 11",
        ):
            tkw._check_n_conformers(mol, "nocharge", min_confs=11)
        # Check with min=11 and strict_n_conformers should raise an error
        with pytest.raises(
            IncorrectNumConformersError,
            match="has 10 conformers, but charge method 'nocharge' expects at least 11",
        ):
            tkw._check_n_conformers(
                mol, "nocharge", min_confs=11, strict_n_conformers=True
            )

        ## max_confs checks
        # Check with max=1 and strict_n_conformers should raise an error
        with pytest.raises(
            IncorrectNumConformersError,
            match="has 10 conformers, but charge method 'nocharge' expects at most 1",
        ):
            tkw._check_n_conformers(
                mol, "nocharge", max_confs=1, strict_n_conformers=True
            )
        # Check with max=10 and strict_n_conformers should be OK
        tkw._check_n_conformers(mol, "nocharge", max_confs=10, strict_n_conformers=True)
        # Check with max=11 and strict_n_conformers should be OK
        tkw._check_n_conformers(mol, "nocharge", max_confs=11, strict_n_conformers=True)

        ## min_confs and max_confs checks
        # Check with max=10 and min=10 and strict_n_conformers should be OK
        tkw._check_n_conformers(
            mol, "nocharge", min_confs=10, max_confs=10, strict_n_conformers=True
        )
        # Check with max=10 and min=9 and strict_n_conformers should be OK
        tkw._check_n_conformers(
            mol, "nocharge", min_confs=9, max_confs=10, strict_n_conformers=True
        )
        # Check with max=11 and min=10 and strict_n_conformers should be OK
        tkw._check_n_conformers(
            mol, "nocharge", min_confs=10, max_confs=11, strict_n_conformers=True
        )
        # Check with max=11 and min=9 and strict_n_conformers should be OK
        tkw._check_n_conformers(
            mol, "nocharge", min_confs=9, max_confs=11, strict_n_conformers=True
        )
        # Check with min=9 and max=9 and strict_n_conformers should raise an error
        with pytest.raises(
            IncorrectNumConformersError,
            match="has 10 conformers, but charge method 'nocharge' expects exactly 9",
        ):
            tkw._check_n_conformers(
                mol, "nocharge", min_confs=9, max_confs=9, strict_n_conformers=True
            )
        # Check with min=1 and max=9 and strict_n_conformers should raise an error
        with pytest.raises(
            IncorrectNumConformersError,
            match="has 10 conformers, but charge method 'nocharge' expects between 1 and 9",
        ):
            tkw._check_n_conformers(
                mol, "nocharge", min_confs=1, max_confs=9, strict_n_conformers=True
            )
        # Check with min=11 and max=12 and strict_n_conformers should raise an error
        with pytest.raises(
            IncorrectNumConformersError,
            match="has 10 conformers, but charge method 'nocharge' expects between 11 and 12",
        ):
            tkw._check_n_conformers(
                mol, "nocharge", min_confs=11, max_confs=12, strict_n_conformers=True
            )


class TestToolkitRegistry:
    """Test the ToolkitRegistry class"""

    @requires_rdkit
    def test_add_bad_toolkit(self):
        registry = ToolkitRegistry(toolkit_precedence=[RDKitToolkitWrapper])
        with pytest.raises(InvalidToolkitError):
            registry.add_toolkit("rdkit as a string")

    @requires_rdkit
    @pytest.mark.skipif(
        OpenEyeToolkitWrapper.is_available(),
        reason="Skipping while OpenEye is available",
    )
    def test_register_unavailable_toolkit(self):
        registry = ToolkitRegistry(toolkit_precedence=[RDKitToolkitWrapper])
        with pytest.raises(ToolkitUnavailableException):
            registry.register_toolkit(
                toolkit_wrapper=OpenEyeToolkitWrapper, exception_if_unavailable=True
            )

    @requires_openeye
    def test_register_openeye(self):
        """Test creation of toolkit registry with OpenEye toolkit"""
        # Test registration of OpenEyeToolkitWrapper
        toolkit_precedence = [OpenEyeToolkitWrapper]
        registry = ToolkitRegistry(
            toolkit_precedence=toolkit_precedence,
            register_imported_toolkit_wrappers=False,
        )

        assert set(type(c) for c in registry.registered_toolkits) == set(
            [OpenEyeToolkitWrapper]
        )

        # Test ToolkitRegistry.resolve()
        assert (
            registry.resolve("to_smiles") == registry.registered_toolkits[0].to_smiles
        )

        # Test ToolkitRegistry.call()
        smiles = "[H]C([H])([H])C([H])([H])[H]"
        molecule = registry.call("from_smiles", smiles)
        smiles2 = registry.call("to_smiles", molecule)
        assert smiles == smiles2

    @requires_rdkit
    def test_register_rdkit(self):
        """Test creation of toolkit registry with RDKit toolkit"""
        # Test registration of RDKitToolkitWrapper
        toolkit_precedence = [RDKitToolkitWrapper]
        registry = ToolkitRegistry(
            toolkit_precedence=toolkit_precedence,
            register_imported_toolkit_wrappers=False,
        )

        assert set([type(c) for c in registry.registered_toolkits]) == set(
            [RDKitToolkitWrapper]
        )

        # Test ToolkitRegistry.resolve()
        assert (
            registry.resolve("to_smiles") == registry.registered_toolkits[0].to_smiles
        )

        # Test ToolkitRegistry.call()
        smiles = "[H][C]([H])([H])[C]([H])([H])[H]"
        molecule = registry.call("from_smiles", smiles)
        smiles2 = registry.call("to_smiles", molecule)
        assert smiles == smiles2

    @requires_ambertools
    def test_register_ambertools(self):
        """Test creation of toolkit registry with AmberToolsToolkitWrapper"""
        # Test registration of AmberToolsToolkitWrapper
        toolkit_precedence = [AmberToolsToolkitWrapper]
        registry = ToolkitRegistry(
            toolkit_precedence=toolkit_precedence,
            register_imported_toolkit_wrappers=False,
        )

        assert set([type(c) for c in registry.registered_toolkits]) == set(
            [AmberToolsToolkitWrapper]
        )

        # Test ToolkitRegistry.resolve()
        registry.resolve("assign_partial_charges")
        assert (
            registry.resolve("assign_partial_charges")
            == registry.registered_toolkits[0].assign_partial_charges
        )

        # Test ToolkitRegistry.call()
        molecule = RDKitToolkitWrapper().from_file(
            file_path=get_data_file_path("molecules/ethanol.sdf"), file_format="SDF"
        )[0]
        registry.call("assign_partial_charges", molecule)
        charges_from_registry = molecule.partial_charges
        AmberToolsToolkitWrapper().assign_partial_charges(molecule)
        charges_from_toolkit = molecule.partial_charges

        assert np.allclose(charges_from_registry, charges_from_toolkit)

    @requires_ambertools
    def test_register_rdkit_and_ambertools(self):
        """Test creation of toolkit registry with RDKitToolkitWrapper and AmberToolsToolkitWrapper"""
        toolkit_precedence = [RDKitToolkitWrapper, AmberToolsToolkitWrapper]
        registry = ToolkitRegistry(
            toolkit_precedence=toolkit_precedence,
            register_imported_toolkit_wrappers=False,
        )

        assert set([type(c) for c in registry.registered_toolkits]) == set(
            [RDKitToolkitWrapper, AmberToolsToolkitWrapper]
        )

        # Test ToolkitRegistry.resolve()
        assert (
            registry.resolve("assign_partial_charges")
            == registry.registered_toolkits[1].assign_partial_charges
        )
        assert (
            registry.resolve("from_smiles")
            == registry.registered_toolkits[0].from_smiles
        )

        # Test ToolkitRegistry.call() for each toolkit
        smiles = "[H][C]([H])([H])[C]([H])([H])[H]"
        molecule = registry.call("from_smiles", smiles)
        smiles2 = registry.call("to_smiles", molecule)

        # Round-tripping SMILES is not 100% reliable, so just ensure it returned something
        assert isinstance(smiles2, str)

        # This method is available in AmberToolsToolkitWrapper, but not RDKitToolkitWrapper
        registry.call("assign_partial_charges", molecule)

    @requires_ambertools
    def test_deregister_toolkit(self):
        """Test removing an instantiated toolkit from the registry"""
        toolkit_registry = ToolkitRegistry(
            toolkit_precedence=[AmberToolsToolkitWrapper, RDKitToolkitWrapper]
        )

        assert any(
            [
                isinstance(tk, AmberToolsToolkitWrapper)
                for tk in toolkit_registry._toolkits
            ]
        )
        assert any(
            [isinstance(tk, RDKitToolkitWrapper) for tk in toolkit_registry._toolkits]
        )

        toolkit_registry.deregister_toolkit(toolkit_registry._toolkits[-1])
        assert any(
            [
                isinstance(tk, AmberToolsToolkitWrapper)
                for tk in toolkit_registry._toolkits
            ]
        )
        assert not any(
            [isinstance(tk, RDKitToolkitWrapper) for tk in toolkit_registry._toolkits]
        )

        toolkit_registry.deregister_toolkit(toolkit_registry._toolkits[-1])
        assert not any(
            [
                isinstance(tk, AmberToolsToolkitWrapper)
                for tk in toolkit_registry._toolkits
            ]
        )
        assert not any(
            [isinstance(tk, RDKitToolkitWrapper) for tk in toolkit_registry._toolkits]
        )

    @requires_ambertools
    def test_deregister_toolkit_by_class(self):
        """Test removing a toolkit from the registry by matching class types"""
        toolkit_registry = ToolkitRegistry(
            toolkit_precedence=[AmberToolsToolkitWrapper, RDKitToolkitWrapper]
        )

        assert any(
            [
                isinstance(tk, AmberToolsToolkitWrapper)
                for tk in toolkit_registry._toolkits
            ]
        )
        assert any(
            [isinstance(tk, RDKitToolkitWrapper) for tk in toolkit_registry._toolkits]
        )

        toolkit_registry.deregister_toolkit(RDKitToolkitWrapper)
        assert any(
            [
                isinstance(tk, AmberToolsToolkitWrapper)
                for tk in toolkit_registry._toolkits
            ]
        )
        assert not any(
            [isinstance(tk, RDKitToolkitWrapper) for tk in toolkit_registry._toolkits]
        )

        toolkit_registry.deregister_toolkit(AmberToolsToolkitWrapper)
        assert not any(
            [
                isinstance(tk, AmberToolsToolkitWrapper)
                for tk in toolkit_registry._toolkits
            ]
        )
        assert not any(
            [isinstance(tk, RDKitToolkitWrapper) for tk in toolkit_registry._toolkits]
        )

    @requires_ambertools
    def test_deregister_toolkit_bad_inputs(self):
        """Test bad inputs to deregister_toolkit"""
        toolkit_registry = ToolkitRegistry(
            toolkit_precedence=[AmberToolsToolkitWrapper]
        )

        with pytest.raises(InvalidToolkitError):
            toolkit_registry.deregister_toolkit("rdkit as a string")

        # Attempt to deregister a toolkit that is not registered
        with pytest.raises(ToolkitUnavailableException):
            toolkit_registry.deregister_toolkit(RDKitToolkitWrapper)

    def deregister_from_global_registry(self):
        # TODO: Update this, or move into a separate TestClass, pending GLOBAL_TOOLKIT_REGISTRY rewor
        # See issue #493
        # Whatever the first tookit it, de-register it and verify it's de-registered

        # Keep a copy of the original registry since this is a "global" variable accessible to other modules
        from copy import deepcopy

        global_registry_copy = deepcopy(GLOBAL_TOOLKIT_REGISTRY)
        first_toolkit = type(GLOBAL_TOOLKIT_REGISTRY.registered_toolkits[0])
        num_toolkits = len(GLOBAL_TOOLKIT_REGISTRY.registered_toolkits)

        GLOBAL_TOOLKIT_REGISTRY.deregister_toolkit(first_toolkit)

        assert first_toolkit not in [
            type(tk) for tk in GLOBAL_TOOLKIT_REGISTRY.registered_toolkits
        ]
        assert len(GLOBAL_TOOLKIT_REGISTRY.registered_toolkits) == num_toolkits - 1

        GLOBAL_TOOLKIT_REGISTRY = deepcopy(global_registry_copy)

    def test_register_builtintoolkit(self):
        """Test creation of toolkit registry with Built-in toolkit"""
        # Test registration of BuiltInToolkitWrapper
        toolkit_precedence = [BuiltInToolkitWrapper]
        registry = ToolkitRegistry(
            toolkit_precedence=toolkit_precedence,
            register_imported_toolkit_wrappers=False,
        )
        # registry.register_toolkit(BuiltInToolkitWrapper)
        assert set([type(c) for c in registry.registered_toolkits]) == set(
            [BuiltInToolkitWrapper]
        )

        # Test ToolkitRegistry.resolve()
        assert (
            registry.resolve("assign_partial_charges")
            == registry.registered_toolkits[0].assign_partial_charges
        )

    @requires_rdkit
    @requires_openeye
    def test_toolkit_versions(self):
        """Test behavior of ToolkitRegistry.registered_toolkit_versions"""
        toolkit_precedence = [
            OpenEyeToolkitWrapper,
            RDKitToolkitWrapper,
            AmberToolsToolkitWrapper,
            BuiltInToolkitWrapper,
        ]
        all_toolkits = ToolkitRegistry(toolkit_precedence=toolkit_precedence)
        versions = all_toolkits.registered_toolkit_versions

        import openeye
        import rdkit

        assert versions["OpenEye Toolkit"] == openeye.__version__
        assert versions["The RDKit"] == rdkit.__version__
        assert versions["AmberTools"].startswith(
            "2"
        )  # TODO: Safer way of checking AmberTools version
        assert versions["Built-in Toolkit"] is None

        toolkit_precedence = [
            RDKitToolkitWrapper,
            AmberToolsToolkitWrapper,
            BuiltInToolkitWrapper,
        ]
        no_openeye = ToolkitRegistry(toolkit_precedence=toolkit_precedence)

        assert "OpenEye Toolkit" not in no_openeye.registered_toolkit_versions.keys()

    @requires_ambertools
    def test_call_raise_first_error(self):
        """Test to ensure proper behavior of raise_first_error kwarg to ToolkitRegistry.call"""
        toolkit_precedence = [
            BuiltInToolkitWrapper,
            RDKitToolkitWrapper,
            AmberToolsToolkitWrapper,
        ]
        registry = ToolkitRegistry(
            toolkit_precedence=toolkit_precedence,
            register_imported_toolkit_wrappers=False,
        )
        mol = registry.call("from_smiles", "C")
        # Specify that the ToolkitRegistry should raise the first ChargeMethodUnavailableError it encounters
        with pytest.raises(
            ChargeMethodUnavailableError,
            match='"notarealchargemethod"" is not supported by the Built-in toolkit.',
        ):
            registry.call(
                "assign_partial_charges",
                molecule=mol,
                partial_charge_method="NotARealChargeMethod",
                raise_exception_types=[ChargeMethodUnavailableError],
            )
        # Specify that the ToolkitRegistry should collect all the errors it encounters and
        # ensure it raises a single ValueError when no ToolkitWrappers succeed
        with pytest.raises(
            ValueError,
            match="partial_charge_method 'notarealchargemethod' is not available from AmberToolsToolkitWrapper",
        ):
            registry.call(
                "assign_partial_charges",
                molecule=mol,
                partial_charge_method="NotARealChargeMethod",
                raise_exception_types=[],
            )<|MERGE_RESOLUTION|>--- conflicted
+++ resolved
@@ -641,10 +641,6 @@
                     mol2, bond_order_matching=False, toolkit_registry=toolkit
                 )
 
-<<<<<<< HEAD
-    @pytest.mark.skipif(
-        not OpenEyeToolkitWrapper.is_available(), reason="OpenEye Toolkit not available"
-    )
     @pytest.mark.parametrize(
         "molecule",
         get_mini_drug_bank(
@@ -689,9 +685,6 @@
                 molecule_copy, atom_stereochemistry_matching=not undefined_stereo
             )
 
-    @pytest.mark.skipif(
-        not OpenEyeToolkitWrapper.is_available(), reason="OpenEye Toolkit not available"
-    )
     def test_from_iupac_failure(self):
         """Test that invalid IUPAC names are handled properly"""
         toolkit = OpenEyeToolkitWrapper()
@@ -699,11 +692,6 @@
         with pytest.raises(InvalidIUPACNameError):
             toolkit.from_iupac(".BETA.-PINENE")
 
-    @pytest.mark.skipif(
-        not OpenEyeToolkitWrapper.is_available(), reason="OpenEye Toolkit not available"
-    )
-=======
->>>>>>> ed139c5e
     def test_get_sdf_coordinates(self):
         """Test OpenEyeToolkitWrapper for importing a single set of coordinates from a sdf file"""
 
