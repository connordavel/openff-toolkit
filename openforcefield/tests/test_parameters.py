--- conflicted
+++ resolved
@@ -20,13 +20,6 @@
 
 from openforcefield.typing.engines.smirnoff import SMIRNOFFVersionError
 from openforcefield.typing.engines.smirnoff.parameters import (
-<<<<<<< HEAD
-    BondHandler, ChargeIncrementModelHandler, DuplicateParameterError,
-    GBSAHandler, ImproperTorsionHandler, IncompatibleParameterError,
-    IndexedParameterAttribute, LibraryChargeHandler, ParameterAttribute,
-    ParameterHandler, ParameterList, ParameterType, ProperTorsionHandler,
-    SMIRNOFFSpecError, _ParameterAttributeHandler)
-=======
     BondHandler,
     ChargeIncrementModelHandler,
     DuplicateParameterError,
@@ -43,7 +36,6 @@
     SMIRNOFFSpecError,
     _ParameterAttributeHandler,
 )
->>>>>>> ed139c5e
 from openforcefield.utils import IncompatibleUnitError, detach_units
 from openforcefield.utils.collections import ValidatedList
 
@@ -362,8 +354,6 @@
 
     length = 1 * unit.angstrom
     k = 10 * unit.kilocalorie_per_mole / unit.angstrom ** 2
-<<<<<<< HEAD
-=======
 
     def test_tagname(self):
         """Test the TAGNAME getter and default behavior"""
@@ -372,7 +362,6 @@
 
         bh = BondHandler(skip_version_check=True)
         assert bh.TAGNAME == "Bonds"
->>>>>>> ed139c5e
 
     def test_add_parameter(self):
         """Test the behavior of add_parameter"""
