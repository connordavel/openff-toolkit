--- conflicted
+++ resolved
@@ -31,11 +31,8 @@
 )
 from openforcefield.topology import (
     DuplicateUniqueMoleculeError,
-<<<<<<< HEAD
     ImproperDict,
-=======
     InvalidBoxVectorsError,
->>>>>>> 0b026fb4
     Molecule,
     Topology,
     ValenceDict,
@@ -161,7 +158,7 @@
         )
         self.propane_from_smiles_w_vsites = Molecule(molecule)
 
-        # Make a TIP5 water, which uses orientations
+        # Make a TIP5 water
         molecule = Molecule.from_smiles("[H][O][H]")
         O1 = [atom for atom in molecule.atoms if atom.atomic_number == 8][0]
         H1, H2 = [atom for atom in O1.bonded_atoms if atom.atomic_number == 1]
