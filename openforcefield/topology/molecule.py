--- conflicted
+++ resolved
@@ -44,24 +44,6 @@
 import numpy as np
 from networkx.algorithms.isomorphism import GraphMatcher
 from simtk import unit
-<<<<<<< HEAD
-from simtk.openmm import LocalCoordinatesSite
-from simtk.openmm.app import Element, element
-
-import openforcefield
-from openforcefield.topology.topology import ImproperDict, ValenceDict
-from openforcefield.utils import (check_units_are_compatible,
-                                  deserialize_numpy, quantity_to_string,
-                                  serialize_numpy, string_to_quantity)
-from openforcefield.utils.serialization import Serializable
-from openforcefield.utils.toolkits import (DEFAULT_AROMATICITY_MODEL,
-                                           GLOBAL_TOOLKIT_REGISTRY,
-                                           InvalidToolkitError,
-                                           OpenEyeToolkitWrapper,
-                                           RDKitToolkitWrapper,
-                                           ToolkitRegistry, ToolkitWrapper,
-                                           UndefinedStereochemistryError)
-=======
 from simtk.openmm.app import Element, element
 
 import openforcefield
@@ -83,7 +65,6 @@
     ToolkitWrapper,
     UndefinedStereochemistryError,
 )
->>>>>>> ed139c5e
 
 # =============================================================================================
 # GLOBAL PARAMETERS
@@ -252,10 +233,6 @@
         ----------
         bond: an openforcefield.topology.molecule.Bond
             A bond involving this atom
-<<<<<<< HEAD
-
-=======
->>>>>>> ed139c5e
         """
 
         self._bonds.append(bond)
@@ -507,8 +484,6 @@
         return "<Atom name='{}' atomic number='{}'>".format(
             self._name, self._atomic_number
         )
-<<<<<<< HEAD
-
 
 # =============================================================================================
 # VirtualParticle
@@ -518,8 +493,6 @@
 class VirtualParticle(Particle):
     """
     A single particle owned by a VirtualSite
-=======
->>>>>>> ed139c5e
 
     .. warning :: This API is experimental and subject to change.
     """
@@ -528,7 +501,6 @@
         self._virtual_site = vsite
         self._orientation = orientation
 
-<<<<<<< HEAD
     @property
     def virtual_site(self):
         return self._vsite
@@ -538,8 +510,6 @@
         return self._orientation
 
 
-=======
->>>>>>> ed139c5e
 # =============================================================================================
 # VirtualSite
 # =============================================================================================
@@ -574,11 +544,8 @@
         sigma=None,
         rmin_half=None,
         name=None,
-<<<<<<< HEAD
         orientations=None,
         multiplicity=1,
-=======
->>>>>>> ed139c5e
     ):
         """
         Base class for VirtualSites
@@ -670,20 +637,12 @@
         if charge_increments is None:
             self._charge_increments = None
         else:
-<<<<<<< HEAD
             for ci in charge_increments:
                 assert hasattr(ci, "unit")
                 assert unit.elementary_charges.is_compatible(ci.unit)
             self._charge_increments = [
                 ci.value_in_unit(unit.elementary_charges) for ci in charge_increments
             ] * unit.elementary_charges
-=======
-            assert hasattr(charge_increments, "unit")
-            assert unit.elementary_charges.is_compatible(charge_increments.unit)
-            self._charge_increments = charge_increments.in_units_of(
-                unit.elementary_charges
-            )
->>>>>>> ed139c5e
 
         self._atoms = list()
 
@@ -716,7 +675,6 @@
         # TODO: Validate site types against allowed values
 
         # self._weights = np.array(weights) # make a copy and convert to array internally
-<<<<<<< HEAD
 
     def __eq__(self, other):
         if not issubclass(type(other), VirtualSite):
@@ -733,17 +691,11 @@
         Return a dict representation of the virtual site.
 
         """
-=======
-
-    def to_dict(self):
-        """Return a dict representation of the virtual site."""
->>>>>>> ed139c5e
         # Each subclass should have its own to_dict
         vsite_dict = OrderedDict()
         vsite_dict["name"] = self._name
         vsite_dict["atoms"] = tuple([i.molecule_atom_index for i in self.atoms])
         vsite_dict["charge_increments"] = quantity_to_string(self._charge_increments)
-<<<<<<< HEAD
 
         vsite_dict["epsilon"] = quantity_to_string(self._epsilon)
 
@@ -752,25 +704,12 @@
         vsite_dict["multiplicity"] = self._multiplicity
 
         # skip packing the particles; they are created dynamically
-=======
-
-        vsite_dict["epsilon"] = quantity_to_string(self._epsilon)
-
-        vsite_dict["sigma"] = quantity_to_string(self._sigma)
->>>>>>> ed139c5e
 
         return vsite_dict
 
     @classmethod
     def from_dict(cls, vsite_dict):
-<<<<<<< HEAD
-        """
-        Create a virtual site from a dict representation.
-
-        """
-=======
         """Create a virtual site from a dict representation."""
->>>>>>> ed139c5e
         # Each subclass needs to have its own from_dict
 
         # Make a copy of the vsite_dict, where we'll unit-wrap the appropriate values
@@ -782,12 +721,9 @@
         vsite_dict_units["charge_increments"] = string_to_quantity(
             vsite_dict["charge_increments"]
         )
-<<<<<<< HEAD
 
         vsite_dict_units["orientation"] = cls._orientation
         vsite_dict_units["multiplicity"] = cls._multiplicity
-=======
->>>>>>> ed139c5e
 
         return VirtualSite(**vsite_dict_units)
 
@@ -840,18 +776,11 @@
     #     The index of this VirtualSite within the the list of particles in the parent ``Molecule``.
     #     Note that this can be different from ``molecule_virtual_site_index``.
 
-<<<<<<< HEAD
     #     """
     #     if self._molecule is None:
     #         raise ValueError(
     #             'This VirtualSite does not belong to a Molecule object')
     #     return self._molecule.particles.index(self)
-=======
-        """
-        if self._molecule is None:
-            raise ValueError("This VirtualSite does not belong to a Molecule object")
-        return self._molecule.particles.index(self)
->>>>>>> ed139c5e
 
     @property
     def atoms(self):
@@ -912,13 +841,8 @@
 
     def __str__(self):
         # TODO: Also include particle_index, which molecule this atom belongs to?
-<<<<<<< HEAD
         return "<VirtualSite name={} type={} atoms={} particles={}>".format(
             self.name, self.type, self.atoms, self.n_particles
-=======
-        return "<VirtualSite name={} type={} atoms={}>".format(
-            self.name, self.type, self.atoms
->>>>>>> ed139c5e
         )
 
 
@@ -939,11 +863,8 @@
         sigma=None,
         rmin_half=None,
         name=None,
-<<<<<<< HEAD
         orientations=None,
         multiplicity=1,
-=======
->>>>>>> ed139c5e
     ):
         """
         Create a bond charge-type virtual site, in which the location of the charge is specified by the position of two atoms. This supports placement of a virtual site S along a vector between two specified atoms, e.g. to allow for a sigma hole for halogens or similar contexts. With positive values of the distance, the virtual site lies outside the first indexed atom.
@@ -979,11 +900,8 @@
             sigma=sigma,
             rmin_half=rmin_half,
             name=name,
-<<<<<<< HEAD
             orientations=orientations,
             multiplicity=multiplicity,
-=======
->>>>>>> ed139c5e
         )
         self._distance = distance.in_units_of(unit.angstrom)
 
@@ -993,11 +911,8 @@
 
         # type = self.type
         vsite_dict["vsite_type"] = self.type
-<<<<<<< HEAD
         vsite_dict["orientations"] = self._orientations
         vsite_dict["multiplicity"] = self._multiplicity
-=======
->>>>>>> ed139c5e
         # vsite_dict['vsite_type'] = 'BondChargeVirtualSite'
         return vsite_dict
 
@@ -1082,11 +997,8 @@
         sigma=None,
         rmin_half=None,
         name=None,
-<<<<<<< HEAD
         orientations=None,
         multiplicity=1,
-=======
->>>>>>> ed139c5e
     ):
         """
         Create a bond charge-type virtual site, in which the location of the charge is specified by the position of three atoms.
@@ -1131,11 +1043,8 @@
             sigma=sigma,
             rmin_half=rmin_half,
             name=name,
-<<<<<<< HEAD
             orientations=orientations,
             multiplicity=multiplicity,
-=======
->>>>>>> ed139c5e
         )
         self._distance = distance.in_units_of(unit.angstrom)
         self._out_of_plane_angle = out_of_plane_angle.in_units_of(unit.degree)
@@ -1222,11 +1131,8 @@
         sigma=None,
         rmin_half=None,
         name=None,
-<<<<<<< HEAD
         orientations=None,
         multiplicity=1,
-=======
->>>>>>> ed139c5e
     ):
         """
         Create a divalent lone pair-type virtual site, in which the location of the charge is specified by the position of three atoms.
@@ -1267,11 +1173,8 @@
             sigma=sigma,
             rmin_half=rmin_half,
             name=name,
-<<<<<<< HEAD
             orientations=orientations,
             multiplicity=multiplicity,
-=======
->>>>>>> ed139c5e
         )
         self._distance = distance.in_units_of(unit.angstrom)
         self._out_of_plane_angle = out_of_plane_angle.in_units_of(unit.degree)
@@ -1355,11 +1258,8 @@
         sigma=None,
         rmin_half=None,
         name=None,
-<<<<<<< HEAD
         orientations=None,
         multiplicity=1,
-=======
->>>>>>> ed139c5e
     ):
         """
         Create a trivalent lone pair-type virtual site, in which the location of the charge is specified by the position of four atoms.
@@ -1401,11 +1301,8 @@
             sigma=sigma,
             rmin_half=rmin_half,
             name=name,
-<<<<<<< HEAD
             orientations=orientations,
             multiplicity=multiplicity,
-=======
->>>>>>> ed139c5e
         )
         self._distance = distance.in_units_of(unit.angstrom)
         self._out_of_plane_angle = out_of_plane_angle.in_units_of(unit.degree)
@@ -1971,12 +1868,7 @@
             :class:`ToolkitRegistry` or :class:`ToolkitWrapper` to use for I/O operations
 
         """
-<<<<<<< HEAD
-        from openforcefield.typing.chemistry.environment import \
-            AtomChemicalEnvironment
-=======
         from openforcefield.typing.chemistry.environment import AtomChemicalEnvironment
->>>>>>> ed139c5e
 
         chem_env = AtomChemicalEnvironment(smarts)
         matches = self.chemical_environment_matches(
@@ -2297,11 +2189,7 @@
         elif isinstance(toolkit_registry, ToolkitWrapper):
             to_smiles_method = toolkit_registry.to_smiles
         else:
-<<<<<<< HEAD
-            raise Exception(
-=======
             raise InvalidToolkitRegistryError(
->>>>>>> ed139c5e
                 "Invalid toolkit_registry passed to to_smiles. Expected ToolkitRegistry or ToolkitWrapper. Got  {}".format(
                     type(toolkit_registry)
                 )
@@ -2366,11 +2254,7 @@
                 inchi, allow_undefined_stereo=allow_undefined_stereo
             )
         else:
-<<<<<<< HEAD
-            raise Exception(
-=======
             raise InvalidToolkitRegistryError(
->>>>>>> ed139c5e
                 "Invalid toolkit_registry passed to from_inchi. Expected ToolkitRegistry or ToolkitWrapper. Got  {}".format(
                     type(toolkit_registry)
                 )
@@ -2414,11 +2298,7 @@
             toolkit = toolkit_registry
             inchi = toolkit.to_inchi(self, fixed_hydrogens=fixed_hydrogens)
         else:
-<<<<<<< HEAD
-            raise InvalidToolkitError(
-=======
             raise InvalidToolkitRegistryError(
->>>>>>> ed139c5e
                 "Invalid toolkit_registry passed to to_inchi. Expected ToolkitRegistry or ToolkitWrapper. Got  {}".format(
                     type(toolkit_registry)
                 )
@@ -2464,11 +2344,7 @@
             toolkit = toolkit_registry
             inchi_key = toolkit.to_inchikey(self, fixed_hydrogens=fixed_hydrogens)
         else:
-<<<<<<< HEAD
-            raise InvalidToolkitError(
-=======
             raise InvalidToolkitRegistryError(
->>>>>>> ed139c5e
                 "Invalid toolkit_registry passed to to_inchikey. Expected ToolkitRegistry or ToolkitWrapper. Got  {}".format(
                     type(toolkit_registry)
                 )
@@ -2524,11 +2400,7 @@
                 allow_undefined_stereo=allow_undefined_stereo,
             )
         else:
-<<<<<<< HEAD
-            raise Exception(
-=======
             raise InvalidToolkitRegistryError(
->>>>>>> ed139c5e
                 "Invalid toolkit_registry passed to from_smiles. Expected ToolkitRegistry or ToolkitWrapper. Got  {}".format(
                     type(toolkit_registry)
                 )
@@ -2677,10 +2549,6 @@
                 return data
 
             else:
-<<<<<<< HEAD
-
-=======
->>>>>>> ed139c5e
                 raise NotImplementedError(
                     f"The input type {type(data)} is not supported,"
                     f"please supply an openforcefield.topology.molecule.Molecule,"
@@ -2831,11 +2699,7 @@
                 clear_existing=clear_existing,
             )
         else:
-<<<<<<< HEAD
-            raise InvalidToolkitError(
-=======
             raise InvalidToolkitRegistryError(
->>>>>>> ed139c5e
                 "Invalid toolkit_registry passed to generate_conformers. Expected ToolkitRegistry or ToolkitWrapper. Got  {}".format(
                     type(toolkit_registry)
                 )
@@ -2939,11 +2803,7 @@
                 strict_n_conformers=strict_n_conformers,
             )
         else:
-<<<<<<< HEAD
-            raise InvalidToolkitError(
-=======
             raise InvalidToolkitRegistryError(
->>>>>>> ed139c5e
                 f"Invalid toolkit_registry passed to assign_partial_charges."
                 f"Expected ToolkitRegistry or ToolkitWrapper. Got  {type(toolkit_registry)}"
             )
@@ -2995,11 +2855,7 @@
                 self, bond_order_model=bond_order_model, use_conformers=use_conformers
             )
         else:
-<<<<<<< HEAD
-            raise Exception(
-=======
             raise InvalidToolkitRegistryError(
->>>>>>> ed139c5e
                 f"Invalid toolkit_registry passed to assign_fractional_bond_orders. "
                 f"Expected ToolkitRegistry or ToolkitWrapper. Got {type(toolkit_registry)}."
             )
@@ -3298,7 +3154,6 @@
         index : int
             The index of the newly-added virtual site in the molecule
         """
-<<<<<<< HEAD
 
         replace = False
         if "replace" in kwargs:
@@ -3313,23 +3168,6 @@
         vsite = BondChargeVirtualSite(ref_atoms, distance, **kwargs)
 
         self._add_virtual_site(vsite, replace=replace)
-=======
-        # Check if function was passed list of atoms or atom indices
-        if all([isinstance(atom, int) for atom in atoms]):
-            atom_list = [self.atoms[atom_index] for atom_index in atoms]
-        elif all([isinstance(atom, Atom) for atom in atoms]):
-            atom_list = atoms
-        else:
-            raise Exception(
-                "Invalid inputs to molecule._add_bond_charge_virtual_site."
-                " Expected ints or Atoms. Received types {} ".format(
-                    [type(i) for i in atoms]
-                )
-            )
-        # TODO: Check to make sure bond does not already exist
-        vsite = BondChargeVirtualSite(atom_list, distance, **kwargs)
-        self._virtual_sites.append(vsite)
->>>>>>> ed139c5e
         self._invalidate_cached_properties()
         return self._virtual_sites.index(vsite)
 
@@ -3366,7 +3204,6 @@
         index : int
             The index of the newly-added virtual site in the molecule
         """
-<<<<<<< HEAD
 
         replace = False
         if "replace" in kwargs:
@@ -3383,23 +3220,6 @@
         )
 
         self._add_virtual_site(vsite, replace=replace)
-=======
-        # Check if function was passed list of atoms or atom indices
-        if all([isinstance(atom, int) for atom in atoms]):
-            atom_list = [self.atoms[atom_index] for atom_index in atoms]
-        elif all([isinstance(atom, Atom) for atom in atoms]):
-            atom_list = atoms
-        else:
-            raise Exception(
-                "Invalid inputs to molecule._add_monovalent_lone_pair_virtual_site. Expected ints or Atoms."
-                " Received types {} ".format([type(i) for i in atoms])
-            )
-        # TODO: Check to make sure bond does not already exist
-        vsite = MonovalentLonePairVirtualSite(
-            atom_list, distance, out_of_plane_angle, in_plane_angle, **kwargs
-        )
-        self._virtual_sites.append(vsite)
->>>>>>> ed139c5e
         self._invalidate_cached_properties()
         return self._virtual_sites.index(vsite)
 
@@ -3437,7 +3257,6 @@
             The index of the newly-added virtual site in the molecule
         """
         # Check if function was passed list of atoms or atom indices
-<<<<<<< HEAD
 
         replace = False
         if "replace" in kwargs:
@@ -3454,22 +3273,6 @@
         )
 
         self._add_virtual_site(vsite, replace=replace)
-=======
-        if all([isinstance(atom, int) for atom in atoms]):
-            atom_list = [self.atoms[atom_index] for atom_index in atoms]
-        elif all([isinstance(atom, Atom) for atom in atoms]):
-            atom_list = atoms
-        else:
-            raise Exception(
-                "Invalid inputs to molecule._add_divalent_lone_pair_virtual_site. Expected ints or Atoms. "
-                "Received types {} ".format([type(i) for i in atoms])
-            )
-        # TODO: Check to make sure bond does not already exist
-        vsite = DivalentLonePairVirtualSite(
-            atom_list, distance, out_of_plane_angle, in_plane_angle, **kwargs
-        )
-        self._virtual_sites.append(vsite)
->>>>>>> ed139c5e
         self._invalidate_cached_properties()
         return self._virtual_sites.index(vsite)
 
@@ -3501,7 +3304,6 @@
         name : string or None, default=None
             The name of this virtual site. Default is None.
         """
-<<<<<<< HEAD
 
         replace = False
         if "replace" in kwargs:
@@ -3518,23 +3320,6 @@
         )
 
         self._add_virtual_site(vsite, replace=replace)
-=======
-        # Check if function was passed list of atoms or atom indices
-        if all([isinstance(atom, int) for atom in atoms]):
-            atom_list = [self.atoms[atom_index] for atom_index in atoms]
-        elif all([isinstance(atom, Atom) for atom in atoms]):
-            atom_list = atoms
-        else:
-            raise Exception(
-                "Invalid inputs to molecule._add_trivalent_lone_pair_virtual_site. Expected ints or Atoms. Received types {} ".format(
-                    [type(i) for i in atoms]
-                )
-            )
-        vsite = TrivalentLonePairVirtualSite(
-            atom_list, distance, out_of_plane_angle, in_plane_angle, **kwargs
-        )
-        self._virtual_sites.append(vsite)
->>>>>>> ed139c5e
         self._invalidate_cached_properties()
         return self._virtual_sites.index(vsite)
 
@@ -3959,10 +3744,6 @@
         """
         # Resolve to SMIRKS if needed
         # TODO: Update this to use updated ChemicalEnvironment API
-<<<<<<< HEAD
-
-=======
->>>>>>> ed139c5e
         if hasattr(query, "smirks"):
             smirks = query.smirks
         elif type(query) == str:
@@ -4892,11 +4673,7 @@
             toolkit = toolkit_registry
             return toolkit.canonical_order_atoms(self)
         else:
-<<<<<<< HEAD
-            raise Exception(
-=======
             raise InvalidToolkitRegistryError(
->>>>>>> ed139c5e
                 "Invalid toolkit_registry passed to from_smiles. Expected ToolkitRegistry or ToolkitWrapper. Got  {}".format(
                     type(toolkit_registry)
                 )
@@ -5149,11 +4926,7 @@
             atom_j = j
         else:
             raise TypeError(
-<<<<<<< HEAD
-                "Invalid input passed to is_bonded(). Expected ints or Atoms, "
-=======
                 "Invalid input passed to get_bond_between(). Expected ints or Atoms, "
->>>>>>> ed139c5e
                 "got {} and {}".format(i, j)
             )
 
@@ -5348,10 +5121,6 @@
         sigma=None,
         rmin_half=None,
         name="",
-<<<<<<< HEAD
-        replace=False,
-=======
->>>>>>> ed139c5e
     ):
         """
         Create a bond charge-type virtual site, in which the location of the charge is specified by the position of two atoms. This supports placement of a virtual site S along a vector between two specified atoms, e.g. to allow for a sigma hole for halogens or similar contexts. With positive values of the distance, the virtual site lies outside the first indexed atom.
@@ -5390,10 +5159,7 @@
             sigma=sigma,
             rmin_half=rmin_half,
             name=name,
-<<<<<<< HEAD
             replace=replace,
-=======
->>>>>>> ed139c5e
         )
         return vsite_index
 
