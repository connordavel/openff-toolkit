--- conflicted
+++ resolved
@@ -1928,31 +1928,19 @@
 
     def compute_partial_charges_am1bcc(self, toolkit_registry=GLOBAL_TOOLKIT_REGISTRY):
         """
-<<<<<<< HEAD
-        Calculate partial atomic charges for this molecule using an underlying toolkit
-=======
         Calculate partial atomic charges for this molecule using AM1-BCC run by an underlying toolkit
->>>>>>> cb323a84
 
         Parameters
         ----------
         toolkit_registry : openforcefield.utils.toolkits.ToolRegistry or openforcefield.utils.toolkits.ToolkitWrapper, optional, default=None
-<<<<<<< HEAD
-            :class:`ToolkitRegistry` or :class:`ToolkitWrapper` to use for SMILES-to-molecule conversion
-=======
             :class:`ToolkitRegistry` or :class:`ToolkitWrapper` to use for the calculation
->>>>>>> cb323a84
 
         Examples
         --------
 
         >>> molecule = Molecule.from_smiles('CCCCCC')
         >>> molecule.generate_conformers()
-<<<<<<< HEAD
-        >>> molecule.compute_partial_charges()
-=======
         >>> molecule.compute_partial_charges_am1bcc()
->>>>>>> cb323a84
 
         Raises
         ------
@@ -1967,13 +1955,7 @@
             )
         elif isinstance(toolkit_registry, ToolkitWrapper):
             toolkit = toolkit_registry
-<<<<<<< HEAD
             charges = toolkit.compute_partial_charges_am1bcc(self)
-=======
-            charges = toolkit.compute_partial_charges_am1bcc(
-                self
-            )
->>>>>>> cb323a84
         else:
             raise InvalidToolkitError(
                 'Invalid toolkit_registry passed to compute_partial_charges_am1bcc. Expected ToolkitRegistry or ToolkitWrapper. Got  {}'
@@ -1982,13 +1964,8 @@
 
 
     def compute_partial_charges(self,
-<<<<<<< HEAD
                                 #quantum_chemical_method='AM1-BCC',
                                 #partial_charge_method='None',
-=======
-                                quantum_chemical_method='AM1',
-                                partial_charge_method='Mulliken',
->>>>>>> cb323a84
                                 toolkit_registry=GLOBAL_TOOLKIT_REGISTRY):
         """
         **Warning! Not Implemented!**
@@ -2027,13 +2004,8 @@
             toolkit = toolkit_registry
             charges = toolkit.compute_partial_charges_am1bcc(
                 self,
-<<<<<<< HEAD
                 #quantum_chemical_method=quantum_chemical_method,
                 #partial_charge_method=partial_charge_method
-=======
-                quantum_chemical_method=quantum_chemical_method,
-                partial_charge_method=partial_charge_method
->>>>>>> cb323a84
             )
         else:
             raise InvalidToolkitError(
