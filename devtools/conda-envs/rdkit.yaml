name: test
channels:
  - conda-forge

dependencies:
    # Base depends
  - python
  - pip

    # Testing
  - pytest
  - pytest-cov
  - pytest-rerunfailures
  - nbval
  - codecov
  - coverage
  - numpy
  - networkx
  - ambertools
  - rdkit
  - packaging
    # Removed until a new release which targets openff-toolkit is made.
#  - openmmforcefields
  - openmm
  - openff-forcefields
  - openff-units >=0.1.4
  - openff-utilities
  - smirnoff99Frosst
  - cachetools
  - pyyaml
  - toml
  - bson
  - msgpack-python
  - xmltodict
  - qcelemental
  - qcportal
  - qcengine
  - mdtraj
<<<<<<< HEAD
  - openff-interchange
  - pip:
    - git+https://github.com/openforcefield/openff-units.git@element-module
=======
  - pip:
    - git+https://github.com/openforcefield/openff-interchange.git@v0.2.0-alpha.1
>>>>>>> 0beef754
<|MERGE_RESOLUTION|>--- conflicted
+++ resolved
@@ -23,7 +23,7 @@
 #  - openmmforcefields
   - openmm
   - openff-forcefields
-  - openff-units >=0.1.4
+  - openff-units >=0.1.5
   - openff-utilities
   - smirnoff99Frosst
   - cachetools
@@ -36,11 +36,5 @@
   - qcportal
   - qcengine
   - mdtraj
-<<<<<<< HEAD
-  - openff-interchange
   - pip:
-    - git+https://github.com/openforcefield/openff-units.git@element-module
-=======
-  - pip:
-    - git+https://github.com/openforcefield/openff-interchange.git@v0.2.0-alpha.1
->>>>>>> 0beef754
+    - git+https://github.com/openforcefield/openff-interchange.git@v0.2.0-alpha.1