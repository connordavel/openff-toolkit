name: test
channels:
  - openeye
  - conda-forge
dependencies:
    # Base depends
  - python
  - pip
  - packaging
  - openmm >=7.6
  - openff-forcefields
  - openff-units >=0.1.4
  - openff-utilities
  - smirnoff99Frosst
  - numpy
  - networkx
  - ambertools
  - rdkit
  - xmltodict
    # Test-only/optional/dev
  - pytest
  - pytest-cov
  - pytest-rerunfailures
  - nbval
  - codecov
  - coverage
  - openeye-toolkits
  - mdtraj
  - cachetools
  - black
  - isort
  - pyyaml
  - toml
  - bson
  - msgpack-python
  - qcelemental
  - qcportal
  - qcengine
  - mdtraj
  # Typing
  - mypy
  - typing-extensions
  - pip:
    - types-pkg_resources
    - types-setuptools
    - types-toml
    - types-PyYAML
    - mongo-types
<<<<<<< HEAD
    - git+https://github.com/openforcefield/openff-units.git@element-module
=======
    - git+https://github.com/openforcefield/openff-interchange.git@v0.2.0-alpha.1
>>>>>>> 0beef754
<|MERGE_RESOLUTION|>--- conflicted
+++ resolved
@@ -9,7 +9,7 @@
   - packaging
   - openmm >=7.6
   - openff-forcefields
-  - openff-units >=0.1.4
+  - openff-units >=0.1.5
   - openff-utilities
   - smirnoff99Frosst
   - numpy
@@ -46,8 +46,4 @@
     - types-toml
     - types-PyYAML
     - mongo-types
-<<<<<<< HEAD
-    - git+https://github.com/openforcefield/openff-units.git@element-module
-=======
-    - git+https://github.com/openforcefield/openff-interchange.git@v0.2.0-alpha.1
->>>>>>> 0beef754
+    - git+https://github.com/openforcefield/openff-interchange.git@v0.2.0-alpha.1